--- conflicted
+++ resolved
@@ -4,15 +4,9 @@
 
 There are few flags you can set through env variables to override behavior of testing and it's output.
 
-<<<<<<< HEAD
-| ENV variable      | Effect | Impact                                                                                                      |
-| ----------------- | ------ | ----------------------------------------------------------------------------------------------------------- |
-| TEST_COMPACT_DIFF | All    | Will stipe down the object difference rendered during test failures. Very useful for large object matching. |
-=======
 | ENV variable | Effect | Impact |
 | --- | --- | --- |
 | TEST_COMPACT_DIFF | All | Will strip down the object difference rendered during test failures. Very useful for large object matching. |
->>>>>>> 511a8606
 
 ### Unit Tests
 
