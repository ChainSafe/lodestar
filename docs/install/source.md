# Install from source

## Prerequisites

Make sure to have [Yarn installed](https://classic.yarnpkg.com/en/docs/install). It is also recommended to [install NVM (Node Version Manager)](https://github.com/nvm-sh/nvm) and use the LTS version (currently v18) of [NodeJS](https://nodejs.org/en/).

<!-- prettier-ignore-start -->
!!! info
    NodeJS versions older than the current LTS are not supported by Lodestar. We recommend running the latest Node LTS.

!!! note
    Node Version Manager (NVM) will only install NodeJS for use with the active user. If you intend on setting up Lodestar to run under another user, we recommend using [Nodesource's source for NodeJS](https://github.com/nodesource/distributions/blob/master/README.md#installation-instructions) so you can install NodeJS globally.
<!-- prettier-ignore-end -->

<<<<<<< HEAD
Clone the repo locally and build from the stable release branch.
=======
## Clone repository

Clone the repo locally.
>>>>>>> 34e72ae7

```bash
git clone -b stable https://github.com/chainsafe/lodestar.git
```

Switch to created directory.

```bash
cd lodestar
```

<!-- prettier-ignore-start -->
!!! warning
    `git clone` will check out the default `unstable` branch. If you are running Lodestar in production, we recommend to either use the `stable` branch
    by running `git switch stable` or to use a specific version by running `git checkout <version>`, e.g. `git checkout v1.3.0`.
<!-- prettier-ignore-end -->

## Install packages

Install across all packages. Lodestar follows a [monorepo](https://github.com/lerna/lerna) structure, so all commands below must be run in the project root. Use the `--ignore-optional` flag to prevent downloading the Ethereum Consensus spec tests.

```bash
yarn install --ignore-optional
```

## Build source code

Build across all packages.

```bash
yarn run build
```

Or if you are using [Lerna](https://lerna.js.org/):

```bash
lerna bootstrap
```

## Lodestar CLI

Lodestar should now be ready for use.

```bash
./lodestar --help
```

See [Command Line Reference](./../reference/cli.md) for further information.<|MERGE_RESOLUTION|>--- conflicted
+++ resolved
@@ -12,13 +12,9 @@
     Node Version Manager (NVM) will only install NodeJS for use with the active user. If you intend on setting up Lodestar to run under another user, we recommend using [Nodesource's source for NodeJS](https://github.com/nodesource/distributions/blob/master/README.md#installation-instructions) so you can install NodeJS globally.
 <!-- prettier-ignore-end -->
 
-<<<<<<< HEAD
-Clone the repo locally and build from the stable release branch.
-=======
 ## Clone repository
 
-Clone the repo locally.
->>>>>>> 34e72ae7
+Clone the repo locally and build from the stable release branch.
 
 ```bash
 git clone -b stable https://github.com/chainsafe/lodestar.git
