{
<<<<<<< HEAD
=======
  "__inputs": [
    {
      "description": "",
      "label": "Prometheus",
      "name": "DS_PROMETHEUS",
      "pluginId": "prometheus",
      "pluginName": "Prometheus",
      "type": "datasource"
    },
    {
      "description": "",
      "label": "Beacon node job name",
      "name": "VAR_BEACON_JOB",
      "type": "constant",
      "value": "beacon"
    }
  ],
>>>>>>> 67b6e79b
  "annotations": {
    "list": [
      {
        "builtIn": 1,
        "datasource": {
          "type": "datasource",
          "uid": "grafana"
        },
        "enable": true,
        "hide": true,
        "iconColor": "rgba(0, 211, 255, 1)",
        "name": "Annotations & Alerts",
        "target": {
          "limit": 100,
          "matchAny": false,
          "tags": [],
          "type": "dashboard"
        },
        "type": "dashboard"
      }
    ]
  },
  "editable": true,
  "fiscalYearStartMonth": 0,
  "graphTooltip": 1,
  "id": 35,
  "links": [
    {
      "asDropdown": true,
      "icon": "external link",
      "includeVars": true,
      "keepTime": true,
      "tags": [
        "lodestar"
      ],
      "targetBlank": false,
      "title": "Lodestar dashboards",
      "tooltip": "",
      "type": "dashboards",
      "url": ""
    }
  ],
  "liveNow": false,
  "panels": [
    {
      "collapsed": false,
      "gridPos": {
        "h": 1,
        "w": 24,
        "x": 0,
        "y": 0
      },
      "id": 552,
      "panels": [],
      "title": "Memory Overview",
      "type": "row"
    },
    {
      "datasource": {
        "type": "prometheus",
        "uid": "${DS_PROMETHEUS}"
      },
      "fieldConfig": {
        "defaults": {
          "color": {
            "mode": "palette-classic"
          },
          "custom": {
            "axisCenteredZero": false,
            "axisColorMode": "text",
            "axisLabel": "",
            "axisPlacement": "auto",
            "barAlignment": 0,
            "drawStyle": "line",
            "fillOpacity": 20,
            "gradientMode": "opacity",
            "hideFrom": {
              "graph": false,
              "legend": false,
              "tooltip": false,
              "viz": false
            },
            "lineInterpolation": "linear",
            "lineWidth": 1,
            "pointSize": 5,
            "scaleDistribution": {
              "type": "linear"
            },
            "showPoints": "never",
            "spanNulls": false,
            "stacking": {
              "group": "A",
              "mode": "none"
            },
            "thresholdsStyle": {
              "mode": "off"
            }
          },
          "mappings": [],
          "unit": "decbytes"
        },
        "overrides": []
      },
      "gridPos": {
        "h": 8,
        "w": 12,
        "x": 0,
        "y": 1
      },
      "id": 44,
      "options": {
        "graph": {},
        "legend": {
          "calcs": [],
          "displayMode": "list",
          "placement": "bottom",
          "showLegend": true
        },
        "tooltip": {
          "mode": "multi",
          "sort": "none"
        }
      },
      "pluginVersion": "7.4.5",
      "targets": [
        {
          "datasource": {
            "type": "prometheus",
            "uid": "${DS_PROMETHEUS}"
          },
          "editorMode": "code",
          "exemplar": false,
          "expr": "sum(process_resident_memory_bytes{job=~\"beacon|validator\"})",
          "hide": false,
          "interval": "",
          "legendFormat": "rss",
          "range": true,
          "refId": "E"
        },
        {
          "datasource": {
            "type": "prometheus",
            "uid": "${DS_PROMETHEUS}"
          },
          "editorMode": "code",
          "exemplar": false,
          "expr": "sum(process_heap_bytes{job=~\"validator|beacon\"})",
          "hide": false,
          "interval": "",
          "legendFormat": "process_heap_bytes",
          "range": true,
          "refId": "A"
        },
        {
          "datasource": {
            "type": "prometheus",
            "uid": "${DS_PROMETHEUS}"
          },
          "editorMode": "code",
          "exemplar": false,
          "expr": "sum(nodejs_heap_size_total_bytes) + sum(network_worker_nodejs_heap_size_total_bytes) + sum(discv5_worker_nodejs_heap_size_total_bytes)",
          "hide": false,
          "interval": "",
          "legendFormat": "node allocated heap",
          "range": true,
          "refId": "B"
        },
        {
          "datasource": {
            "type": "prometheus",
            "uid": "${DS_PROMETHEUS}"
          },
          "editorMode": "code",
          "exemplar": false,
          "expr": "sum(nodejs_heap_size_used_bytes) + sum(network_worker_nodejs_heap_size_used_bytes) + sum(discv5_worker_nodejs_heap_size_used_bytes)",
          "hide": false,
          "interval": "",
          "legendFormat": "node used heap",
          "range": true,
          "refId": "C"
        },
        {
          "datasource": {
            "type": "prometheus",
            "uid": "${DS_PROMETHEUS}"
          },
          "editorMode": "code",
          "exemplar": false,
          "expr": "sum(nodejs_external_memory_bytes) + sum(network_worker_nodejs_external_memory_bytes) + sum(discv5_worker_nodejs_external_memory_bytes)",
          "hide": false,
          "interval": "",
          "legendFormat": "node external memory",
          "range": true,
          "refId": "D"
        }
      ],
      "title": "Memory Usage",
      "type": "timeseries"
    },
    {
      "datasource": {
        "type": "prometheus",
        "uid": "${DS_PROMETHEUS}"
      },
      "fieldConfig": {
        "defaults": {
          "color": {
            "mode": "palette-classic"
          },
          "custom": {
            "axisCenteredZero": false,
            "axisColorMode": "text",
            "axisLabel": "",
            "axisPlacement": "auto",
            "barAlignment": 0,
            "drawStyle": "line",
            "fillOpacity": 30,
            "gradientMode": "opacity",
            "hideFrom": {
              "graph": false,
              "legend": false,
              "tooltip": false,
              "viz": false
            },
            "lineInterpolation": "linear",
            "lineWidth": 1,
            "pointSize": 5,
            "scaleDistribution": {
              "type": "linear"
            },
            "showPoints": "never",
            "spanNulls": false,
            "stacking": {
              "group": "A",
              "mode": "none"
            },
            "thresholdsStyle": {
              "mode": "off"
            }
          },
          "mappings": [],
          "thresholds": {
            "mode": "absolute",
            "steps": [
              {
                "color": "green",
                "value": null
              },
              {
                "color": "red",
                "value": 80
              }
            ]
          },
          "unit": "decbytes"
        },
        "overrides": []
      },
      "gridPos": {
        "h": 8,
        "w": 12,
        "x": 12,
        "y": 1
      },
      "id": 549,
      "options": {
        "graph": {},
        "legend": {
          "calcs": [],
          "displayMode": "list",
          "placement": "bottom",
          "showLegend": true
        },
        "tooltip": {
          "mode": "multi",
          "sort": "none"
        }
      },
      "pluginVersion": "7.4.5",
      "targets": [
        {
          "datasource": {
            "type": "prometheus",
            "uid": "${DS_PROMETHEUS}"
          },
          "editorMode": "code",
          "expr": "sum by (space) ({__name__=~\"nodejs_heap_space_size_used_bytes|network_worker_nodejs_heap_space_size_used_bytes|discv5_worker_nodejs_heap_space_size_used_bytes\")",
          "hide": false,
          "interval": "",
          "legendFormat": "{{space}}",
          "range": true,
          "refId": "A"
        },
        {
          "datasource": {
            "type": "prometheus",
            "uid": "${DS_PROMETHEUS}"
          },
          "editorMode": "code",
          "exemplar": false,
          "expr": "nodejs_external_memory_bytes{job=\"beacon\"} + network_worker_nodejs_external_memory_bytes{job=\"beacon\"} + discv5_worker_nodejs_external_memory_bytes{job=\"beacon\"}",
          "hide": false,
          "interval": "",
          "legendFormat": "external_memory",
          "range": true,
          "refId": "B"
        }
      ],
      "title": "Heap Allocations - Beacon Node and Validator",
      "type": "timeseries"
    },
    {
      "collapsed": false,
      "gridPos": {
        "h": 1,
        "w": 24,
        "x": 0,
        "y": 9
      },
      "id": 540,
      "panels": [],
      "title": "Heap and GC by Thread",
      "type": "row"
    },
    {
      "datasource": {
        "type": "prometheus",
        "uid": "${DS_PROMETHEUS}"
      },
      "fieldConfig": {
        "defaults": {
          "color": {
            "mode": "palette-classic"
          },
          "custom": {
            "axisCenteredZero": false,
            "axisColorMode": "text",
            "axisLabel": "",
            "axisPlacement": "auto",
            "barAlignment": 0,
            "drawStyle": "line",
            "fillOpacity": 30,
            "gradientMode": "opacity",
            "hideFrom": {
              "graph": false,
              "legend": false,
              "tooltip": false,
              "viz": false
            },
            "lineInterpolation": "linear",
            "lineWidth": 1,
            "pointSize": 5,
            "scaleDistribution": {
              "type": "linear"
            },
            "showPoints": "never",
            "spanNulls": false,
            "stacking": {
              "group": "A",
              "mode": "none"
            },
            "thresholdsStyle": {
              "mode": "off"
            }
          },
          "mappings": [],
<<<<<<< HEAD
          "thresholds": {
            "mode": "absolute",
            "steps": [
              {
                "color": "green",
                "value": null
              },
              {
                "color": "red",
                "value": 80
              }
            ]
          },
          "unit": "decbytes"
        },
        "overrides": []
      },
      "gridPos": {
        "h": 8,
        "w": 12,
        "x": 0,
        "y": 10
      },
      "id": 541,
      "options": {
        "graph": {},
        "legend": {
          "calcs": [],
          "displayMode": "list",
          "placement": "bottom",
          "showLegend": true
        },
        "tooltip": {
          "mode": "multi",
          "sort": "none"
        }
      },
      "pluginVersion": "7.4.5",
      "targets": [
        {
          "datasource": {
            "type": "prometheus",
            "uid": "${DS_PROMETHEUS}"
          },
          "editorMode": "code",
          "expr": "nodejs_heap_space_size_used_bytes{job=\"beacon\"}",
          "interval": "",
          "legendFormat": "{{space}}",
          "range": true,
          "refId": "A"
        },
        {
          "datasource": {
            "type": "prometheus",
            "uid": "${DS_PROMETHEUS}"
          },
          "editorMode": "code",
          "exemplar": false,
          "expr": "nodejs_external_memory_bytes{job=\"beacon\"}",
          "hide": false,
          "interval": "",
          "legendFormat": "external_memory",
          "range": true,
          "refId": "B"
        }
      ],
      "title": "Heap Allocations - Main Thread",
      "type": "timeseries"
    },
    {
      "datasource": {
        "type": "prometheus",
        "uid": "${DS_PROMETHEUS}"
      },
      "fieldConfig": {
        "defaults": {
          "color": {
            "mode": "palette-classic"
          },
          "custom": {
            "axisCenteredZero": false,
            "axisColorMode": "text",
            "axisLabel": "GC Time",
            "axisPlacement": "left",
            "barAlignment": 0,
            "drawStyle": "line",
            "fillOpacity": 20,
            "gradientMode": "opacity",
            "hideFrom": {
              "legend": false,
              "tooltip": false,
              "viz": false
            },
            "lineInterpolation": "linear",
            "lineWidth": 1,
            "pointSize": 5,
            "scaleDistribution": {
              "type": "linear"
            },
            "showPoints": "never",
            "spanNulls": true,
            "stacking": {
              "group": "A",
              "mode": "none"
            },
            "thresholdsStyle": {
              "mode": "off"
            }
          },
          "mappings": [],
          "thresholds": {
            "mode": "absolute",
            "steps": [
              {
                "color": "green",
                "value": null
              }
            ]
          },
          "unit": "percentunit"
        },
        "overrides": [
          {
            "matcher": {
              "id": "byFrameRefID",
              "options": "C"
            },
            "properties": [
              {
                "id": "custom.axisPlacement",
                "value": "right"
              },
              {
                "id": "custom.axisLabel",
                "value": "GC Bytes"
              },
              {
                "id": "unit",
                "value": "decbytes"
              }
            ]
          }
        ]
      },
      "gridPos": {
        "h": 8,
        "w": 12,
        "x": 12,
        "y": 10
      },
      "id": 550,
      "options": {
        "legend": {
          "calcs": [],
          "displayMode": "list",
          "placement": "bottom",
          "showLegend": true
        },
        "tooltip": {
          "mode": "multi",
          "sort": "none"
        }
      },
      "pluginVersion": "8.4.0-beta1",
      "targets": [
        {
          "datasource": {
            "type": "prometheus",
            "uid": "${DS_PROMETHEUS}"
          },
          "editorMode": "code",
          "expr": "rate(nodejs_gc_pause_seconds_total{job=\"beacon\"}[$rate_interval])",
          "hide": false,
          "legendFormat": "{{gctype}}",
          "range": true,
          "refId": "B"
        },
        {
          "datasource": {
            "type": "prometheus",
            "uid": "${DS_PROMETHEUS}"
          },
          "editorMode": "code",
          "expr": "rate(nodejs_gc_reclaimed_bytes_total{job=\"beacon\"}[$rate_interval])",
          "format": "time_series",
          "hide": false,
          "legendFormat": "{{gctype}}",
          "range": true,
          "refId": "C"
        }
      ],
      "title": "GC pause time rate + reclaimed bytes - Main Thread",
      "type": "timeseries"
    },
    {
      "datasource": {
        "type": "prometheus",
        "uid": "${DS_PROMETHEUS}"
      },
      "fieldConfig": {
        "defaults": {
          "color": {
            "mode": "palette-classic"
          },
          "custom": {
            "axisCenteredZero": false,
            "axisColorMode": "text",
            "axisLabel": "",
            "axisPlacement": "auto",
            "barAlignment": 0,
            "drawStyle": "line",
            "fillOpacity": 30,
            "gradientMode": "opacity",
            "hideFrom": {
              "graph": false,
              "legend": false,
              "tooltip": false,
              "viz": false
            },
            "lineInterpolation": "linear",
            "lineWidth": 1,
            "pointSize": 5,
            "scaleDistribution": {
              "type": "linear"
            },
            "showPoints": "never",
            "spanNulls": false,
            "stacking": {
              "group": "A",
              "mode": "none"
            },
            "thresholdsStyle": {
              "mode": "off"
            }
          },
          "mappings": [],
          "thresholds": {
            "mode": "absolute",
            "steps": [
              {
                "color": "green",
                "value": null
              },
              {
                "color": "red",
                "value": 80
              }
            ]
          },
          "unit": "decbytes"
        },
        "overrides": []
      },
      "gridPos": {
        "h": 8,
        "w": 12,
        "x": 0,
        "y": 18
      },
      "id": 543,
      "options": {
        "graph": {},
        "legend": {
          "calcs": [],
          "displayMode": "list",
          "placement": "bottom",
          "showLegend": true
        },
        "tooltip": {
          "mode": "multi",
          "sort": "none"
        }
      },
      "pluginVersion": "7.4.5",
      "targets": [
        {
          "datasource": {
            "type": "prometheus",
            "uid": "${DS_PROMETHEUS}"
          },
          "editorMode": "code",
          "expr": "network_worker_nodejs_heap_space_size_used_bytes",
          "interval": "",
          "legendFormat": "{{space}}",
          "range": true,
          "refId": "A"
        },
        {
          "datasource": {
            "type": "prometheus",
            "uid": "${DS_PROMETHEUS}"
          },
          "editorMode": "code",
          "exemplar": false,
          "expr": "network_worker_nodejs_external_memory_bytes",
          "hide": false,
          "interval": "",
          "legendFormat": "external_memory",
          "range": true,
          "refId": "B"
        }
      ],
      "title": "Heap Allocations - Network Worker Thread",
      "type": "timeseries"
    },
    {
      "datasource": {
        "type": "prometheus",
        "uid": "${DS_PROMETHEUS}"
      },
      "fieldConfig": {
        "defaults": {
          "color": {
            "mode": "palette-classic"
          },
          "custom": {
            "axisCenteredZero": false,
            "axisColorMode": "text",
            "axisLabel": "GC Time",
            "axisPlacement": "left",
            "barAlignment": 0,
            "drawStyle": "line",
            "fillOpacity": 20,
            "gradientMode": "opacity",
            "hideFrom": {
              "legend": false,
              "tooltip": false,
              "viz": false
            },
            "lineInterpolation": "linear",
            "lineWidth": 1,
            "pointSize": 5,
            "scaleDistribution": {
              "type": "linear"
            },
            "showPoints": "never",
            "spanNulls": true,
            "stacking": {
              "group": "A",
              "mode": "none"
            },
            "thresholdsStyle": {
              "mode": "off"
            }
          },
          "mappings": [],
          "thresholds": {
            "mode": "absolute",
            "steps": [
              {
                "color": "green",
                "value": null
              }
            ]
          },
          "unit": "percentunit"
        },
        "overrides": [
          {
            "matcher": {
              "id": "byFrameRefID",
              "options": "C"
            },
            "properties": [
              {
                "id": "custom.axisPlacement",
                "value": "right"
              },
              {
                "id": "custom.axisLabel",
                "value": "GC Bytes"
              },
              {
                "id": "unit",
                "value": "decbytes"
              }
            ]
          }
        ]
      },
      "gridPos": {
        "h": 8,
        "w": 12,
        "x": 12,
        "y": 18
      },
      "id": 546,
      "options": {
        "legend": {
          "calcs": [],
          "displayMode": "list",
          "placement": "bottom",
          "showLegend": true
        },
        "tooltip": {
          "mode": "multi",
          "sort": "none"
        }
      },
      "pluginVersion": "8.4.0-beta1",
      "targets": [
        {
          "datasource": {
            "type": "prometheus",
            "uid": "${DS_PROMETHEUS}"
          },
          "editorMode": "code",
          "expr": "rate(network_worker_nodejs_gc_pause_seconds_total[$rate_interval])",
          "hide": false,
          "legendFormat": "{{gctype}}",
          "range": true,
          "refId": "B"
        },
        {
          "datasource": {
            "type": "prometheus",
            "uid": "${DS_PROMETHEUS}"
          },
          "editorMode": "code",
          "expr": "rate(network_worker_nodejs_gc_reclaimed_bytes_total[$rate_interval])",
          "format": "time_series",
          "hide": false,
          "legendFormat": "{{gctype}}",
          "range": true,
          "refId": "C"
        }
      ],
      "title": "GC pause time rate + reclaimed bytes - Network Worker Thread",
      "type": "timeseries"
    },
    {
      "datasource": {
        "type": "prometheus",
        "uid": "${DS_PROMETHEUS}"
      },
      "fieldConfig": {
        "defaults": {
          "color": {
            "mode": "palette-classic"
          },
          "custom": {
            "axisCenteredZero": false,
            "axisColorMode": "text",
            "axisLabel": "",
            "axisPlacement": "auto",
            "barAlignment": 0,
            "drawStyle": "line",
            "fillOpacity": 30,
            "gradientMode": "opacity",
            "hideFrom": {
              "graph": false,
              "legend": false,
              "tooltip": false,
              "viz": false
            },
            "lineInterpolation": "linear",
            "lineWidth": 1,
            "pointSize": 5,
            "scaleDistribution": {
              "type": "linear"
            },
            "showPoints": "never",
            "spanNulls": false,
            "stacking": {
              "group": "A",
              "mode": "none"
            },
            "thresholdsStyle": {
              "mode": "off"
            }
          },
          "mappings": [],
          "thresholds": {
            "mode": "absolute",
            "steps": [
              {
                "color": "green",
                "value": null
              },
              {
                "color": "red",
                "value": 80
              }
            ]
          },
          "unit": "decbytes"
        },
        "overrides": []
      },
      "gridPos": {
        "h": 8,
        "w": 12,
        "x": 0,
        "y": 26
      },
      "id": 545,
      "options": {
        "graph": {},
        "legend": {
          "calcs": [],
          "displayMode": "list",
          "placement": "bottom",
          "showLegend": true
        },
        "tooltip": {
          "mode": "multi",
          "sort": "none"
        }
      },
      "pluginVersion": "7.4.5",
      "targets": [
        {
          "datasource": {
            "type": "prometheus",
            "uid": "${DS_PROMETHEUS}"
          },
          "editorMode": "code",
          "expr": "discv5_worker_nodejs_heap_space_size_used_bytes",
          "interval": "",
          "legendFormat": "{{space}}",
          "range": true,
          "refId": "A"
        },
        {
          "datasource": {
            "type": "prometheus",
            "uid": "${DS_PROMETHEUS}"
          },
          "editorMode": "code",
          "exemplar": false,
          "expr": "discv5_worker_nodejs_external_memory_bytes",
          "hide": false,
          "interval": "",
          "legendFormat": "external_memory",
          "range": true,
          "refId": "B"
        }
      ],
      "title": "Heap Allocations - Discv5 Worker Thread",
      "type": "timeseries"
    },
    {
      "datasource": {
        "type": "prometheus",
        "uid": "${DS_PROMETHEUS}"
      },
      "fieldConfig": {
        "defaults": {
          "color": {
            "mode": "palette-classic"
          },
          "custom": {
            "axisCenteredZero": false,
            "axisColorMode": "text",
            "axisLabel": "GC Time",
            "axisPlacement": "left",
            "barAlignment": 0,
            "drawStyle": "line",
            "fillOpacity": 20,
            "gradientMode": "opacity",
            "hideFrom": {
              "legend": false,
              "tooltip": false,
              "viz": false
            },
            "lineInterpolation": "linear",
            "lineWidth": 1,
            "pointSize": 5,
            "scaleDistribution": {
              "type": "linear"
            },
            "showPoints": "never",
            "spanNulls": true,
            "stacking": {
              "group": "A",
              "mode": "none"
            },
            "thresholdsStyle": {
              "mode": "off"
            }
          },
          "mappings": [],
          "thresholds": {
            "mode": "absolute",
            "steps": [
              {
                "color": "green",
                "value": null
              }
            ]
          },
          "unit": "percentunit"
        },
        "overrides": [
          {
            "matcher": {
              "id": "byFrameRefID",
              "options": "C"
            },
            "properties": [
              {
                "id": "custom.axisPlacement",
                "value": "right"
              },
              {
                "id": "custom.axisLabel",
                "value": "GC Bytes"
              },
              {
                "id": "unit",
                "value": "decbytes"
              }
            ]
          }
        ]
=======
          "unit": "percentunit"
        },
        "overrides": []
>>>>>>> 67b6e79b
      },
      "gridPos": {
        "h": 8,
        "w": 12,
        "x": 12,
        "y": 26
      },
      "id": 547,
      "options": {
        "legend": {
          "calcs": [],
          "displayMode": "list",
          "placement": "bottom",
          "showLegend": true
        },
        "tooltip": {
          "mode": "multi",
          "sort": "none"
        }
      },
      "pluginVersion": "8.4.0-beta1",
      "targets": [
        {
          "datasource": {
            "type": "prometheus",
            "uid": "${DS_PROMETHEUS}"
          },
          "editorMode": "code",
          "expr": "rate(discv5_worker_nodejs_gc_pause_seconds_total[$rate_interval])",
          "hide": false,
          "legendFormat": "{{gctype}}",
          "range": true,
          "refId": "B"
        },
        {
          "datasource": {
            "type": "prometheus",
            "uid": "${DS_PROMETHEUS}"
          },
          "editorMode": "code",
          "expr": "rate(discv5_worker_nodejs_gc_reclaimed_bytes_total[$rate_interval])",
          "format": "time_series",
          "hide": false,
          "legendFormat": "{{gctype}}",
          "range": true,
          "refId": "C"
        }
      ],
      "title": "GC pause time rate + reclaimed bytes - Discv5 Worker Thread",
      "type": "timeseries"
    },
    {
      "datasource": {
        "type": "prometheus",
        "uid": "${DS_PROMETHEUS}"
      },
      "fieldConfig": {
        "defaults": {
          "color": {
            "mode": "palette-classic"
          },
          "custom": {
            "axisCenteredZero": false,
            "axisColorMode": "text",
            "axisLabel": "",
            "axisPlacement": "auto",
            "barAlignment": 0,
            "drawStyle": "line",
            "fillOpacity": 30,
            "gradientMode": "opacity",
            "hideFrom": {
              "graph": false,
              "legend": false,
              "tooltip": false,
              "viz": false
            },
            "lineInterpolation": "linear",
            "lineWidth": 1,
            "pointSize": 5,
            "scaleDistribution": {
              "type": "linear"
            },
            "showPoints": "never",
            "spanNulls": false,
            "stacking": {
              "group": "A",
              "mode": "none"
            },
            "thresholdsStyle": {
              "mode": "off"
            }
          },
          "mappings": [],
<<<<<<< HEAD
          "thresholds": {
            "mode": "absolute",
            "steps": [
              {
                "color": "green",
                "value": null
              },
              {
                "color": "red",
                "value": 80
              }
            ]
          },
          "unit": "decbytes"
=======
          "unit": "short"
>>>>>>> 67b6e79b
        },
        "overrides": []
      },
      "gridPos": {
        "h": 8,
        "w": 12,
        "x": 0,
        "y": 34
      },
      "id": 542,
      "options": {
        "graph": {},
        "legend": {
          "calcs": [],
          "displayMode": "list",
          "placement": "bottom",
          "showLegend": true
        },
        "tooltip": {
          "mode": "multi",
          "sort": "none"
        }
      },
      "pluginVersion": "7.4.5",
      "targets": [
        {
          "datasource": {
            "type": "prometheus",
            "uid": "${DS_PROMETHEUS}"
          },
          "editorMode": "code",
          "expr": "nodejs_heap_space_size_used_bytes{job=\"validator\"}",
          "interval": "",
          "legendFormat": "{{space}}",
          "range": true,
          "refId": "A"
        },
        {
          "datasource": {
            "type": "prometheus",
            "uid": "${DS_PROMETHEUS}"
          },
          "editorMode": "code",
          "exemplar": false,
          "expr": "nodejs_external_memory_bytes{job=\"validator\"}",
          "hide": false,
          "interval": "",
          "legendFormat": "external_memory",
          "range": true,
          "refId": "B"
        }
      ],
      "title": "Heap Allocations - Validator",
      "type": "timeseries"
    },
    {
      "datasource": {
        "type": "prometheus",
        "uid": "${DS_PROMETHEUS}"
      },
      "fieldConfig": {
        "defaults": {
          "color": {
            "mode": "palette-classic"
          },
          "custom": {
            "axisCenteredZero": false,
            "axisColorMode": "text",
            "axisLabel": "GC Time",
            "axisPlacement": "left",
            "barAlignment": 0,
            "drawStyle": "line",
            "fillOpacity": 20,
            "gradientMode": "opacity",
            "hideFrom": {
              "legend": false,
              "tooltip": false,
              "viz": false
            },
            "lineInterpolation": "linear",
            "lineWidth": 1,
            "pointSize": 5,
            "scaleDistribution": {
              "type": "linear"
            },
            "showPoints": "never",
            "spanNulls": true,
            "stacking": {
              "group": "A",
              "mode": "none"
            },
            "thresholdsStyle": {
              "mode": "off"
            }
          },
          "mappings": [],
          "unit": "percentunit"
        },
        "overrides": [
          {
            "matcher": {
              "id": "byFrameRefID",
              "options": "C"
            },
            "properties": [
              {
                "id": "custom.axisPlacement",
                "value": "right"
              },
              {
                "id": "custom.axisLabel",
                "value": "GC Bytes"
              },
              {
                "id": "unit",
                "value": "decbytes"
              }
            ]
          }
        ]
      },
      "gridPos": {
        "h": 8,
        "w": 12,
        "x": 12,
        "y": 34
      },
      "id": 548,
      "options": {
        "legend": {
          "calcs": [],
          "displayMode": "list",
          "placement": "bottom",
          "showLegend": true
        },
        "tooltip": {
          "mode": "multi",
          "sort": "none"
        }
      },
      "pluginVersion": "8.4.0-beta1",
      "targets": [
        {
          "datasource": {
            "type": "prometheus",
            "uid": "${DS_PROMETHEUS}"
          },
          "editorMode": "code",
          "expr": "rate(nodejs_gc_pause_seconds_total{job=\"validator\"}[$rate_interval])",
          "hide": false,
          "legendFormat": "{{gctype}}",
          "range": true,
          "refId": "B"
        },
        {
          "datasource": {
            "type": "prometheus",
            "uid": "${DS_PROMETHEUS}"
          },
          "editorMode": "code",
          "expr": "rate(nodejs_gc_reclaimed_bytes_total{job=\"validator\"}[$rate_interval])",
          "format": "time_series",
          "hide": false,
          "legendFormat": "{{gctype}}",
          "range": true,
          "refId": "C"
        }
      ],
      "title": "GC pause time rate + reclaimed bytes - Validator",
      "type": "timeseries"
    },
    {
      "collapsed": false,
      "datasource": {
        "type": "prometheus",
        "uid": "${DS_PROMETHEUS}"
      },
      "gridPos": {
        "h": 1,
        "w": 24,
        "x": 0,
        "y": 42
      },
      "id": 12,
      "panels": [],
      "targets": [
        {
          "datasource": {
            "type": "prometheus",
            "uid": "${DS_PROMETHEUS}"
          },
          "refId": "A"
        }
      ],
      "title": "VM Stats",
      "type": "row"
    },
    {
      "datasource": {
        "type": "prometheus",
        "uid": "${DS_PROMETHEUS}"
      },
      "fieldConfig": {
        "defaults": {
          "color": {
            "mode": "palette-classic"
          },
          "custom": {
            "axisCenteredZero": false,
            "axisColorMode": "text",
            "axisLabel": "",
            "axisPlacement": "auto",
            "barAlignment": 0,
            "drawStyle": "line",
            "fillOpacity": 10,
            "gradientMode": "none",
            "hideFrom": {
              "graph": false,
              "legend": false,
              "tooltip": false,
              "viz": false
            },
            "lineInterpolation": "linear",
            "lineWidth": 1,
            "pointSize": 5,
            "scaleDistribution": {
              "type": "linear"
            },
            "showPoints": "never",
            "spanNulls": true,
            "stacking": {
              "group": "A",
              "mode": "none"
            },
            "thresholdsStyle": {
              "mode": "off"
            }
          },
          "mappings": [],
<<<<<<< HEAD
          "thresholds": {
            "mode": "absolute",
            "steps": [
              {
                "color": "green",
                "value": null
              },
              {
                "color": "red",
                "value": 80
              }
            ]
          },
          "unit": "short"
=======
          "unit": "decbytes"
>>>>>>> 67b6e79b
        },
        "overrides": []
      },
      "gridPos": {
        "h": 8,
        "w": 12,
        "x": 0,
        "y": 43
      },
      "id": 64,
      "options": {
        "graph": {},
        "legend": {
          "calcs": [],
          "displayMode": "list",
          "placement": "bottom",
          "showLegend": true
        },
        "tooltip": {
          "mode": "multi",
          "sort": "none"
        }
      },
      "pluginVersion": "7.4.5",
      "targets": [
        {
          "datasource": {
            "type": "prometheus",
            "uid": "${DS_PROMETHEUS}"
          },
          "expr": "nodejs_active_requests",
          "interval": "",
          "legendFormat": "{{type}}",
          "refId": "A"
        }
      ],
      "title": "Active requests",
      "type": "timeseries"
    },
    {
      "datasource": {
        "type": "prometheus",
        "uid": "${DS_PROMETHEUS}"
      },
      "fieldConfig": {
        "defaults": {
          "color": {
            "mode": "palette-classic"
          },
          "custom": {
            "axisCenteredZero": false,
            "axisColorMode": "text",
            "axisLabel": "",
            "axisPlacement": "auto",
            "barAlignment": 0,
            "drawStyle": "line",
            "fillOpacity": 20,
            "gradientMode": "opacity",
            "hideFrom": {
              "legend": false,
              "tooltip": false,
              "viz": false
            },
            "lineInterpolation": "linear",
            "lineWidth": 1,
            "pointSize": 5,
            "scaleDistribution": {
              "type": "linear"
            },
            "showPoints": "never",
            "spanNulls": true,
            "stacking": {
              "group": "A",
              "mode": "none"
            },
            "thresholdsStyle": {
              "mode": "off"
            }
          },
          "mappings": [],
          "unit": "percentunit"
        },
        "overrides": [
          {
            "matcher": {
              "id": "byName",
              "options": "{job=~\"$beacon_job|beacon\"}"
            },
            "properties": [
              {
                "id": "color",
                "value": {
                  "fixedColor": "semi-dark-orange",
                  "mode": "fixed"
                }
              }
            ]
          }
        ]
      },
      "gridPos": {
        "h": 8,
        "w": 12,
        "x": 12,
        "y": 43
      },
      "id": 42,
      "options": {
        "legend": {
          "calcs": [],
          "displayMode": "list",
          "placement": "bottom",
          "showLegend": false
        },
        "tooltip": {
          "mode": "multi",
          "sort": "none"
        }
      },
      "pluginVersion": "8.4.0-beta1",
      "targets": [
        {
          "datasource": {
            "type": "prometheus",
            "uid": "${DS_PROMETHEUS}"
          },
          "expr": "rate(process_cpu_user_seconds_total[$rate_interval])",
          "interval": "",
          "legendFormat": "",
          "refId": "A"
        }
      ],
      "title": "CPU usage % (Lodestar only)",
      "type": "timeseries"
    },
    {
      "datasource": {
        "type": "prometheus",
        "uid": "${DS_PROMETHEUS}"
      },
      "fieldConfig": {
        "defaults": {
          "color": {
            "mode": "palette-classic"
          },
          "custom": {
            "axisCenteredZero": false,
            "axisColorMode": "text",
            "axisLabel": "",
            "axisPlacement": "auto",
            "barAlignment": 0,
            "drawStyle": "line",
            "fillOpacity": 30,
            "gradientMode": "opacity",
            "hideFrom": {
              "graph": false,
              "legend": false,
              "tooltip": false,
              "viz": false
            },
            "lineInterpolation": "linear",
            "lineWidth": 1,
            "pointSize": 5,
            "scaleDistribution": {
              "type": "linear"
            },
            "showPoints": "never",
            "spanNulls": false,
            "stacking": {
              "group": "A",
              "mode": "none"
            },
            "thresholdsStyle": {
              "mode": "off"
            }
          },
          "mappings": [],
<<<<<<< HEAD
          "thresholds": {
            "mode": "absolute",
            "steps": [
              {
                "color": "green"
              },
              {
                "color": "red",
                "value": 80
              }
            ]
          },
=======
>>>>>>> 67b6e79b
          "unit": "short"
        },
        "overrides": []
      },
      "gridPos": {
        "h": 8,
        "w": 12,
        "x": 0,
        "y": 51
      },
      "id": 6,
      "options": {
        "graph": {},
        "legend": {
          "calcs": [],
          "displayMode": "list",
          "placement": "bottom",
          "showLegend": true
        },
        "tooltip": {
          "mode": "multi",
          "sort": "none"
        }
      },
      "pluginVersion": "7.4.5",
      "targets": [
        {
          "datasource": {
            "type": "prometheus",
            "uid": "${DS_PROMETHEUS}"
          },
          "editorMode": "code",
          "expr": "nodejs_active_handles",
          "interval": "",
          "legendFormat": "main_thread_{{type}}",
          "range": true,
          "refId": "A"
        },
        {
          "datasource": {
            "type": "prometheus",
            "uid": "${DS_PROMETHEUS}"
          },
          "editorMode": "code",
          "expr": "network_worker_nodejs_active_handles",
          "hide": false,
          "legendFormat": "network_worker_{{type}}",
          "range": true,
          "refId": "B"
        },
        {
          "datasource": {
            "type": "prometheus",
            "uid": "${DS_PROMETHEUS}"
          },
          "editorMode": "code",
          "expr": "discv5_worker_nodejs_active_handles",
          "hide": false,
          "legendFormat": "discv5_worker_{{type}}",
          "range": true,
          "refId": "C"
        }
      ],
      "title": "Active Handles",
      "type": "timeseries"
    },
    {
      "datasource": {
        "type": "prometheus",
        "uid": "${DS_PROMETHEUS}"
      },
      "fieldConfig": {
        "defaults": {
          "color": {
            "mode": "palette-classic"
          },
          "custom": {
            "axisCenteredZero": false,
            "axisColorMode": "text",
            "axisLabel": "",
            "axisPlacement": "auto",
            "barAlignment": 0,
            "drawStyle": "line",
            "fillOpacity": 30,
            "gradientMode": "opacity",
            "hideFrom": {
              "graph": false,
              "legend": false,
              "tooltip": false,
              "viz": false
            },
            "lineInterpolation": "linear",
            "lineWidth": 1,
            "pointSize": 5,
            "scaleDistribution": {
              "log": 2,
              "type": "log"
            },
            "showPoints": "never",
            "spanNulls": false,
            "stacking": {
              "group": "A",
              "mode": "none"
            },
            "thresholdsStyle": {
              "mode": "off"
            }
          },
          "mappings": [],
<<<<<<< HEAD
          "thresholds": {
            "mode": "absolute",
            "steps": [
              {
                "color": "green"
              },
              {
                "color": "red",
                "value": 80
              }
            ]
          },
=======
>>>>>>> 67b6e79b
          "unit": "s"
        },
        "overrides": [
          {
            "matcher": {
              "id": "byName",
              "options": "event loop lag"
            },
            "properties": [
              {
                "id": "color",
                "value": {
                  "fixedColor": "dark-yellow",
                  "mode": "fixed"
                }
              }
            ]
          }
        ]
      },
      "gridPos": {
        "h": 8,
        "w": 12,
        "x": 12,
        "y": 51
      },
      "id": 40,
      "options": {
        "graph": {},
        "legend": {
          "calcs": [],
          "displayMode": "list",
          "placement": "bottom",
          "showLegend": true
        },
        "tooltip": {
          "mode": "multi",
          "sort": "none"
        }
      },
      "pluginVersion": "7.4.5",
      "targets": [
        {
          "datasource": {
            "type": "prometheus",
            "uid": "${DS_PROMETHEUS}"
          },
          "editorMode": "code",
          "expr": "nodejs_eventloop_lag_seconds{job=~\"$beacon_job|beacon\"}",
          "interval": "",
          "legendFormat": "main_thread",
          "range": true,
          "refId": "A"
        },
        {
          "datasource": {
            "type": "prometheus",
            "uid": "${DS_PROMETHEUS}"
          },
          "editorMode": "code",
          "expr": "network_worker_nodejs_eventloop_lag_seconds",
          "hide": false,
          "legendFormat": "network_worker",
          "range": true,
          "refId": "B"
        },
        {
          "datasource": {
            "type": "prometheus",
            "uid": "${DS_PROMETHEUS}"
          },
          "editorMode": "code",
          "expr": "discv5_worker_nodejs_eventloop_lag_seconds",
          "hide": false,
          "legendFormat": "discv5_worker",
          "range": true,
          "refId": "C"
        }
      ],
      "title": "Event Loop Lag - (metric A) eventloop_lag_seconds",
      "type": "timeseries"
    },
    {
      "datasource": {
        "type": "prometheus",
        "uid": "${DS_PROMETHEUS}"
      },
      "fieldConfig": {
        "defaults": {
          "color": {
            "mode": "palette-classic"
          },
          "custom": {
            "axisCenteredZero": false,
            "axisColorMode": "text",
            "axisLabel": "",
            "axisPlacement": "auto",
            "barAlignment": 0,
            "drawStyle": "line",
            "fillOpacity": 0,
            "gradientMode": "none",
            "hideFrom": {
              "legend": false,
              "tooltip": false,
              "viz": false
            },
            "lineInterpolation": "linear",
            "lineWidth": 1,
            "pointSize": 5,
            "scaleDistribution": {
              "type": "linear"
            },
            "showPoints": "auto",
            "spanNulls": false,
            "stacking": {
              "group": "A",
              "mode": "none"
            },
            "thresholdsStyle": {
              "mode": "off"
            }
          },
<<<<<<< HEAD
          "mappings": [],
          "thresholds": {
            "mode": "absolute",
            "steps": [
              {
                "color": "green"
              },
              {
                "color": "red",
                "value": 80
              }
            ]
          }
=======
          "mappings": []
>>>>>>> 67b6e79b
        },
        "overrides": []
      },
      "gridPos": {
        "h": 8,
        "w": 12,
        "x": 0,
        "y": 59
      },
      "id": 268,
      "options": {
        "legend": {
          "calcs": [],
          "displayMode": "list",
          "placement": "bottom",
          "showLegend": true
        },
        "tooltip": {
          "mode": "single",
          "sort": "none"
        }
      },
      "targets": [
        {
          "datasource": {
            "type": "prometheus",
            "uid": "${DS_PROMETHEUS}"
          },
          "exemplar": false,
          "expr": "rate(lodestar_unhandled_promise_rejections_total[$rate_interval])",
          "interval": "",
          "legendFormat": "Errors",
          "refId": "A"
        }
      ],
      "title": "UnhandledPromiseRejection rate",
      "type": "timeseries"
    },
    {
      "datasource": {
        "type": "prometheus",
        "uid": "${DS_PROMETHEUS}"
      },
      "fieldConfig": {
        "defaults": {
          "color": {
            "mode": "palette-classic"
          },
          "custom": {
            "axisCenteredZero": false,
            "axisColorMode": "text",
            "axisLabel": "",
            "axisPlacement": "auto",
            "barAlignment": 0,
            "drawStyle": "line",
            "fillOpacity": 30,
            "gradientMode": "opacity",
            "hideFrom": {
              "graph": false,
              "legend": false,
              "tooltip": false,
              "viz": false
            },
            "lineInterpolation": "linear",
            "lineWidth": 1,
            "pointSize": 5,
            "scaleDistribution": {
              "log": 2,
              "type": "log"
            },
            "showPoints": "never",
            "spanNulls": false,
            "stacking": {
              "group": "A",
              "mode": "none"
            },
            "thresholdsStyle": {
              "mode": "off"
            }
          },
          "mappings": [],
<<<<<<< HEAD
          "thresholds": {
            "mode": "absolute",
            "steps": [
              {
                "color": "green"
              },
              {
                "color": "red",
                "value": 80
              }
            ]
          },
=======
>>>>>>> 67b6e79b
          "unit": "s"
        },
        "overrides": [
          {
            "matcher": {
              "id": "byName",
              "options": "event loop lag"
            },
            "properties": [
              {
                "id": "color",
                "value": {
                  "fixedColor": "dark-yellow",
                  "mode": "fixed"
                }
              }
            ]
          }
        ]
      },
      "gridPos": {
        "h": 8,
        "w": 12,
        "x": 12,
        "y": 59
      },
      "id": 538,
      "options": {
        "graph": {},
        "legend": {
          "calcs": [],
          "displayMode": "list",
          "placement": "bottom",
          "showLegend": true
        },
        "tooltip": {
          "mode": "multi",
          "sort": "none"
        }
      },
      "pluginVersion": "7.4.5",
      "targets": [
        {
          "datasource": {
            "type": "prometheus",
            "uid": "${DS_PROMETHEUS}"
          },
          "editorMode": "code",
          "expr": "nodejs_eventloop_lag_mean_seconds",
          "interval": "",
          "legendFormat": "main_thread",
          "range": true,
          "refId": "A"
        },
        {
          "datasource": {
            "type": "prometheus",
            "uid": "${DS_PROMETHEUS}"
          },
          "editorMode": "code",
          "expr": "network_worker_nodejs_eventloop_lag_mean_seconds",
          "hide": false,
          "legendFormat": "network_worker",
          "range": true,
          "refId": "B"
        },
        {
          "datasource": {
            "type": "prometheus",
            "uid": "${DS_PROMETHEUS}"
          },
          "editorMode": "code",
          "expr": "discv5_worker_nodejs_eventloop_lag_mean_seconds",
          "hide": false,
          "legendFormat": "discv5_worker",
          "range": true,
          "refId": "C"
        }
      ],
      "title": "Event Loop Lag - (metric B) eventloop_lag_mean_seconds",
      "type": "timeseries"
    },
    {
      "collapsed": false,
      "datasource": {
        "type": "prometheus",
        "uid": "${DS_PROMETHEUS}"
      },
      "gridPos": {
        "h": 1,
        "w": 24,
        "x": 0,
        "y": 67
      },
      "id": 104,
      "panels": [],
      "targets": [
        {
          "datasource": {
            "type": "prometheus",
            "uid": "${DS_PROMETHEUS}"
          },
          "refId": "A"
        }
      ],
      "title": "Node status",
      "type": "row"
    },
    {
      "datasource": {
        "type": "prometheus",
        "uid": "${DS_PROMETHEUS}"
      },
      "fieldConfig": {
        "defaults": {
          "color": {
            "mode": "palette-classic"
          },
          "custom": {
            "axisCenteredZero": false,
            "axisColorMode": "text",
            "axisLabel": "slots",
            "axisPlacement": "auto",
            "barAlignment": 0,
            "drawStyle": "line",
            "fillOpacity": 20,
            "gradientMode": "opacity",
            "hideFrom": {
              "graph": false,
              "legend": false,
              "tooltip": false,
              "viz": false
            },
            "lineInterpolation": "linear",
            "lineWidth": 1,
            "pointSize": 5,
            "scaleDistribution": {
              "type": "linear"
            },
            "showPoints": "never",
            "spanNulls": true,
            "stacking": {
              "group": "A",
              "mode": "none"
            },
            "thresholdsStyle": {
              "mode": "off"
            }
          },
          "mappings": [],
<<<<<<< HEAD
          "thresholds": {
            "mode": "absolute",
            "steps": [
              {
                "color": "green"
              },
              {
                "color": "red",
                "value": 80
              }
            ]
          },
=======
>>>>>>> 67b6e79b
          "unit": "short"
        },
        "overrides": []
      },
      "gridPos": {
        "h": 6,
        "w": 12,
        "x": 0,
        "y": 68
      },
      "id": 102,
      "options": {
        "graph": {},
        "legend": {
          "calcs": [],
          "displayMode": "list",
          "placement": "bottom",
          "showLegend": false
        },
        "tooltip": {
          "mode": "multi",
          "sort": "none"
        }
      },
      "pluginVersion": "7.4.5",
      "targets": [
        {
          "datasource": {
            "type": "prometheus",
            "uid": "${DS_PROMETHEUS}"
          },
          "expr": "(time() - lodestar_genesis_time) / 12 - beacon_clock_slot",
          "hide": false,
          "interval": "",
          "legendFormat": "clock drift",
          "refId": "B"
        }
      ],
      "title": "Clock drift",
      "type": "timeseries"
    },
    {
      "datasource": {
        "type": "prometheus",
        "uid": "${DS_PROMETHEUS}"
      },
      "fieldConfig": {
        "defaults": {
          "color": {
            "mode": "palette-classic"
          },
          "custom": {
            "axisCenteredZero": false,
            "axisColorMode": "text",
            "axisLabel": "",
            "axisPlacement": "auto",
            "axisSoftMax": 3,
            "axisSoftMin": 0,
            "barAlignment": 0,
            "drawStyle": "line",
            "fillOpacity": 33,
            "gradientMode": "opacity",
            "hideFrom": {
              "graph": false,
              "legend": false,
              "tooltip": false,
              "viz": false
            },
            "lineInterpolation": "linear",
            "lineStyle": {
              "fill": "solid"
            },
            "lineWidth": 1,
            "pointSize": 5,
            "scaleDistribution": {
              "type": "linear"
            },
            "showPoints": "never",
            "spanNulls": false,
            "stacking": {
              "group": "A",
              "mode": "none"
            },
            "thresholdsStyle": {
              "mode": "off"
            }
          },
          "decimals": 0,
          "mappings": [
            {
              "options": {
                "0": {
                  "text": "Stalled"
                },
                "1": {
                  "text": "SyncingFinalized"
                },
                "2": {
                  "text": "SyncingHead"
                },
                "3": {
                  "text": "Synced"
                }
              },
              "type": "value"
            }
          ],
          "max": 3,
          "min": 0,
<<<<<<< HEAD
          "thresholds": {
            "mode": "absolute",
            "steps": [
              {
                "color": "green"
              },
              {
                "color": "red",
                "value": 80
              }
            ]
          },
=======
>>>>>>> 67b6e79b
          "unit": "none"
        },
        "overrides": []
      },
      "gridPos": {
        "h": 6,
        "w": 12,
        "x": 12,
        "y": 68
      },
      "id": 172,
      "options": {
        "graph": {},
        "legend": {
          "calcs": [],
          "displayMode": "list",
          "placement": "bottom",
          "showLegend": false
        },
        "tooltip": {
          "mode": "multi",
          "sort": "none"
        }
      },
      "pluginVersion": "7.4.5",
      "targets": [
        {
          "datasource": {
            "type": "prometheus",
            "uid": "${DS_PROMETHEUS}"
          },
          "exemplar": false,
          "expr": "lodestar_sync_status",
          "format": "time_series",
          "instant": false,
          "interval": "",
          "legendFormat": "status",
          "refId": "A"
        }
      ],
      "title": "Sync status",
      "type": "timeseries"
    },
    {
      "datasource": {
        "type": "prometheus",
        "uid": "${DS_PROMETHEUS}"
      },
      "fieldConfig": {
        "defaults": {
          "color": {
            "mode": "palette-classic"
          },
          "custom": {
            "axisCenteredZero": false,
            "axisColorMode": "text",
            "axisLabel": "slots",
            "axisPlacement": "auto",
            "barAlignment": 0,
            "drawStyle": "line",
            "fillOpacity": 20,
            "gradientMode": "opacity",
            "hideFrom": {
              "graph": false,
              "legend": false,
              "tooltip": false,
              "viz": false
            },
            "lineInterpolation": "linear",
            "lineWidth": 1,
            "pointSize": 5,
            "scaleDistribution": {
              "type": "linear"
            },
            "showPoints": "never",
            "spanNulls": true,
            "stacking": {
              "group": "A",
              "mode": "none"
            },
            "thresholdsStyle": {
              "mode": "off"
            }
          },
          "mappings": [],
<<<<<<< HEAD
          "thresholds": {
            "mode": "absolute",
            "steps": [
              {
                "color": "green"
              },
              {
                "color": "red",
                "value": 80
              }
            ]
          },
=======
>>>>>>> 67b6e79b
          "unit": "short"
        },
        "overrides": []
      },
      "gridPos": {
        "h": 6,
        "w": 12,
        "x": 0,
        "y": 74
      },
      "id": 171,
      "options": {
        "graph": {},
        "legend": {
          "calcs": [],
          "displayMode": "list",
          "placement": "bottom",
          "showLegend": false
        },
        "tooltip": {
          "mode": "multi",
          "sort": "none"
        }
      },
      "pluginVersion": "7.4.5",
      "targets": [
        {
          "datasource": {
            "type": "prometheus",
            "uid": "${DS_PROMETHEUS}"
          },
          "exemplar": false,
          "expr": "beacon_clock_slot - beacon_head_slot",
          "hide": false,
          "interval": "",
          "legendFormat": "clock drift",
          "refId": "B"
        }
      ],
      "title": "head drift",
      "type": "timeseries"
    },
    {
      "datasource": {
        "type": "prometheus",
        "uid": "${DS_PROMETHEUS}"
      },
      "gridPos": {
        "h": 6,
        "w": 12,
        "x": 12,
        "y": 74
      },
      "id": 99,
      "options": {
        "code": {
          "language": "plaintext",
          "showLineNumbers": false,
          "showMiniMap": false
        },
        "content": "",
        "mode": "markdown"
      },
      "pluginVersion": "9.3.2",
      "targets": [
        {
          "datasource": {
            "type": "prometheus",
            "uid": "${DS_PROMETHEUS}"
          },
          "exemplar": false,
          "expr": "lodestar_sync_status",
          "format": "time_series",
          "instant": false,
          "interval": "",
          "legendFormat": "status",
          "refId": "A"
        }
      ],
      "title": "-",
      "type": "text"
    },
    {
      "collapsed": false,
      "datasource": {
        "type": "prometheus",
        "uid": "${DS_PROMETHEUS}"
      },
      "gridPos": {
        "h": 1,
        "w": 24,
        "x": 0,
        "y": 80
      },
      "id": 367,
      "panels": [],
      "targets": [
        {
          "datasource": {
            "type": "prometheus",
            "uid": "${DS_PROMETHEUS}"
          },
          "refId": "A"
        }
      ],
      "title": "Node exporter",
      "type": "row"
    },
    {
      "datasource": {
        "type": "prometheus",
        "uid": "${DS_PROMETHEUS}"
      },
      "description": "CPU usage by user (not system) per core",
      "fieldConfig": {
        "defaults": {
          "color": {
            "mode": "palette-classic"
          },
          "custom": {
            "axisCenteredZero": false,
            "axisColorMode": "text",
            "axisLabel": "",
            "axisPlacement": "auto",
            "barAlignment": 0,
            "drawStyle": "line",
            "fillOpacity": 20,
            "gradientMode": "opacity",
            "hideFrom": {
              "legend": false,
              "tooltip": false,
              "viz": false
            },
            "lineInterpolation": "linear",
            "lineWidth": 1,
            "pointSize": 5,
            "scaleDistribution": {
              "type": "linear"
            },
            "showPoints": "auto",
            "spanNulls": false,
            "stacking": {
              "group": "A",
              "mode": "none"
            },
            "thresholdsStyle": {
              "mode": "off"
            }
          },
          "mappings": [],
<<<<<<< HEAD
          "thresholds": {
            "mode": "absolute",
            "steps": [
              {
                "color": "green"
              },
              {
                "color": "red",
                "value": 80
              }
            ]
          },
=======
>>>>>>> 67b6e79b
          "unit": "percentunit"
        },
        "overrides": []
      },
      "gridPos": {
        "h": 8,
        "w": 12,
        "x": 0,
        "y": 81
      },
      "id": 353,
      "options": {
        "legend": {
          "calcs": [],
          "displayMode": "list",
          "placement": "bottom",
          "showLegend": true
        },
        "tooltip": {
          "mode": "single",
          "sort": "none"
        }
      },
      "targets": [
        {
          "datasource": {
            "type": "prometheus",
            "uid": "${DS_PROMETHEUS}"
          },
          "exemplar": false,
          "expr": "rate(node_cpu_seconds_total{mode=\"user\"} [6m])",
          "interval": "",
          "legendFormat": "{{cpu}}",
          "refId": "A"
        }
      ],
      "title": "CPU user usage rate",
      "type": "timeseries"
    },
    {
      "datasource": {
        "type": "prometheus",
        "uid": "${DS_PROMETHEUS}"
      },
      "fieldConfig": {
        "defaults": {
          "color": {
            "mode": "palette-classic"
          },
          "custom": {
            "axisCenteredZero": false,
            "axisColorMode": "text",
            "axisLabel": "",
            "axisPlacement": "auto",
            "axisSoftMin": 0,
            "barAlignment": 0,
            "drawStyle": "line",
            "fillOpacity": 17,
            "gradientMode": "none",
            "hideFrom": {
              "legend": false,
              "tooltip": false,
              "viz": false
            },
            "lineInterpolation": "linear",
            "lineWidth": 1,
            "pointSize": 5,
            "scaleDistribution": {
              "type": "linear"
            },
            "showPoints": "auto",
            "spanNulls": false,
            "stacking": {
              "group": "A",
              "mode": "normal"
            },
            "thresholdsStyle": {
              "mode": "off"
            }
          },
          "mappings": [],
<<<<<<< HEAD
          "thresholds": {
            "mode": "absolute",
            "steps": [
              {
                "color": "green"
              },
              {
                "color": "red",
                "value": 80
              }
            ]
          },
=======
>>>>>>> 67b6e79b
          "unit": "percentunit"
        },
        "overrides": []
      },
      "gridPos": {
        "h": 8,
        "w": 12,
        "x": 12,
        "y": 81
      },
      "id": 355,
      "options": {
        "legend": {
          "calcs": [],
          "displayMode": "list",
          "placement": "bottom",
          "showLegend": true
        },
        "tooltip": {
          "mode": "single",
          "sort": "none"
        }
      },
      "targets": [
        {
          "datasource": {
            "type": "prometheus",
            "uid": "${DS_PROMETHEUS}"
          },
          "exemplar": false,
          "expr": "avg(\n  rate( node_cpu_seconds_total{mode!=\"idle\"} [6m])\n) by (mode)",
          "interval": "",
          "legendFormat": "{{cpu}} {{mode}}",
          "refId": "A"
        }
      ],
      "title": "CPU usage core avg by mode",
      "type": "timeseries"
    },
    {
      "datasource": {
        "type": "prometheus",
        "uid": "${DS_PROMETHEUS}"
      },
      "fieldConfig": {
        "defaults": {
          "color": {
            "mode": "palette-classic"
          },
          "custom": {
            "axisCenteredZero": false,
            "axisColorMode": "text",
            "axisLabel": "bytes read (-) / write (+)",
            "axisPlacement": "auto",
            "barAlignment": 0,
            "drawStyle": "line",
            "fillOpacity": 0,
            "gradientMode": "none",
            "hideFrom": {
              "legend": false,
              "tooltip": false,
              "viz": false
            },
            "lineInterpolation": "linear",
            "lineWidth": 1,
            "pointSize": 5,
            "scaleDistribution": {
              "type": "linear"
            },
            "showPoints": "auto",
            "spanNulls": false,
            "stacking": {
              "group": "A",
              "mode": "none"
            },
            "thresholdsStyle": {
              "mode": "off"
            }
          },
          "mappings": [],
<<<<<<< HEAD
          "thresholds": {
            "mode": "absolute",
            "steps": [
              {
                "color": "green"
              },
              {
                "color": "red",
                "value": 80
              }
            ]
          },
=======
>>>>>>> 67b6e79b
          "unit": "Bps"
        },
        "overrides": []
      },
      "gridPos": {
        "h": 8,
        "w": 12,
        "x": 0,
        "y": 89
      },
      "id": 357,
      "options": {
        "legend": {
          "calcs": [],
          "displayMode": "list",
          "placement": "bottom",
          "showLegend": true
        },
        "tooltip": {
          "mode": "single",
          "sort": "none"
        }
      },
      "targets": [
        {
          "datasource": {
            "type": "prometheus",
            "uid": "${DS_PROMETHEUS}"
          },
          "exemplar": false,
          "expr": "rate(node_disk_written_bytes_total[$rate_interval])",
          "hide": false,
          "interval": "",
          "legendFormat": "{{device}} write",
          "refId": "A"
        },
        {
          "datasource": {
            "type": "prometheus",
            "uid": "${DS_PROMETHEUS}"
          },
          "exemplar": false,
          "expr": "-rate(node_disk_read_bytes_total[$rate_interval])",
          "interval": "",
          "legendFormat": "{{device}} read",
          "refId": "B"
        }
      ],
      "title": "I/O Usage Read / Write",
      "type": "timeseries"
    },
    {
      "datasource": {
        "type": "prometheus",
        "uid": "${DS_PROMETHEUS}"
      },
      "description": "Basic memory usage",
      "fieldConfig": {
        "defaults": {
          "color": {
            "mode": "palette-classic"
          },
          "custom": {
            "axisCenteredZero": false,
            "axisColorMode": "text",
            "axisLabel": "",
            "axisPlacement": "auto",
            "barAlignment": 0,
            "drawStyle": "line",
            "fillOpacity": 40,
            "gradientMode": "none",
            "hideFrom": {
              "legend": false,
              "tooltip": false,
              "viz": false
            },
            "lineInterpolation": "linear",
            "lineWidth": 1,
            "pointSize": 5,
            "scaleDistribution": {
              "type": "linear"
            },
            "showPoints": "never",
            "spanNulls": true,
            "stacking": {
              "group": "A",
              "mode": "normal"
            },
            "thresholdsStyle": {
              "mode": "off"
            }
          },
          "links": [],
          "mappings": [],
          "min": 0,
<<<<<<< HEAD
          "thresholds": {
            "mode": "absolute",
            "steps": [
              {
                "color": "green"
              },
              {
                "color": "red",
                "value": 80
              }
            ]
          },
=======
>>>>>>> 67b6e79b
          "unit": "bytes"
        },
        "overrides": [
          {
            "matcher": {
              "id": "byName",
              "options": "Apps"
            },
            "properties": [
              {
                "id": "color",
                "value": {
                  "fixedColor": "#629E51",
                  "mode": "fixed"
                }
              }
            ]
          },
          {
            "matcher": {
              "id": "byName",
              "options": "Buffers"
            },
            "properties": [
              {
                "id": "color",
                "value": {
                  "fixedColor": "#614D93",
                  "mode": "fixed"
                }
              }
            ]
          },
          {
            "matcher": {
              "id": "byName",
              "options": "Cache"
            },
            "properties": [
              {
                "id": "color",
                "value": {
                  "fixedColor": "#6D1F62",
                  "mode": "fixed"
                }
              }
            ]
          },
          {
            "matcher": {
              "id": "byName",
              "options": "Cached"
            },
            "properties": [
              {
                "id": "color",
                "value": {
                  "fixedColor": "#511749",
                  "mode": "fixed"
                }
              }
            ]
          },
          {
            "matcher": {
              "id": "byName",
              "options": "Committed"
            },
            "properties": [
              {
                "id": "color",
                "value": {
                  "fixedColor": "#508642",
                  "mode": "fixed"
                }
              }
            ]
          },
          {
            "matcher": {
              "id": "byName",
              "options": "Free"
            },
            "properties": [
              {
                "id": "color",
                "value": {
                  "fixedColor": "#0A437C",
                  "mode": "fixed"
                }
              }
            ]
          },
          {
            "matcher": {
              "id": "byName",
              "options": "Hardware Corrupted - Amount of RAM that the kernel identified as corrupted / not working"
            },
            "properties": [
              {
                "id": "color",
                "value": {
                  "fixedColor": "#CFFAFF",
                  "mode": "fixed"
                }
              }
            ]
          },
          {
            "matcher": {
              "id": "byName",
              "options": "Inactive"
            },
            "properties": [
              {
                "id": "color",
                "value": {
                  "fixedColor": "#584477",
                  "mode": "fixed"
                }
              }
            ]
          },
          {
            "matcher": {
              "id": "byName",
              "options": "PageTables"
            },
            "properties": [
              {
                "id": "color",
                "value": {
                  "fixedColor": "#0A50A1",
                  "mode": "fixed"
                }
              }
            ]
          },
          {
            "matcher": {
              "id": "byName",
              "options": "Page_Tables"
            },
            "properties": [
              {
                "id": "color",
                "value": {
                  "fixedColor": "#0A50A1",
                  "mode": "fixed"
                }
              }
            ]
          },
          {
            "matcher": {
              "id": "byName",
              "options": "RAM_Free"
            },
            "properties": [
              {
                "id": "color",
                "value": {
                  "fixedColor": "#E0F9D7",
                  "mode": "fixed"
                }
              }
            ]
          },
          {
            "matcher": {
              "id": "byName",
              "options": "SWAP Used"
            },
            "properties": [
              {
                "id": "color",
                "value": {
                  "fixedColor": "#BF1B00",
                  "mode": "fixed"
                }
              }
            ]
          },
          {
            "matcher": {
              "id": "byName",
              "options": "Slab"
            },
            "properties": [
              {
                "id": "color",
                "value": {
                  "fixedColor": "#806EB7",
                  "mode": "fixed"
                }
              }
            ]
          },
          {
            "matcher": {
              "id": "byName",
              "options": "Slab_Cache"
            },
            "properties": [
              {
                "id": "color",
                "value": {
                  "fixedColor": "#E0752D",
                  "mode": "fixed"
                }
              }
            ]
          },
          {
            "matcher": {
              "id": "byName",
              "options": "Swap"
            },
            "properties": [
              {
                "id": "color",
                "value": {
                  "fixedColor": "#BF1B00",
                  "mode": "fixed"
                }
              }
            ]
          },
          {
            "matcher": {
              "id": "byName",
              "options": "Swap Used"
            },
            "properties": [
              {
                "id": "color",
                "value": {
                  "fixedColor": "#BF1B00",
                  "mode": "fixed"
                }
              }
            ]
          },
          {
            "matcher": {
              "id": "byName",
              "options": "Swap_Cache"
            },
            "properties": [
              {
                "id": "color",
                "value": {
                  "fixedColor": "#C15C17",
                  "mode": "fixed"
                }
              }
            ]
          },
          {
            "matcher": {
              "id": "byName",
              "options": "Swap_Free"
            },
            "properties": [
              {
                "id": "color",
                "value": {
                  "fixedColor": "#2F575E",
                  "mode": "fixed"
                }
              }
            ]
          },
          {
            "matcher": {
              "id": "byName",
              "options": "Unused"
            },
            "properties": [
              {
                "id": "color",
                "value": {
                  "fixedColor": "#EAB839",
                  "mode": "fixed"
                }
              }
            ]
          },
          {
            "matcher": {
              "id": "byName",
              "options": "RAM Total"
            },
            "properties": [
              {
                "id": "color",
                "value": {
                  "fixedColor": "#E0F9D7",
                  "mode": "fixed"
                }
              },
              {
                "id": "custom.fillOpacity",
                "value": 0
              },
              {
                "id": "custom.stacking",
                "value": {
                  "group": false,
                  "mode": "normal"
                }
              }
            ]
          },
          {
            "matcher": {
              "id": "byName",
              "options": "RAM Cache + Buffer"
            },
            "properties": [
              {
                "id": "color",
                "value": {
                  "fixedColor": "#052B51",
                  "mode": "fixed"
                }
              }
            ]
          },
          {
            "matcher": {
              "id": "byName",
              "options": "RAM Free"
            },
            "properties": [
              {
                "id": "color",
                "value": {
                  "fixedColor": "#7EB26D",
                  "mode": "fixed"
                }
              }
            ]
          },
          {
            "matcher": {
              "id": "byName",
              "options": "Available"
            },
            "properties": [
              {
                "id": "color",
                "value": {
                  "fixedColor": "#DEDAF7",
                  "mode": "fixed"
                }
              },
              {
                "id": "custom.fillOpacity",
                "value": 0
              },
              {
                "id": "custom.stacking",
                "value": {
                  "group": false,
                  "mode": "normal"
                }
              }
            ]
          }
        ]
      },
      "gridPos": {
        "h": 8,
        "w": 12,
        "x": 12,
        "y": 89
      },
      "id": 359,
      "links": [],
      "options": {
        "legend": {
          "calcs": [],
          "displayMode": "list",
          "placement": "bottom",
          "showLegend": true
        },
        "tooltip": {
          "mode": "multi",
          "sort": "none"
        }
      },
      "pluginVersion": "8.4.2",
      "targets": [
        {
          "datasource": {
            "type": "prometheus",
            "uid": "${DS_PROMETHEUS}"
          },
          "exemplar": false,
          "expr": "node_memory_MemTotal_bytes",
          "format": "time_series",
          "hide": false,
          "interval": "",
          "intervalFactor": 1,
          "legendFormat": "RAM Total",
          "refId": "A",
          "step": 240
        },
        {
          "datasource": {
            "type": "prometheus",
            "uid": "${DS_PROMETHEUS}"
          },
          "exemplar": false,
          "expr": "node_memory_MemTotal_bytes - node_memory_MemFree_bytes - (node_memory_Cached_bytes + node_memory_Buffers_bytes)",
          "format": "time_series",
          "hide": false,
          "interval": "",
          "intervalFactor": 1,
          "legendFormat": "RAM Used",
          "refId": "B",
          "step": 240
        },
        {
          "datasource": {
            "type": "prometheus",
            "uid": "${DS_PROMETHEUS}"
          },
          "exemplar": false,
          "expr": "node_memory_Cached_bytes + node_memory_Buffers_bytes",
          "format": "time_series",
          "interval": "",
          "intervalFactor": 1,
          "legendFormat": "RAM Cache + Buffer",
          "refId": "C",
          "step": 240
        },
        {
          "datasource": {
            "type": "prometheus",
            "uid": "${DS_PROMETHEUS}"
          },
          "exemplar": false,
          "expr": "node_memory_MemFree_bytes",
          "format": "time_series",
          "interval": "",
          "intervalFactor": 1,
          "legendFormat": "RAM Free",
          "refId": "D",
          "step": 240
        },
        {
          "datasource": {
            "type": "prometheus",
            "uid": "${DS_PROMETHEUS}"
          },
          "exemplar": false,
          "expr": "(node_memory_SwapTotal_bytes - node_memory_SwapFree_bytes)",
          "format": "time_series",
          "interval": "",
          "intervalFactor": 1,
          "legendFormat": "SWAP Used",
          "refId": "E",
          "step": 240
        }
      ],
      "title": "Memory Basic",
      "type": "timeseries"
    },
    {
      "datasource": {
        "type": "prometheus",
        "uid": "${DS_PROMETHEUS}"
      },
      "fieldConfig": {
        "defaults": {
          "color": {
            "mode": "palette-classic"
          },
          "custom": {
            "axisCenteredZero": false,
            "axisColorMode": "text",
            "axisLabel": "",
            "axisPlacement": "auto",
            "barAlignment": 0,
            "drawStyle": "line",
            "fillOpacity": 15,
            "gradientMode": "none",
            "hideFrom": {
              "legend": false,
              "tooltip": false,
              "viz": false
            },
            "lineInterpolation": "linear",
            "lineWidth": 1,
            "pointSize": 5,
            "scaleDistribution": {
              "type": "linear"
            },
            "showPoints": "auto",
            "spanNulls": false,
            "stacking": {
              "group": "A",
              "mode": "none"
            },
            "thresholdsStyle": {
              "mode": "off"
            }
          },
          "mappings": [],
<<<<<<< HEAD
          "thresholds": {
            "mode": "absolute",
            "steps": [
              {
                "color": "green"
              },
              {
                "color": "red",
                "value": 80
              }
            ]
          },
=======
>>>>>>> 67b6e79b
          "unit": "Bps"
        },
        "overrides": []
      },
      "gridPos": {
        "h": 8,
        "w": 12,
        "x": 0,
        "y": 97
      },
      "id": 361,
      "options": {
        "legend": {
          "calcs": [],
          "displayMode": "list",
          "placement": "bottom",
          "showLegend": true
        },
        "tooltip": {
          "mode": "single",
          "sort": "none"
        }
      },
      "targets": [
        {
          "datasource": {
            "type": "prometheus",
            "uid": "${DS_PROMETHEUS}"
          },
          "exemplar": false,
          "expr": "rate(node_network_receive_bytes_total[6m])",
          "interval": "",
          "legendFormat": "{{device}} in",
          "refId": "A"
        },
        {
          "datasource": {
            "type": "prometheus",
            "uid": "${DS_PROMETHEUS}"
          },
          "exemplar": false,
          "expr": "-rate(node_network_transmit_bytes_total[6m])",
          "hide": false,
          "interval": "",
          "legendFormat": "{{device}} out",
          "refId": "B"
        }
      ],
      "title": "Network traffic",
      "type": "timeseries"
    },
    {
      "datasource": {
        "type": "prometheus",
        "uid": "${DS_PROMETHEUS}"
      },
      "fieldConfig": {
        "defaults": {
          "color": {
            "mode": "palette-classic"
          },
          "custom": {
            "axisCenteredZero": false,
            "axisColorMode": "text",
            "axisLabel": "",
            "axisPlacement": "left",
            "barAlignment": 0,
            "drawStyle": "line",
            "fillOpacity": 0,
            "gradientMode": "none",
            "hideFrom": {
              "legend": false,
              "tooltip": false,
              "viz": false
            },
            "lineInterpolation": "linear",
            "lineWidth": 1,
            "pointSize": 5,
            "scaleDistribution": {
              "type": "linear"
            },
            "showPoints": "auto",
            "spanNulls": false,
            "stacking": {
              "group": "A",
              "mode": "none"
            },
            "thresholdsStyle": {
              "mode": "off"
            }
          },
          "mappings": [],
<<<<<<< HEAD
          "thresholds": {
            "mode": "absolute",
            "steps": [
              {
                "color": "green"
              },
              {
                "color": "red",
                "value": 80
              }
            ]
          },
=======
>>>>>>> 67b6e79b
          "unit": "percentunit"
        },
        "overrides": [
          {
            "matcher": {
              "id": "byFrameRefID",
              "options": "B"
            },
            "properties": [
              {
                "id": "custom.axisPlacement",
                "value": "right"
              },
              {
                "id": "unit",
                "value": "decbytes"
              }
            ]
          }
        ]
      },
      "gridPos": {
        "h": 8,
        "w": 12,
        "x": 12,
        "y": 97
      },
      "id": 363,
      "options": {
        "legend": {
          "calcs": [],
          "displayMode": "list",
          "placement": "bottom",
          "showLegend": true
        },
        "tooltip": {
          "mode": "multi",
          "sort": "none"
        }
      },
      "targets": [
        {
          "datasource": {
            "type": "prometheus",
            "uid": "${DS_PROMETHEUS}"
          },
          "exemplar": false,
          "expr": "node_filesystem_avail_bytes{device!~\"tmpfs\"} / (node_filesystem_size_bytes{device!~\"tmpfs\"} > 1000000000)",
          "interval": "",
          "legendFormat": "{{device}}",
          "refId": "A"
        },
        {
          "datasource": {
            "type": "prometheus",
            "uid": "${DS_PROMETHEUS}"
          },
          "exemplar": false,
          "expr": "node_filesystem_avail_bytes{device!~\"tmpfs\"} > 1000000000",
          "hide": false,
          "interval": "",
          "legendFormat": "{{device}}",
          "refId": "B"
        }
      ],
      "title": "Disk size available (device > 1G)",
      "type": "timeseries"
    },
    {
      "datasource": {
        "type": "prometheus",
        "uid": "${DS_PROMETHEUS}"
      },
      "fieldConfig": {
        "defaults": {
          "color": {
            "mode": "palette-classic"
          },
          "custom": {
            "axisCenteredZero": false,
            "axisColorMode": "text",
            "axisLabel": "",
            "axisPlacement": "auto",
            "barAlignment": 0,
            "drawStyle": "line",
            "fillOpacity": 15,
            "gradientMode": "none",
            "hideFrom": {
              "legend": false,
              "tooltip": false,
              "viz": false
            },
            "lineInterpolation": "linear",
            "lineWidth": 1,
            "pointSize": 5,
            "scaleDistribution": {
              "type": "linear"
            },
            "showPoints": "auto",
            "spanNulls": false,
            "stacking": {
              "group": "A",
              "mode": "none"
            },
            "thresholdsStyle": {
              "mode": "off"
            }
          },
          "mappings": [],
<<<<<<< HEAD
          "thresholds": {
            "mode": "absolute",
            "steps": [
              {
                "color": "green"
              },
              {
                "color": "red",
                "value": 80
              }
            ]
          },
=======
>>>>>>> 67b6e79b
          "unit": "cps"
        },
        "overrides": []
      },
      "gridPos": {
        "h": 8,
        "w": 12,
        "x": 0,
        "y": 105
      },
      "id": 365,
      "options": {
        "legend": {
          "calcs": [],
          "displayMode": "list",
          "placement": "bottom",
          "showLegend": true
        },
        "tooltip": {
          "mode": "single",
          "sort": "none"
        }
      },
      "targets": [
        {
          "datasource": {
            "type": "prometheus",
            "uid": "${DS_PROMETHEUS}"
          },
          "exemplar": false,
          "expr": "rate(node_netstat_Udp_InDatagrams[6m])",
          "interval": "",
          "legendFormat": "in",
          "refId": "A"
        },
        {
          "datasource": {
            "type": "prometheus",
            "uid": "${DS_PROMETHEUS}"
          },
          "exemplar": false,
          "expr": "-rate(node_netstat_Udp_OutDatagrams[6m])",
          "hide": false,
          "interval": "",
          "legendFormat": "out",
          "refId": "B"
        }
      ],
      "title": "Network UDP datagrams / sec",
      "type": "timeseries"
    },
    {
      "collapsed": false,
      "datasource": {
        "type": "prometheus",
        "uid": "${DS_PROMETHEUS}"
      },
      "gridPos": {
        "h": 1,
        "w": 24,
        "x": 0,
        "y": 113
      },
      "id": 46,
      "panels": [],
      "targets": [
        {
          "datasource": {
            "type": "prometheus",
            "uid": "${DS_PROMETHEUS}"
          },
          "refId": "A"
        }
      ],
      "title": "Scrape stats",
      "type": "row"
    },
    {
      "datasource": {
        "type": "prometheus",
        "uid": "${DS_PROMETHEUS}"
      },
      "fieldConfig": {
        "defaults": {
          "color": {
            "mode": "palette-classic"
          },
          "custom": {
            "axisCenteredZero": false,
            "axisColorMode": "text",
            "axisLabel": "",
            "axisPlacement": "auto",
            "barAlignment": 0,
            "drawStyle": "line",
            "fillOpacity": 30,
            "gradientMode": "opacity",
            "hideFrom": {
              "graph": false,
              "legend": false,
              "tooltip": false,
              "viz": false
            },
            "lineInterpolation": "linear",
            "lineWidth": 1,
            "pointSize": 5,
            "scaleDistribution": {
              "type": "linear"
            },
            "showPoints": "never",
            "spanNulls": true,
            "stacking": {
              "group": "A",
              "mode": "none"
            },
            "thresholdsStyle": {
              "mode": "off"
            }
          },
          "mappings": [],
<<<<<<< HEAD
          "thresholds": {
            "mode": "absolute",
            "steps": [
              {
                "color": "green"
              },
              {
                "color": "red",
                "value": 80
              }
            ]
          },
=======
>>>>>>> 67b6e79b
          "unit": "s"
        },
        "overrides": []
      },
      "gridPos": {
        "h": 8,
        "w": 12,
        "x": 0,
        "y": 114
      },
      "id": 48,
      "options": {
        "graph": {},
        "legend": {
          "calcs": [],
          "displayMode": "list",
          "placement": "bottom",
          "showLegend": true
        },
        "tooltip": {
          "mode": "multi",
          "sort": "none"
        }
      },
      "pluginVersion": "7.4.5",
      "targets": [
        {
          "datasource": {
            "type": "prometheus",
            "uid": "${DS_PROMETHEUS}"
          },
          "exemplar": false,
          "expr": "avg_over_time(scrape_duration_seconds[$rate_interval])",
          "interval": "",
          "intervalFactor": 1,
          "legendFormat": "{{job}}",
          "refId": "A"
        },
        {
          "datasource": {
            "type": "prometheus",
            "uid": "${DS_PROMETHEUS}"
          },
          "exemplar": false,
          "expr": "rate(lodestar_metrics_scrape_seconds_sum[$rate_interval])\n/\nrate(lodestar_metrics_scrape_seconds_count[$rate_interval])",
          "hide": false,
          "interval": "",
          "legendFormat": "{{job}} internal",
          "refId": "B"
        }
      ],
      "title": "Prometheus scrape duration",
      "type": "timeseries"
    },
    {
      "datasource": {
        "type": "prometheus",
        "uid": "${DS_PROMETHEUS}"
      },
      "fieldConfig": {
        "defaults": {
          "color": {
            "mode": "palette-classic"
          },
          "custom": {
            "axisCenteredZero": false,
            "axisColorMode": "text",
            "axisLabel": "",
            "axisPlacement": "auto",
            "barAlignment": 0,
            "drawStyle": "line",
            "fillOpacity": 10,
            "gradientMode": "none",
            "hideFrom": {
              "graph": false,
              "legend": false,
              "tooltip": false,
              "viz": false
            },
            "lineInterpolation": "linear",
            "lineWidth": 1,
            "pointSize": 5,
            "scaleDistribution": {
              "type": "linear"
            },
            "showPoints": "never",
            "spanNulls": true,
            "stacking": {
              "group": "A",
              "mode": "none"
            },
            "thresholdsStyle": {
              "mode": "off"
            }
          },
          "decimals": 0,
          "mappings": [
            {
              "options": {
                "0": {
                  "text": "OK"
                },
                "1": {
                  "text": "DOWN"
                }
              },
              "type": "value"
            }
          ],
          "max": 1,
          "min": 0,
<<<<<<< HEAD
          "thresholds": {
            "mode": "absolute",
            "steps": [
              {
                "color": "green"
              },
              {
                "color": "red",
                "value": 80
              }
            ]
          },
=======
>>>>>>> 67b6e79b
          "unit": "none"
        },
        "overrides": [
          {
            "matcher": {
              "id": "byName",
              "options": "{job=~\"$beacon_job|beacon\"}"
            },
            "properties": [
              {
                "id": "color",
                "value": {
                  "fixedColor": "red",
                  "mode": "fixed"
                }
              }
            ]
          }
        ]
      },
      "gridPos": {
        "h": 8,
        "w": 12,
        "x": 12,
        "y": 114
      },
      "id": 50,
      "options": {
        "graph": {},
        "legend": {
          "calcs": [],
          "displayMode": "list",
          "placement": "bottom",
          "showLegend": true
        },
        "tooltip": {
          "mode": "multi",
          "sort": "none"
        }
      },
      "pluginVersion": "7.4.5",
      "targets": [
        {
          "datasource": {
            "type": "prometheus",
            "uid": "${DS_PROMETHEUS}"
          },
          "exemplar": false,
          "expr": "1-up",
          "interval": "",
          "legendFormat": "{{job}}",
          "refId": "A"
        }
      ],
      "title": "Is down",
      "type": "timeseries"
    },
    {
      "collapsed": false,
      "datasource": {
        "type": "prometheus",
        "uid": "${DS_PROMETHEUS}"
      },
      "gridPos": {
        "h": 1,
        "w": 24,
        "x": 0,
        "y": 122
      },
      "id": 527,
      "panels": [],
      "targets": [
        {
          "datasource": {
            "type": "prometheus",
            "uid": "${DS_PROMETHEUS}"
          },
          "refId": "A"
        }
      ],
      "title": "Monitoring",
      "type": "row"
    },
    {
      "datasource": {
        "type": "prometheus",
        "uid": "${DS_PROMETHEUS}"
      },
      "fieldConfig": {
        "defaults": {
          "color": {
            "mode": "palette-classic"
          },
          "custom": {
            "axisCenteredZero": false,
            "axisColorMode": "text",
            "axisLabel": "",
            "axisPlacement": "auto",
            "barAlignment": 0,
            "drawStyle": "line",
            "fillOpacity": 30,
            "gradientMode": "opacity",
            "hideFrom": {
              "graph": false,
              "legend": false,
              "tooltip": false,
              "viz": false
            },
            "lineInterpolation": "linear",
            "lineWidth": 1,
            "pointSize": 5,
            "scaleDistribution": {
              "type": "linear"
            },
            "showPoints": "never",
            "spanNulls": true,
            "stacking": {
              "group": "A",
              "mode": "none"
            },
            "thresholdsStyle": {
              "mode": "off"
            }
          },
          "mappings": [],
<<<<<<< HEAD
          "thresholds": {
            "mode": "absolute",
            "steps": [
              {
                "color": "green"
              },
              {
                "color": "red",
                "value": 80
              }
            ]
          },
=======
>>>>>>> 67b6e79b
          "unit": "s"
        },
        "overrides": []
      },
      "gridPos": {
        "h": 8,
        "w": 12,
        "x": 0,
        "y": 123
      },
      "id": 529,
      "options": {
        "graph": {},
        "legend": {
          "calcs": [],
          "displayMode": "list",
          "placement": "bottom",
          "showLegend": true
        },
        "tooltip": {
          "mode": "multi",
          "sort": "none"
        }
      },
      "pluginVersion": "7.4.5",
      "targets": [
        {
          "datasource": {
            "type": "prometheus",
            "uid": "${DS_PROMETHEUS}"
          },
          "exemplar": false,
          "expr": "rate(lodestar_monitoring_collect_data_seconds_sum[$rate_interval])\r\n/\r\nrate(lodestar_monitoring_collect_data_seconds_count[$rate_interval])",
          "interval": "",
          "intervalFactor": 1,
          "legendFormat": "{{job}}",
          "refId": "A"
        }
      ],
      "title": "Collect data duration",
      "type": "timeseries"
    },
    {
      "datasource": {
        "type": "prometheus",
        "uid": "${DS_PROMETHEUS}"
      },
      "fieldConfig": {
        "defaults": {
          "color": {
            "mode": "palette-classic"
          },
          "custom": {
            "axisCenteredZero": false,
            "axisColorMode": "text",
            "axisLabel": "",
            "axisPlacement": "auto",
            "barAlignment": 0,
            "drawStyle": "line",
            "fillOpacity": 30,
            "gradientMode": "opacity",
            "hideFrom": {
              "graph": false,
              "legend": false,
              "tooltip": false,
              "viz": false
            },
            "lineInterpolation": "linear",
            "lineWidth": 1,
            "pointSize": 5,
            "scaleDistribution": {
              "type": "linear"
            },
            "showPoints": "never",
            "spanNulls": false,
            "stacking": {
              "group": "A",
              "mode": "none"
            },
            "thresholdsStyle": {
              "mode": "off"
            }
          },
          "mappings": [],
<<<<<<< HEAD
          "thresholds": {
            "mode": "absolute",
            "steps": [
              {
                "color": "green"
              },
              {
                "color": "red",
                "value": 80
              }
            ]
          },
=======
>>>>>>> 67b6e79b
          "unit": "s"
        },
        "overrides": [
          {
            "matcher": {
              "id": "byName",
              "options": "validator - error"
            },
            "properties": [
              {
                "id": "color",
                "value": {
                  "fixedColor": "semi-dark-red",
                  "mode": "fixed"
                }
              }
            ]
          },
          {
            "matcher": {
              "id": "byName",
              "options": "validator - success"
            },
            "properties": [
              {
                "id": "color",
                "value": {
                  "fixedColor": "green",
                  "mode": "fixed"
                }
              }
            ]
          },
          {
            "matcher": {
              "id": "byName",
              "options": "beacon - error"
            },
            "properties": [
              {
                "id": "color",
                "value": {
                  "fixedColor": "dark-red",
                  "mode": "fixed"
                }
              }
            ]
          },
          {
            "matcher": {
              "id": "byName",
              "options": "beacon - success"
            },
            "properties": [
              {
                "id": "color",
                "value": {
                  "fixedColor": "dark-green",
                  "mode": "fixed"
                }
              }
            ]
          }
        ]
      },
      "gridPos": {
        "h": 8,
        "w": 12,
        "x": 12,
        "y": 123
      },
      "id": 531,
      "options": {
        "graph": {},
        "legend": {
          "calcs": [],
          "displayMode": "list",
          "placement": "bottom",
          "showLegend": true
        },
        "tooltip": {
          "mode": "multi",
          "sort": "none"
        }
      },
      "pluginVersion": "7.4.5",
      "targets": [
        {
          "datasource": {
            "type": "prometheus",
            "uid": "${DS_PROMETHEUS}"
          },
          "exemplar": false,
          "expr": "rate(lodestar_monitoring_send_data_seconds_sum[$rate_interval])\r\n/\r\nrate(lodestar_monitoring_send_data_seconds_count[$rate_interval])",
          "interval": "",
          "intervalFactor": 1,
          "legendFormat": "{{job}} - {{status}}",
          "refId": "A"
        }
      ],
      "title": "Send data duration",
      "type": "timeseries"
    },
    {
      "collapsed": false,
      "datasource": {
        "type": "prometheus",
        "uid": "${DS_PROMETHEUS}"
      },
      "gridPos": {
        "h": 1,
        "w": 24,
        "x": 0,
        "y": 131
      },
      "id": 86,
      "panels": [],
      "targets": [
        {
          "datasource": {
            "type": "prometheus",
            "uid": "${DS_PROMETHEUS}"
          },
          "refId": "A"
        }
      ],
      "title": "REST API",
      "type": "row"
    },
    {
      "datasource": {
        "type": "prometheus",
        "uid": "${DS_PROMETHEUS}"
      },
      "fieldConfig": {
        "defaults": {
          "color": {
            "mode": "palette-classic"
          },
          "custom": {
            "axisCenteredZero": false,
            "axisColorMode": "text",
            "axisLabel": "",
            "axisPlacement": "auto",
            "barAlignment": 0,
            "drawStyle": "line",
            "fillOpacity": 3,
            "gradientMode": "opacity",
            "hideFrom": {
              "legend": false,
              "tooltip": false,
              "viz": false
            },
            "lineInterpolation": "linear",
            "lineWidth": 1,
            "pointSize": 0,
            "scaleDistribution": {
              "type": "linear"
            },
            "showPoints": "always",
            "spanNulls": true,
            "stacking": {
              "group": "A",
              "mode": "none"
            },
            "thresholdsStyle": {
              "mode": "off"
            }
          },
          "mappings": [],
<<<<<<< HEAD
          "thresholds": {
            "mode": "absolute",
            "steps": [
              {
                "color": "green"
              },
              {
                "color": "red",
                "value": 80
              }
            ]
          },
=======
>>>>>>> 67b6e79b
          "unit": "s"
        },
        "overrides": []
      },
      "gridPos": {
        "h": 11,
        "w": 12,
        "x": 0,
        "y": 132
      },
      "id": 84,
      "options": {
        "legend": {
          "calcs": [],
          "displayMode": "list",
          "placement": "bottom",
          "showLegend": true
        },
        "tooltip": {
          "mode": "multi",
          "sort": "none"
        }
      },
      "pluginVersion": "8.4.2",
      "targets": [
        {
          "datasource": {
            "type": "prometheus",
            "uid": "${DS_PROMETHEUS}"
          },
          "exemplar": false,
          "expr": "rate(lodestar_api_rest_response_time_seconds_sum[$rate_interval])\n/\nrate(lodestar_api_rest_response_time_seconds_count[$rate_interval])",
          "format": "time_series",
          "interval": "",
          "legendFormat": "{{operationId}}",
          "refId": "A"
        }
      ],
      "title": "REST API response times",
      "type": "timeseries"
    },
    {
      "datasource": {
        "type": "prometheus",
        "uid": "${DS_PROMETHEUS}"
      },
      "fieldConfig": {
        "defaults": {
          "color": {
            "mode": "palette-classic"
          },
          "custom": {
            "axisCenteredZero": false,
            "axisColorMode": "text",
            "axisLabel": "",
            "axisPlacement": "auto",
            "barAlignment": 0,
            "drawStyle": "line",
            "fillOpacity": 3,
            "gradientMode": "opacity",
            "hideFrom": {
              "legend": false,
              "tooltip": false,
              "viz": false
            },
            "lineInterpolation": "linear",
            "lineWidth": 1,
            "pointSize": 1,
            "scaleDistribution": {
              "log": 2,
              "type": "log"
            },
            "showPoints": "always",
            "spanNulls": true,
            "stacking": {
              "group": "A",
              "mode": "none"
            },
            "thresholdsStyle": {
              "mode": "off"
            }
          },
          "mappings": [],
<<<<<<< HEAD
          "thresholds": {
            "mode": "absolute",
            "steps": [
              {
                "color": "green"
              },
              {
                "color": "red",
                "value": 80
              }
            ]
          },
=======
>>>>>>> 67b6e79b
          "unit": "none"
        },
        "overrides": []
      },
      "gridPos": {
        "h": 11,
        "w": 12,
        "x": 12,
        "y": 132
      },
      "id": 87,
      "options": {
        "legend": {
          "calcs": [],
          "displayMode": "list",
          "placement": "bottom",
          "showLegend": true
        },
        "tooltip": {
          "mode": "multi",
          "sort": "none"
        }
      },
      "pluginVersion": "8.4.2",
      "targets": [
        {
          "datasource": {
            "type": "prometheus",
            "uid": "${DS_PROMETHEUS}"
          },
          "exemplar": false,
          "expr": "12 * rate(lodestar_api_rest_requests_total[$rate_interval])",
          "interval": "",
          "legendFormat": "{{operationId}}",
          "refId": "A"
        }
      ],
      "title": "REST API queries / slot",
      "type": "timeseries"
    },
    {
      "datasource": {
        "type": "prometheus",
        "uid": "${DS_PROMETHEUS}"
      },
      "fieldConfig": {
        "defaults": {
          "color": {
            "mode": "palette-classic"
          },
          "custom": {
            "axisCenteredZero": false,
            "axisColorMode": "text",
            "axisLabel": "",
            "axisPlacement": "auto",
            "barAlignment": 0,
            "drawStyle": "line",
            "fillOpacity": 7,
            "gradientMode": "none",
            "hideFrom": {
              "legend": false,
              "tooltip": false,
              "viz": false
            },
            "lineInterpolation": "linear",
            "lineWidth": 1,
            "pointSize": 5,
            "scaleDistribution": {
              "type": "linear"
            },
            "showPoints": "auto",
            "spanNulls": false,
            "stacking": {
              "group": "A",
              "mode": "none"
            },
            "thresholdsStyle": {
              "mode": "off"
            }
          },
          "mappings": [],
<<<<<<< HEAD
          "thresholds": {
            "mode": "absolute",
            "steps": [
              {
                "color": "green"
              },
              {
                "color": "red",
                "value": 80
              }
            ]
          },
=======
>>>>>>> 67b6e79b
          "unit": "Bps"
        },
        "overrides": []
      },
      "gridPos": {
        "h": 8,
        "w": 12,
        "x": 0,
        "y": 143
      },
      "id": 516,
      "options": {
        "legend": {
          "calcs": [],
          "displayMode": "list",
          "placement": "bottom",
          "showLegend": true
        },
        "tooltip": {
          "mode": "single",
          "sort": "none"
        }
      },
      "targets": [
        {
          "datasource": {
            "type": "prometheus",
            "uid": "${DS_PROMETHEUS}"
          },
          "exemplar": false,
          "expr": "rate(lodestar_api_rest_sockets_bytes_written_total[$rate_interval])",
          "interval": "",
          "legendFormat": "written",
          "refId": "A"
        },
        {
          "datasource": {
            "type": "prometheus",
            "uid": "${DS_PROMETHEUS}"
          },
          "exemplar": false,
          "expr": "-rate(lodestar_api_rest_sockets_bytes_read_total[$rate_interval])",
          "hide": false,
          "interval": "",
          "legendFormat": "read",
          "refId": "B"
        }
      ],
      "title": "API rest sockets data rate",
      "type": "timeseries"
    },
    {
      "datasource": {
        "type": "prometheus",
        "uid": "${DS_PROMETHEUS}"
      },
      "fieldConfig": {
        "defaults": {
          "color": {
            "mode": "palette-classic"
          },
          "custom": {
            "axisCenteredZero": false,
            "axisColorMode": "text",
            "axisLabel": "",
            "axisPlacement": "auto",
            "barAlignment": 0,
            "drawStyle": "line",
            "fillOpacity": 0,
            "gradientMode": "none",
            "hideFrom": {
              "legend": false,
              "tooltip": false,
              "viz": false
            },
            "lineInterpolation": "linear",
            "lineWidth": 1,
            "pointSize": 5,
            "scaleDistribution": {
              "type": "linear"
            },
            "showPoints": "auto",
            "spanNulls": false,
            "stacking": {
              "group": "A",
              "mode": "none"
            },
            "thresholdsStyle": {
              "mode": "off"
            }
          },
<<<<<<< HEAD
          "mappings": [],
          "thresholds": {
            "mode": "absolute",
            "steps": [
              {
                "color": "green"
              },
              {
                "color": "red",
                "value": 80
              }
            ]
          }
=======
          "mappings": []
>>>>>>> 67b6e79b
        },
        "overrides": []
      },
      "gridPos": {
        "h": 8,
        "w": 12,
        "x": 12,
        "y": 143
      },
      "id": 515,
      "options": {
        "legend": {
          "calcs": [],
          "displayMode": "list",
          "placement": "bottom",
          "showLegend": true
        },
        "tooltip": {
          "mode": "single",
          "sort": "none"
        }
      },
      "targets": [
        {
          "datasource": {
            "type": "prometheus",
            "uid": "${DS_PROMETHEUS}"
          },
          "exemplar": false,
          "expr": "lodestar_api_rest_active_sockets_count",
          "interval": "",
          "legendFormat": "{{operationId}}",
          "refId": "A"
        }
      ],
      "title": "api_rest_active_sockets",
      "type": "timeseries"
    },
    {
      "datasource": {
        "type": "prometheus",
        "uid": "${DS_PROMETHEUS}"
      },
      "fieldConfig": {
        "defaults": {
          "color": {
            "mode": "palette-classic"
          },
          "custom": {
            "axisCenteredZero": false,
            "axisColorMode": "text",
            "axisLabel": "",
            "axisPlacement": "auto",
            "barAlignment": 0,
            "drawStyle": "line",
            "fillOpacity": 0,
            "gradientMode": "none",
            "hideFrom": {
              "legend": false,
              "tooltip": false,
              "viz": false
            },
            "lineInterpolation": "linear",
            "lineWidth": 1,
            "pointSize": 5,
            "scaleDistribution": {
              "type": "linear"
            },
            "showPoints": "auto",
            "spanNulls": false,
            "stacking": {
              "group": "A",
              "mode": "none"
            },
            "thresholdsStyle": {
              "mode": "off"
            }
          },
<<<<<<< HEAD
          "mappings": [],
          "thresholds": {
            "mode": "absolute",
            "steps": [
              {
                "color": "green"
              },
              {
                "color": "red",
                "value": 80
              }
            ]
          }
=======
          "mappings": []
>>>>>>> 67b6e79b
        },
        "overrides": []
      },
      "gridPos": {
        "h": 8,
        "w": 12,
        "x": 0,
        "y": 151
      },
      "id": 513,
      "options": {
        "legend": {
          "calcs": [],
          "displayMode": "list",
          "placement": "bottom",
          "showLegend": true
        },
        "tooltip": {
          "mode": "single",
          "sort": "none"
        }
      },
      "targets": [
        {
          "datasource": {
            "type": "prometheus",
            "uid": "${DS_PROMETHEUS}"
          },
          "exemplar": false,
          "expr": "rate(lodestar_api_rest_errors_total[$rate_interval])",
          "interval": "",
          "legendFormat": "{{operationId}}",
          "refId": "A"
        }
      ],
      "title": "api_rest_errors rate",
      "type": "timeseries"
    },
    {
      "datasource": {
        "type": "prometheus",
        "uid": "${DS_PROMETHEUS}"
      },
      "fieldConfig": {
        "defaults": {
          "color": {
            "mode": "palette-classic"
          },
          "custom": {
            "axisCenteredZero": false,
            "axisColorMode": "text",
            "axisLabel": "",
            "axisPlacement": "auto",
            "barAlignment": 0,
            "drawStyle": "line",
            "fillOpacity": 0,
            "gradientMode": "none",
            "hideFrom": {
              "legend": false,
              "tooltip": false,
              "viz": false
            },
            "lineInterpolation": "linear",
            "lineWidth": 1,
            "pointSize": 5,
            "scaleDistribution": {
              "type": "linear"
            },
            "showPoints": "auto",
            "spanNulls": false,
            "stacking": {
              "group": "A",
              "mode": "none"
            },
            "thresholdsStyle": {
              "mode": "off"
            }
          },
<<<<<<< HEAD
          "mappings": [],
          "thresholds": {
            "mode": "absolute",
            "steps": [
              {
                "color": "green"
              },
              {
                "color": "red",
                "value": 80
              }
            ]
          }
=======
          "mappings": []
>>>>>>> 67b6e79b
        },
        "overrides": []
      },
      "gridPos": {
        "h": 8,
        "w": 12,
        "x": 12,
        "y": 151
      },
      "id": 517,
      "options": {
        "legend": {
          "calcs": [],
          "displayMode": "list",
          "placement": "bottom",
          "showLegend": true
        },
        "tooltip": {
          "mode": "single",
          "sort": "none"
        }
      },
      "targets": [
        {
          "datasource": {
            "type": "prometheus",
            "uid": "${DS_PROMETHEUS}"
          },
          "exemplar": false,
          "expr": "",
          "interval": "",
          "legendFormat": "{{operationId}}",
          "refId": "A"
        }
      ],
      "type": "timeseries"
    },
    {
      "collapsed": false,
      "datasource": {
        "type": "prometheus",
        "uid": "${DS_PROMETHEUS}"
      },
      "gridPos": {
        "h": 1,
        "w": 24,
        "x": 0,
        "y": 159
      },
      "id": 164,
      "panels": [],
      "targets": [
        {
          "datasource": {
            "type": "prometheus",
            "uid": "${DS_PROMETHEUS}"
          },
          "refId": "A"
        }
      ],
      "title": "DB disk",
      "type": "row"
    },
    {
      "datasource": {
        "type": "prometheus",
        "uid": "${DS_PROMETHEUS}"
      },
      "fieldConfig": {
        "defaults": {
          "color": {
            "mode": "palette-classic"
          },
          "custom": {
            "axisCenteredZero": false,
            "axisColorMode": "text",
            "axisLabel": "",
            "axisPlacement": "auto",
            "barAlignment": 0,
            "drawStyle": "line",
            "fillOpacity": 10,
            "gradientMode": "none",
            "hideFrom": {
              "graph": false,
              "legend": false,
              "tooltip": false,
              "viz": false
            },
            "lineInterpolation": "linear",
            "lineWidth": 1,
            "pointSize": 5,
            "scaleDistribution": {
              "log": 2,
              "type": "log"
            },
            "showPoints": "never",
            "spanNulls": true,
            "stacking": {
              "group": "A",
              "mode": "none"
            },
            "thresholdsStyle": {
              "mode": "off"
            }
          },
          "mappings": [],
<<<<<<< HEAD
          "thresholds": {
            "mode": "absolute",
            "steps": [
              {
                "color": "green"
              },
              {
                "color": "red",
                "value": 80
              }
            ]
          },
=======
>>>>>>> 67b6e79b
          "unit": "short"
        },
        "overrides": []
      },
      "gridPos": {
        "h": 9,
        "w": 12,
        "x": 0,
        "y": 160
      },
      "id": 160,
      "options": {
        "graph": {},
        "legend": {
          "calcs": [],
          "displayMode": "list",
          "placement": "bottom",
          "showLegend": true
        },
        "tooltip": {
          "mode": "multi",
          "sort": "none"
        }
      },
      "pluginVersion": "7.4.5",
      "targets": [
        {
          "datasource": {
            "type": "prometheus",
            "uid": "${DS_PROMETHEUS}"
          },
          "exemplar": false,
          "expr": "rate(lodestar_db_read_items_total[$rate_interval])",
          "interval": "",
          "legendFormat": "{{bucket}}",
          "refId": "A"
        }
      ],
      "title": "DB - read items / sec",
      "type": "timeseries"
    },
    {
      "datasource": {
        "type": "prometheus",
        "uid": "${DS_PROMETHEUS}"
      },
      "fieldConfig": {
        "defaults": {
          "color": {
            "mode": "palette-classic"
          },
          "custom": {
            "axisCenteredZero": false,
            "axisColorMode": "text",
            "axisLabel": "",
            "axisPlacement": "auto",
            "barAlignment": 0,
            "drawStyle": "line",
            "fillOpacity": 10,
            "gradientMode": "none",
            "hideFrom": {
              "graph": false,
              "legend": false,
              "tooltip": false,
              "viz": false
            },
            "lineInterpolation": "linear",
            "lineWidth": 1,
            "pointSize": 5,
            "scaleDistribution": {
              "log": 2,
              "type": "log"
            },
            "showPoints": "never",
            "spanNulls": true,
            "stacking": {
              "group": "A",
              "mode": "none"
            },
            "thresholdsStyle": {
              "mode": "off"
            }
          },
          "mappings": [],
<<<<<<< HEAD
          "thresholds": {
            "mode": "absolute",
            "steps": [
              {
                "color": "green"
              },
              {
                "color": "red",
                "value": 80
              }
            ]
          },
=======
>>>>>>> 67b6e79b
          "unit": "short"
        },
        "overrides": []
      },
      "gridPos": {
        "h": 9,
        "w": 12,
        "x": 12,
        "y": 160
      },
      "id": 162,
      "options": {
        "graph": {},
        "legend": {
          "calcs": [],
          "displayMode": "list",
          "placement": "bottom",
          "showLegend": true
        },
        "tooltip": {
          "mode": "multi",
          "sort": "none"
        }
      },
      "pluginVersion": "7.4.5",
      "targets": [
        {
          "datasource": {
            "type": "prometheus",
            "uid": "${DS_PROMETHEUS}"
          },
          "exemplar": false,
          "expr": "rate(lodestar_db_write_items_total[$rate_interval])",
          "interval": "",
          "legendFormat": "{{bucket}}",
          "refId": "A"
        }
      ],
      "title": "DB - write items / sec",
      "type": "timeseries"
    },
    {
      "datasource": {
        "type": "prometheus",
        "uid": "${DS_PROMETHEUS}"
      },
      "fieldConfig": {
        "defaults": {
          "color": {
            "mode": "palette-classic"
          },
          "custom": {
            "axisCenteredZero": false,
            "axisColorMode": "text",
            "axisLabel": "",
            "axisPlacement": "auto",
            "barAlignment": 0,
            "drawStyle": "line",
            "fillOpacity": 10,
            "gradientMode": "none",
            "hideFrom": {
              "graph": false,
              "legend": false,
              "tooltip": false,
              "viz": false
            },
            "lineInterpolation": "linear",
            "lineWidth": 1,
            "pointSize": 5,
            "scaleDistribution": {
              "log": 2,
              "type": "log"
            },
            "showPoints": "never",
            "spanNulls": true,
            "stacking": {
              "group": "A",
              "mode": "none"
            },
            "thresholdsStyle": {
              "mode": "off"
            }
          },
          "mappings": [],
<<<<<<< HEAD
          "thresholds": {
            "mode": "absolute",
            "steps": [
              {
                "color": "green"
              },
              {
                "color": "red",
                "value": 80
              }
            ]
          },
=======
>>>>>>> 67b6e79b
          "unit": "short"
        },
        "overrides": []
      },
      "gridPos": {
        "h": 9,
        "w": 12,
        "x": 0,
        "y": 169
      },
      "id": 481,
      "options": {
        "graph": {},
        "legend": {
          "calcs": [],
          "displayMode": "list",
          "placement": "bottom",
          "showLegend": true
        },
        "tooltip": {
          "mode": "multi",
          "sort": "none"
        }
      },
      "pluginVersion": "7.4.5",
      "targets": [
        {
          "datasource": {
            "type": "prometheus",
            "uid": "${DS_PROMETHEUS}"
          },
          "exemplar": false,
          "expr": "rate( lodestar_db_read_req_total [$rate_interval])",
          "interval": "",
          "legendFormat": "{{bucket}}",
          "refId": "A"
        }
      ],
      "title": "DB - read req / sec",
      "type": "timeseries"
    },
    {
      "datasource": {
        "type": "prometheus",
        "uid": "${DS_PROMETHEUS}"
      },
      "fieldConfig": {
        "defaults": {
          "color": {
            "mode": "palette-classic"
          },
          "custom": {
            "axisCenteredZero": false,
            "axisColorMode": "text",
            "axisLabel": "",
            "axisPlacement": "auto",
            "barAlignment": 0,
            "drawStyle": "line",
            "fillOpacity": 10,
            "gradientMode": "none",
            "hideFrom": {
              "graph": false,
              "legend": false,
              "tooltip": false,
              "viz": false
            },
            "lineInterpolation": "linear",
            "lineWidth": 1,
            "pointSize": 5,
            "scaleDistribution": {
              "log": 2,
              "type": "log"
            },
            "showPoints": "never",
            "spanNulls": true,
            "stacking": {
              "group": "A",
              "mode": "none"
            },
            "thresholdsStyle": {
              "mode": "off"
            }
          },
          "mappings": [],
<<<<<<< HEAD
          "thresholds": {
            "mode": "absolute",
            "steps": [
              {
                "color": "green"
              },
              {
                "color": "red",
                "value": 80
              }
            ]
          },
=======
>>>>>>> 67b6e79b
          "unit": "short"
        },
        "overrides": []
      },
      "gridPos": {
        "h": 9,
        "w": 12,
        "x": 12,
        "y": 169
      },
      "id": 480,
      "options": {
        "graph": {},
        "legend": {
          "calcs": [],
          "displayMode": "list",
          "placement": "bottom",
          "showLegend": true
        },
        "tooltip": {
          "mode": "multi",
          "sort": "none"
        }
      },
      "pluginVersion": "7.4.5",
      "targets": [
        {
          "datasource": {
            "type": "prometheus",
            "uid": "${DS_PROMETHEUS}"
          },
          "exemplar": false,
          "expr": "rate( lodestar_db_write_req_total [$rate_interval])",
          "interval": "",
          "legendFormat": "{{bucket}}",
          "refId": "A"
        }
      ],
      "title": "DB - write req / sec",
      "type": "timeseries"
    },
    {
      "datasource": {
        "type": "prometheus",
        "uid": "${DS_PROMETHEUS}"
      },
      "fieldConfig": {
        "defaults": {
          "color": {
            "mode": "palette-classic"
          },
          "custom": {
            "axisCenteredZero": false,
            "axisColorMode": "text",
            "axisLabel": "",
            "axisPlacement": "auto",
            "barAlignment": 0,
            "drawStyle": "line",
            "fillOpacity": 30,
            "gradientMode": "none",
            "hideFrom": {
              "legend": false,
              "tooltip": false,
              "viz": false
            },
            "lineInterpolation": "linear",
            "lineWidth": 1,
            "pointSize": 5,
            "scaleDistribution": {
              "type": "linear"
            },
            "showPoints": "auto",
            "spanNulls": false,
            "stacking": {
              "group": "A",
              "mode": "none"
            },
            "thresholdsStyle": {
              "mode": "off"
            }
          },
          "mappings": [],
<<<<<<< HEAD
          "thresholds": {
            "mode": "absolute",
            "steps": [
              {
                "color": "green"
              },
              {
                "color": "red",
                "value": 80
              }
            ]
          },
=======
>>>>>>> 67b6e79b
          "unit": "bytes"
        },
        "overrides": [
          {
            "__systemRef": "hideSeriesFrom",
            "matcher": {
              "id": "byNames",
              "options": {
                "mode": "exclude",
                "names": [
                  "db size"
                ],
                "prefix": "All except:",
                "readOnly": true
              }
            },
            "properties": [
              {
                "id": "custom.hideFrom",
                "value": {
                  "legend": false,
                  "tooltip": false,
                  "viz": true
                }
              }
            ]
          }
        ]
      },
      "gridPos": {
        "h": 8,
        "w": 12,
        "x": 0,
        "y": 178
      },
      "id": 535,
      "options": {
        "legend": {
          "calcs": [],
          "displayMode": "list",
          "placement": "bottom",
          "showLegend": false
        },
        "tooltip": {
          "mode": "multi",
          "sort": "none"
        }
      },
      "targets": [
        {
          "datasource": {
            "type": "prometheus",
            "uid": "${DS_PROMETHEUS}"
          },
          "exemplar": false,
          "expr": "lodestar_db_size_bytes_total",
          "interval": "",
          "legendFormat": "db size",
          "refId": "A"
        }
      ],
      "title": "DB size - Beacon node",
      "type": "timeseries"
    },
    {
      "datasource": {
        "type": "prometheus",
        "uid": "${DS_PROMETHEUS}"
      },
      "fieldConfig": {
        "defaults": {
          "color": {
            "mode": "palette-classic"
          },
          "custom": {
            "axisCenteredZero": false,
            "axisColorMode": "text",
            "axisLabel": "",
            "axisPlacement": "auto",
            "barAlignment": 0,
            "drawStyle": "line",
            "fillOpacity": 30,
            "gradientMode": "none",
            "hideFrom": {
              "legend": false,
              "tooltip": false,
              "viz": false
            },
            "lineInterpolation": "linear",
            "lineWidth": 1,
            "pointSize": 5,
            "scaleDistribution": {
              "type": "linear"
            },
            "showPoints": "auto",
            "spanNulls": false,
            "stacking": {
              "group": "A",
              "mode": "none"
            },
            "thresholdsStyle": {
              "mode": "off"
            }
          },
          "mappings": [],
<<<<<<< HEAD
          "thresholds": {
            "mode": "absolute",
            "steps": [
              {
                "color": "green"
              },
              {
                "color": "red",
                "value": 80
              }
            ]
          },
=======
>>>>>>> 67b6e79b
          "unit": "bytes"
        },
        "overrides": [
          {
            "__systemRef": "hideSeriesFrom",
            "matcher": {
              "id": "byNames",
              "options": {
                "mode": "exclude",
                "names": [
                  "db size"
                ],
                "prefix": "All except:",
                "readOnly": true
              }
            },
            "properties": [
              {
                "id": "custom.hideFrom",
                "value": {
                  "legend": false,
                  "tooltip": false,
                  "viz": true
                }
              }
            ]
          }
        ]
      },
      "gridPos": {
        "h": 8,
        "w": 12,
        "x": 12,
        "y": 178
      },
      "id": 537,
      "options": {
        "legend": {
          "calcs": [],
          "displayMode": "list",
          "placement": "bottom",
          "showLegend": false
        },
        "tooltip": {
          "mode": "multi",
          "sort": "none"
        }
      },
      "targets": [
        {
          "datasource": {
            "type": "prometheus",
            "uid": "${DS_PROMETHEUS}"
          },
          "exemplar": false,
          "expr": "vc_db_size_bytes_total",
          "interval": "",
          "legendFormat": "db size",
          "refId": "A"
        }
      ],
      "title": "DB size - Validator client",
      "type": "timeseries"
    },
    {
      "datasource": {
        "type": "prometheus",
        "uid": "${DS_PROMETHEUS}"
      },
      "fieldConfig": {
        "defaults": {
          "color": {
            "mode": "palette-classic"
          },
          "custom": {
            "axisCenteredZero": false,
            "axisColorMode": "text",
            "axisLabel": "",
            "axisPlacement": "auto",
            "barAlignment": 0,
            "drawStyle": "line",
            "fillOpacity": 30,
            "gradientMode": "opacity",
            "hideFrom": {
              "graph": false,
              "legend": false,
              "tooltip": false,
              "viz": false
            },
            "lineInterpolation": "linear",
            "lineWidth": 1,
            "pointSize": 5,
            "scaleDistribution": {
              "type": "linear"
            },
            "showPoints": "never",
            "spanNulls": true,
            "stacking": {
              "group": "A",
              "mode": "none"
            },
            "thresholdsStyle": {
              "mode": "off"
            }
          },
          "mappings": [],
<<<<<<< HEAD
          "thresholds": {
            "mode": "absolute",
            "steps": [
              {
                "color": "green"
              },
              {
                "color": "red",
                "value": 80
              }
            ]
          },
=======
>>>>>>> 67b6e79b
          "unit": "s"
        },
        "overrides": []
      },
      "gridPos": {
        "h": 8,
        "w": 12,
        "x": 0,
        "y": 186
      },
      "id": 533,
      "options": {
        "graph": {},
        "legend": {
          "calcs": [],
          "displayMode": "list",
          "placement": "bottom",
          "showLegend": true
        },
        "tooltip": {
          "mode": "multi",
          "sort": "none"
        }
      },
      "pluginVersion": "7.4.5",
      "targets": [
        {
          "datasource": {
            "type": "prometheus",
            "uid": "${DS_PROMETHEUS}"
          },
          "editorMode": "code",
          "exemplar": false,
          "expr": "rate(lodestar_db_approximate_size_time_seconds_sum[$rate_interval])\r\n/\r\nrate(lodestar_db_approximate_size_time_seconds_count[$rate_interval])",
          "interval": "",
          "intervalFactor": 1,
          "legendFormat": "{{job}}",
          "range": true,
          "refId": "A"
        },
        {
          "datasource": {
            "type": "prometheus",
            "uid": "${DS_PROMETHEUS}"
          },
          "editorMode": "code",
          "expr": "rate(vc_db_approximate_size_time_seconds_sum[$rate_interval])\r\n/\r\nrate(vc_db_approximate_size_time_seconds_count[$rate_interval])",
          "hide": false,
          "legendFormat": "{{job}}",
          "range": true,
          "refId": "B"
        }
      ],
      "title": "Approximate DB size duration",
      "type": "timeseries"
    }
  ],
  "refresh": "10s",
  "revision": 1,
  "schemaVersion": 37,
  "style": "dark",
  "tags": [
    "lodestar"
  ],
  "templating": {
    "list": [
      {
        "current": {
          "selected": false,
          "text": "default",
          "value": "default"
        },
        "hide": 0,
        "includeAll": false,
        "label": "datasource",
        "multi": false,
        "name": "DS_PROMETHEUS",
        "options": [],
        "query": "prometheus",
        "queryValue": "",
        "refresh": 1,
        "regex": "",
        "skipUrlSync": false,
        "type": "datasource"
      },
      {
        "auto": true,
        "auto_count": 30,
        "auto_min": "10s",
        "current": {
          "selected": false,
          "text": "1h",
          "value": "1h"
        },
        "hide": 0,
        "label": "rate() interval",
        "name": "rate_interval",
        "options": [
          {
            "selected": false,
            "text": "auto",
            "value": "$__auto_interval_rate_interval"
          },
          {
            "selected": false,
            "text": "1m",
            "value": "1m"
          },
          {
            "selected": false,
            "text": "10m",
            "value": "10m"
          },
          {
            "selected": false,
            "text": "30m",
            "value": "30m"
          },
          {
            "selected": true,
            "text": "1h",
            "value": "1h"
          },
          {
            "selected": false,
            "text": "6h",
            "value": "6h"
          },
          {
            "selected": false,
            "text": "12h",
            "value": "12h"
          },
          {
            "selected": false,
            "text": "1d",
            "value": "1d"
          },
          {
            "selected": false,
            "text": "7d",
            "value": "7d"
          },
          {
            "selected": false,
            "text": "14d",
            "value": "14d"
          },
          {
            "selected": false,
            "text": "30d",
            "value": "30d"
          }
        ],
        "query": "1m,10m,30m,1h,6h,12h,1d,7d,14d,30d",
        "queryValue": "",
        "refresh": 2,
        "skipUrlSync": false,
        "type": "interval"
      },
      {
        "datasource": {
          "type": "prometheus",
          "uid": "prometheus_local"
        },
        "filters": [
          {
            "condition": "",
            "key": "instance",
            "operator": "=",
            "value": "feat1-lg1k-hzax41"
          }
        ],
        "hide": 0,
        "name": "Filters",
        "skipUrlSync": false,
        "type": "adhoc"
      },
      {
        "description": "Job name used in Prometheus config to scrape Beacon node",
        "hide": 2,
        "label": "Beacon node job name",
        "name": "beacon_job",
        "query": "${VAR_BEACON_JOB}",
        "skipUrlSync": false,
        "type": "constant"
      }
    ]
  },
  "time": {
    "from": "now-24h",
    "to": "now"
  },
  "timepicker": {
    "refresh_intervals": [
      "5s",
      "10s",
      "30s",
      "1m",
      "5m",
      "15m",
      "30m",
      "1h",
      "2h",
      "1d"
    ]
  },
  "timezone": "utc",
  "title": "Lodestar - VM + host",
  "uid": "lodestar_vm_host",
  "version": 31,
  "weekStart": "monday"
}<|MERGE_RESOLUTION|>--- conflicted
+++ resolved
@@ -1,6 +1,4 @@
 {
-<<<<<<< HEAD
-=======
   "__inputs": [
     {
       "description": "",
@@ -18,7 +16,6 @@
       "value": "beacon"
     }
   ],
->>>>>>> 67b6e79b
   "annotations": {
     "list": [
       {
@@ -118,6 +115,19 @@
             }
           },
           "mappings": [],
+          "thresholds": {
+            "mode": "absolute",
+            "steps": [
+              {
+                "color": "green",
+                "value": null
+              },
+              {
+                "color": "red",
+                "value": 80
+              }
+            ]
+          },
           "unit": "decbytes"
         },
         "overrides": []
@@ -385,20 +395,6 @@
             }
           },
           "mappings": [],
-<<<<<<< HEAD
-          "thresholds": {
-            "mode": "absolute",
-            "steps": [
-              {
-                "color": "green",
-                "value": null
-              },
-              {
-                "color": "red",
-                "value": 80
-              }
-            ]
-          },
           "unit": "decbytes"
         },
         "overrides": []
@@ -496,15 +492,6 @@
             }
           },
           "mappings": [],
-          "thresholds": {
-            "mode": "absolute",
-            "steps": [
-              {
-                "color": "green",
-                "value": null
-              }
-            ]
-          },
           "unit": "percentunit"
         },
         "overrides": [
@@ -1001,11 +988,6 @@
             ]
           }
         ]
-=======
-          "unit": "percentunit"
-        },
-        "overrides": []
->>>>>>> 67b6e79b
       },
       "gridPos": {
         "h": 8,
@@ -1099,7 +1081,6 @@
             }
           },
           "mappings": [],
-<<<<<<< HEAD
           "thresholds": {
             "mode": "absolute",
             "steps": [
@@ -1114,9 +1095,6 @@
             ]
           },
           "unit": "decbytes"
-=======
-          "unit": "short"
->>>>>>> 67b6e79b
         },
         "overrides": []
       },
@@ -1213,6 +1191,15 @@
             }
           },
           "mappings": [],
+          "thresholds": {
+            "mode": "absolute",
+            "steps": [
+              {
+                "color": "green",
+                "value": null
+              }
+            ]
+          },
           "unit": "percentunit"
         },
         "overrides": [
@@ -1356,24 +1343,7 @@
             }
           },
           "mappings": [],
-<<<<<<< HEAD
-          "thresholds": {
-            "mode": "absolute",
-            "steps": [
-              {
-                "color": "green",
-                "value": null
-              },
-              {
-                "color": "red",
-                "value": 80
-              }
-            ]
-          },
           "unit": "short"
-=======
-          "unit": "decbytes"
->>>>>>> 67b6e79b
         },
         "overrides": []
       },
@@ -1551,21 +1521,7 @@
             }
           },
           "mappings": [],
-<<<<<<< HEAD
-          "thresholds": {
-            "mode": "absolute",
-            "steps": [
-              {
-                "color": "green"
-              },
-              {
-                "color": "red",
-                "value": 80
-              }
-            ]
-          },
-=======
->>>>>>> 67b6e79b
+
           "unit": "short"
         },
         "overrides": []
@@ -1675,21 +1631,7 @@
             }
           },
           "mappings": [],
-<<<<<<< HEAD
-          "thresholds": {
-            "mode": "absolute",
-            "steps": [
-              {
-                "color": "green"
-              },
-              {
-                "color": "red",
-                "value": 80
-              }
-            ]
-          },
-=======
->>>>>>> 67b6e79b
+
           "unit": "s"
         },
         "overrides": [
@@ -1812,23 +1754,7 @@
               "mode": "off"
             }
           },
-<<<<<<< HEAD
-          "mappings": [],
-          "thresholds": {
-            "mode": "absolute",
-            "steps": [
-              {
-                "color": "green"
-              },
-              {
-                "color": "red",
-                "value": 80
-              }
-            ]
-          }
-=======
           "mappings": []
->>>>>>> 67b6e79b
         },
         "overrides": []
       },
@@ -1910,21 +1836,7 @@
             }
           },
           "mappings": [],
-<<<<<<< HEAD
-          "thresholds": {
-            "mode": "absolute",
-            "steps": [
-              {
-                "color": "green"
-              },
-              {
-                "color": "red",
-                "value": 80
-              }
-            ]
-          },
-=======
->>>>>>> 67b6e79b
+
           "unit": "s"
         },
         "overrides": [
@@ -2075,21 +1987,7 @@
             }
           },
           "mappings": [],
-<<<<<<< HEAD
-          "thresholds": {
-            "mode": "absolute",
-            "steps": [
-              {
-                "color": "green"
-              },
-              {
-                "color": "red",
-                "value": 80
-              }
-            ]
-          },
-=======
->>>>>>> 67b6e79b
+
           "unit": "short"
         },
         "overrides": []
@@ -2199,21 +2097,7 @@
           ],
           "max": 3,
           "min": 0,
-<<<<<<< HEAD
-          "thresholds": {
-            "mode": "absolute",
-            "steps": [
-              {
-                "color": "green"
-              },
-              {
-                "color": "red",
-                "value": 80
-              }
-            ]
-          },
-=======
->>>>>>> 67b6e79b
+
           "unit": "none"
         },
         "overrides": []
@@ -2299,21 +2183,7 @@
             }
           },
           "mappings": [],
-<<<<<<< HEAD
-          "thresholds": {
-            "mode": "absolute",
-            "steps": [
-              {
-                "color": "green"
-              },
-              {
-                "color": "red",
-                "value": 80
-              }
-            ]
-          },
-=======
->>>>>>> 67b6e79b
+
           "unit": "short"
         },
         "overrides": []
@@ -2464,21 +2334,7 @@
             }
           },
           "mappings": [],
-<<<<<<< HEAD
-          "thresholds": {
-            "mode": "absolute",
-            "steps": [
-              {
-                "color": "green"
-              },
-              {
-                "color": "red",
-                "value": 80
-              }
-            ]
-          },
-=======
->>>>>>> 67b6e79b
+
           "unit": "percentunit"
         },
         "overrides": []
@@ -2560,21 +2416,7 @@
             }
           },
           "mappings": [],
-<<<<<<< HEAD
-          "thresholds": {
-            "mode": "absolute",
-            "steps": [
-              {
-                "color": "green"
-              },
-              {
-                "color": "red",
-                "value": 80
-              }
-            ]
-          },
-=======
->>>>>>> 67b6e79b
+
           "unit": "percentunit"
         },
         "overrides": []
@@ -2655,21 +2497,7 @@
             }
           },
           "mappings": [],
-<<<<<<< HEAD
-          "thresholds": {
-            "mode": "absolute",
-            "steps": [
-              {
-                "color": "green"
-              },
-              {
-                "color": "red",
-                "value": 80
-              }
-            ]
-          },
-=======
->>>>>>> 67b6e79b
+
           "unit": "Bps"
         },
         "overrides": []
@@ -2765,21 +2593,7 @@
           "links": [],
           "mappings": [],
           "min": 0,
-<<<<<<< HEAD
-          "thresholds": {
-            "mode": "absolute",
-            "steps": [
-              {
-                "color": "green"
-              },
-              {
-                "color": "red",
-                "value": 80
-              }
-            ]
-          },
-=======
->>>>>>> 67b6e79b
+
           "unit": "bytes"
         },
         "overrides": [
@@ -3291,21 +3105,7 @@
             }
           },
           "mappings": [],
-<<<<<<< HEAD
-          "thresholds": {
-            "mode": "absolute",
-            "steps": [
-              {
-                "color": "green"
-              },
-              {
-                "color": "red",
-                "value": 80
-              }
-            ]
-          },
-=======
->>>>>>> 67b6e79b
+
           "unit": "Bps"
         },
         "overrides": []
@@ -3398,21 +3198,7 @@
             }
           },
           "mappings": [],
-<<<<<<< HEAD
-          "thresholds": {
-            "mode": "absolute",
-            "steps": [
-              {
-                "color": "green"
-              },
-              {
-                "color": "red",
-                "value": 80
-              }
-            ]
-          },
-=======
->>>>>>> 67b6e79b
+
           "unit": "percentunit"
         },
         "overrides": [
@@ -3522,21 +3308,7 @@
             }
           },
           "mappings": [],
-<<<<<<< HEAD
-          "thresholds": {
-            "mode": "absolute",
-            "steps": [
-              {
-                "color": "green"
-              },
-              {
-                "color": "red",
-                "value": 80
-              }
-            ]
-          },
-=======
->>>>>>> 67b6e79b
+
           "unit": "cps"
         },
         "overrides": []
@@ -3656,21 +3428,7 @@
             }
           },
           "mappings": [],
-<<<<<<< HEAD
-          "thresholds": {
-            "mode": "absolute",
-            "steps": [
-              {
-                "color": "green"
-              },
-              {
-                "color": "red",
-                "value": 80
-              }
-            ]
-          },
-=======
->>>>>>> 67b6e79b
+
           "unit": "s"
         },
         "overrides": []
@@ -3782,21 +3540,7 @@
           ],
           "max": 1,
           "min": 0,
-<<<<<<< HEAD
-          "thresholds": {
-            "mode": "absolute",
-            "steps": [
-              {
-                "color": "green"
-              },
-              {
-                "color": "red",
-                "value": 80
-              }
-            ]
-          },
-=======
->>>>>>> 67b6e79b
+
           "unit": "none"
         },
         "overrides": [
@@ -3922,21 +3666,7 @@
             }
           },
           "mappings": [],
-<<<<<<< HEAD
-          "thresholds": {
-            "mode": "absolute",
-            "steps": [
-              {
-                "color": "green"
-              },
-              {
-                "color": "red",
-                "value": 80
-              }
-            ]
-          },
-=======
->>>>>>> 67b6e79b
+
           "unit": "s"
         },
         "overrides": []
@@ -4021,21 +3751,7 @@
             }
           },
           "mappings": [],
-<<<<<<< HEAD
-          "thresholds": {
-            "mode": "absolute",
-            "steps": [
-              {
-                "color": "green"
-              },
-              {
-                "color": "red",
-                "value": 80
-              }
-            ]
-          },
-=======
->>>>>>> 67b6e79b
+
           "unit": "s"
         },
         "overrides": [
@@ -4206,21 +3922,7 @@
             }
           },
           "mappings": [],
-<<<<<<< HEAD
-          "thresholds": {
-            "mode": "absolute",
-            "steps": [
-              {
-                "color": "green"
-              },
-              {
-                "color": "red",
-                "value": 80
-              }
-            ]
-          },
-=======
->>>>>>> 67b6e79b
+
           "unit": "s"
         },
         "overrides": []
@@ -4304,21 +4006,7 @@
             }
           },
           "mappings": [],
-<<<<<<< HEAD
-          "thresholds": {
-            "mode": "absolute",
-            "steps": [
-              {
-                "color": "green"
-              },
-              {
-                "color": "red",
-                "value": 80
-              }
-            ]
-          },
-=======
->>>>>>> 67b6e79b
+
           "unit": "none"
         },
         "overrides": []
@@ -4400,21 +4088,7 @@
             }
           },
           "mappings": [],
-<<<<<<< HEAD
-          "thresholds": {
-            "mode": "absolute",
-            "steps": [
-              {
-                "color": "green"
-              },
-              {
-                "color": "red",
-                "value": 80
-              }
-            ]
-          },
-=======
->>>>>>> 67b6e79b
+
           "unit": "Bps"
         },
         "overrides": []
@@ -4506,23 +4180,7 @@
               "mode": "off"
             }
           },
-<<<<<<< HEAD
-          "mappings": [],
-          "thresholds": {
-            "mode": "absolute",
-            "steps": [
-              {
-                "color": "green"
-              },
-              {
-                "color": "red",
-                "value": 80
-              }
-            ]
-          }
-=======
           "mappings": []
->>>>>>> 67b6e79b
         },
         "overrides": []
       },
@@ -4601,23 +4259,7 @@
               "mode": "off"
             }
           },
-<<<<<<< HEAD
-          "mappings": [],
-          "thresholds": {
-            "mode": "absolute",
-            "steps": [
-              {
-                "color": "green"
-              },
-              {
-                "color": "red",
-                "value": 80
-              }
-            ]
-          }
-=======
           "mappings": []
->>>>>>> 67b6e79b
         },
         "overrides": []
       },
@@ -4696,23 +4338,7 @@
               "mode": "off"
             }
           },
-<<<<<<< HEAD
-          "mappings": [],
-          "thresholds": {
-            "mode": "absolute",
-            "steps": [
-              {
-                "color": "green"
-              },
-              {
-                "color": "red",
-                "value": 80
-              }
-            ]
-          }
-=======
           "mappings": []
->>>>>>> 67b6e79b
         },
         "overrides": []
       },
@@ -4819,21 +4445,7 @@
             }
           },
           "mappings": [],
-<<<<<<< HEAD
-          "thresholds": {
-            "mode": "absolute",
-            "steps": [
-              {
-                "color": "green"
-              },
-              {
-                "color": "red",
-                "value": 80
-              }
-            ]
-          },
-=======
->>>>>>> 67b6e79b
+
           "unit": "short"
         },
         "overrides": []
@@ -4918,21 +4530,7 @@
             }
           },
           "mappings": [],
-<<<<<<< HEAD
-          "thresholds": {
-            "mode": "absolute",
-            "steps": [
-              {
-                "color": "green"
-              },
-              {
-                "color": "red",
-                "value": 80
-              }
-            ]
-          },
-=======
->>>>>>> 67b6e79b
+
           "unit": "short"
         },
         "overrides": []
@@ -5017,21 +4615,7 @@
             }
           },
           "mappings": [],
-<<<<<<< HEAD
-          "thresholds": {
-            "mode": "absolute",
-            "steps": [
-              {
-                "color": "green"
-              },
-              {
-                "color": "red",
-                "value": 80
-              }
-            ]
-          },
-=======
->>>>>>> 67b6e79b
+
           "unit": "short"
         },
         "overrides": []
@@ -5116,21 +4700,7 @@
             }
           },
           "mappings": [],
-<<<<<<< HEAD
-          "thresholds": {
-            "mode": "absolute",
-            "steps": [
-              {
-                "color": "green"
-              },
-              {
-                "color": "red",
-                "value": 80
-              }
-            ]
-          },
-=======
->>>>>>> 67b6e79b
+
           "unit": "short"
         },
         "overrides": []
@@ -5213,21 +4783,7 @@
             }
           },
           "mappings": [],
-<<<<<<< HEAD
-          "thresholds": {
-            "mode": "absolute",
-            "steps": [
-              {
-                "color": "green"
-              },
-              {
-                "color": "red",
-                "value": 80
-              }
-            ]
-          },
-=======
->>>>>>> 67b6e79b
+
           "unit": "bytes"
         },
         "overrides": [
@@ -5333,21 +4889,7 @@
             }
           },
           "mappings": [],
-<<<<<<< HEAD
-          "thresholds": {
-            "mode": "absolute",
-            "steps": [
-              {
-                "color": "green"
-              },
-              {
-                "color": "red",
-                "value": 80
-              }
-            ]
-          },
-=======
->>>>>>> 67b6e79b
+
           "unit": "bytes"
         },
         "overrides": [
@@ -5454,21 +4996,7 @@
             }
           },
           "mappings": [],
-<<<<<<< HEAD
-          "thresholds": {
-            "mode": "absolute",
-            "steps": [
-              {
-                "color": "green"
-              },
-              {
-                "color": "red",
-                "value": 80
-              }
-            ]
-          },
-=======
->>>>>>> 67b6e79b
+
           "unit": "s"
         },
         "overrides": []
