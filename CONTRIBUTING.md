--- conflicted
+++ resolved
@@ -209,7 +209,6 @@
 - `q7-involved`: Can be fixed by a team of developers and probably takes some time.
 - `q9-epic`: Can only be fixed by John Skeet. ;)
 
-<<<<<<< HEAD
 ###### `spec.*` Ethereum Consensus Spec Version Target
 
 Issues that target a specific version of the Ethereum consensus spec, shall be tagged accordingly.
@@ -218,17 +217,6 @@
 * `spec3-bellatrix`: Issues targeting the Bellatrix Ethereum consensus spec version.
 * `spec5-phase1`: Issues targeting the Phase1 Ethereum consensus spec version.
 * `spec7-phase2`: Issues targeting the Phase2 Ethereum consensus spec version.
-=======
-###### `spec.*` Eth2 Consensus Spec Version Target
-
-Issues that target a specific version of the Eth2 consensus spec, shall be tagged accordingly.
-
-- `spec0-phase0`: Issues targeting the initial Eth2 spec version.
-- `spec1-altair`: Issues targeting the Altair Eth2 spec version.
-- `spec3-merge`: Issues targeting the merge Eth2 spec version.
-- `spec5-phase1`: Issues targeting the Phase1 Eth2 spec version.
-- `spec7-phase2`: Issues targeting the Phase2 Eth2 spec version.
->>>>>>> e30eca0b
 
 ###### `meta.*` Meta Labels to organize Miscelaneous Issues
 
