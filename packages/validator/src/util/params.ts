import {ChainConfig, chainConfigToJson} from "@lodestar/config";
import {activePreset, BeaconPreset, presetToJson} from "@lodestar/params";

export class NotEqualParamsError extends Error {}

type ConfigWithPreset = ChainConfig & BeaconPreset;

/* eslint-disable @typescript-eslint/naming-convention */

/**
 * Assert localConfig values match externalSpecJson. externalSpecJson may contain more values than localConfig.
 *
 * This check ensures that the validator is connected to a beacon node of the exact same network and params.
 * Otherwise, signatures may be rejected, time may be un-equal and other bugs that are harder to debug caused
 * by different parameters.
 *
 * This check however can't compare the full config as is, since some parameters are not critical to the spec and
 * can be changed un-expectedly. Also, fork parameters can change un-expectedly, like their _FORK_VERSION or _EPOCH.
 * Note that the config API endpoint is not precisely specified, so each clients can return a different set of
 * parameters.
 *
 * So this check only compares a specific list of parameters that are consensus critical, ignoring the rest. Typed
 * config and preset ensure new parameters are labeled critical or ignore, facilitating maintenance of the list.
 */
export function assertEqualParams(localConfig: ChainConfig, externalSpecJson: Record<string, string>): void {
  // Before comparing, add preset which is bundled in api impl config route.
  // config and preset must be serialized to JSON for safe comparisions.
  const localSpecJson = {
    ...chainConfigToJson(localConfig),
    ...presetToJson(activePreset),
  };

  // Get list of keys to check, and keys to ignore. Otherwise this function throws for false positives
  const criticalParams = getSpecCriticalParams(localConfig);

  // Accumulate errors first and print all of them at once
  const errors: string[] = [];

  for (const key of Object.keys(criticalParams) as (keyof typeof criticalParams)[]) {
    if (
      // Ignore non-critical params
      !criticalParams[key] ||
      // This condition should never be true, but just in case
      localSpecJson[key] === undefined ||
      // The config/spec endpoint is poorly specified, so in practice each client returns a custom selection of keys.
      // For example Lighthouse returns a manually selected list of keys that may be updated at any time.
      // https://github.com/sigp/lighthouse/blob/bac7c3fa544495a257722aaad9cd8f72fee2f2b4/consensus/types/src/chain_spec.rs#L941
      //
      // So if we assert that spec critical keys are present in the spec we may break interoperability unexpectedly.
      // So it's best to ignore keys are not defined in both specs and trust that the ones defined are sufficient
      // to detect spec discrepancies in all cases.
      externalSpecJson[key] === undefined
    ) {
      continue;
    }

    // Must compare JSON serialized specs, to ensure all strings are rendered in the same way
    // Must compare as lowercase to ensure checksum addresses and names have same capilatization
    const localValue = String(localSpecJson[key]).toLocaleLowerCase();
    const remoteValue = String(externalSpecJson[key]).toLocaleLowerCase();
    if (localValue !== remoteValue) {
      errors.push(`${key} different value: ${localValue} != ${remoteValue}`);
    }
  }

  if (errors.length > 0) {
    throw new NotEqualParamsError("Local and remote configs are different\n" + errors.join("\n"));
  }
}

function getSpecCriticalParams(localConfig: ChainConfig): Record<keyof ConfigWithPreset, boolean> {
  const altairForkRelevant = localConfig.ALTAIR_FORK_EPOCH < Infinity;
  const bellatrixForkRelevant = localConfig.BELLATRIX_FORK_EPOCH < Infinity;
  const capellaForkRelevant = localConfig.CAPELLA_FORK_EPOCH < Infinity;
  const denebForkRelevant = localConfig.DENEB_FORK_EPOCH < Infinity;
  const electraForkRelevant = localConfig.ELECTRA_FORK_EPOCH < Infinity;

  return {
    // # Config
    ///////////

    PRESET_BASE: false, // Not relevant, each preset value is checked below
    CONFIG_NAME: false, // Arbitrary string, not relevant
    // validator client behaviour does not change with this parameters, so it's not concerned about them.
    // However, with the override ttd flag, the validator and beacon could be out of sync and prevent it from running.
    TERMINAL_TOTAL_DIFFICULTY: false,
    TERMINAL_BLOCK_HASH: false,
    TERMINAL_BLOCK_HASH_ACTIVATION_EPOCH: false,

    // Genesis
    MIN_GENESIS_ACTIVE_VALIDATOR_COUNT: true,
    MIN_GENESIS_TIME: true,
    GENESIS_FORK_VERSION: true,
    GENESIS_DELAY: true,

    // Forking
    // Altair
    ALTAIR_FORK_VERSION: altairForkRelevant,
    ALTAIR_FORK_EPOCH: altairForkRelevant,
    // Bellatrix
    BELLATRIX_FORK_VERSION: bellatrixForkRelevant,
    BELLATRIX_FORK_EPOCH: bellatrixForkRelevant,
    // Capella
    CAPELLA_FORK_VERSION: capellaForkRelevant,
    CAPELLA_FORK_EPOCH: capellaForkRelevant,
    // Deneb
    DENEB_FORK_VERSION: denebForkRelevant,
    DENEB_FORK_EPOCH: denebForkRelevant,

    // electra
    ELECTRA_FORK_VERSION: electraForkRelevant,
    ELECTRA_FORK_EPOCH: electraForkRelevant,
<<<<<<< HEAD
=======
    EIP7594_FORK_VERSION: electraForkRelevant,
    EIP7594_FORK_EPOCH: electraForkRelevant,
>>>>>>> 81aaeb5b

    // Time parameters
    SECONDS_PER_SLOT: true,
    SECONDS_PER_ETH1_BLOCK: true,
    MIN_VALIDATOR_WITHDRAWABILITY_DELAY: true,
    SHARD_COMMITTEE_PERIOD: true,
    ETH1_FOLLOW_DISTANCE: true,

    // Validator cycle
    INACTIVITY_SCORE_BIAS: true,
    INACTIVITY_SCORE_RECOVERY_RATE: true,
    EJECTION_BALANCE: true,
    MIN_PER_EPOCH_CHURN_LIMIT: true,
    MAX_PER_EPOCH_ACTIVATION_CHURN_LIMIT: denebForkRelevant,
    CHURN_LIMIT_QUOTIENT: true,

    // Fork choice
    PROPOSER_SCORE_BOOST: false, // Ignored as it's changing https://github.com/ethereum/consensus-specs/pull/2895
    REORG_HEAD_WEIGHT_THRESHOLD: false, // Non-critical since proposer boost reorg is optional feature
    REORG_PARENT_WEIGHT_THRESHOLD: false, // Non-critical since proposer boost reorg is optional feature
    REORG_MAX_EPOCHS_SINCE_FINALIZATION: false, // Non-critical since proposer boost reorg is optional feature

    // Deposit contract
    DEPOSIT_CHAIN_ID: false, // Non-critical
    DEPOSIT_NETWORK_ID: false, // Non-critical
    DEPOSIT_CONTRACT_ADDRESS: true,

    // Networking (non-critical as those do not affect consensus)
    MIN_EPOCHS_FOR_BLOB_SIDECARS_REQUESTS: false,

    // # Phase0Preset
    /////////////////

    MAX_COMMITTEES_PER_SLOT: true,
    TARGET_COMMITTEE_SIZE: true,
    MAX_VALIDATORS_PER_COMMITTEE: true,

    SHUFFLE_ROUND_COUNT: true,

    HYSTERESIS_QUOTIENT: true,
    HYSTERESIS_DOWNWARD_MULTIPLIER: true,
    HYSTERESIS_UPWARD_MULTIPLIER: true,

    // Gwei Values
    MIN_DEPOSIT_AMOUNT: true,
    MAX_EFFECTIVE_BALANCE: true,
    EFFECTIVE_BALANCE_INCREMENT: true,

    // Time parameters
    MIN_ATTESTATION_INCLUSION_DELAY: true,
    SLOTS_PER_EPOCH: true,
    MIN_SEED_LOOKAHEAD: true,
    MAX_SEED_LOOKAHEAD: true,
    EPOCHS_PER_ETH1_VOTING_PERIOD: true,
    SLOTS_PER_HISTORICAL_ROOT: true,
    MIN_EPOCHS_TO_INACTIVITY_PENALTY: true,

    // State vector lengths
    EPOCHS_PER_HISTORICAL_VECTOR: true,
    EPOCHS_PER_SLASHINGS_VECTOR: true,
    HISTORICAL_ROOTS_LIMIT: true,
    VALIDATOR_REGISTRY_LIMIT: true,

    // Reward and penalty quotients
    BASE_REWARD_FACTOR: true,
    WHISTLEBLOWER_REWARD_QUOTIENT: true,
    PROPOSER_REWARD_QUOTIENT: true,
    INACTIVITY_PENALTY_QUOTIENT: true,
    MIN_SLASHING_PENALTY_QUOTIENT: true,
    PROPORTIONAL_SLASHING_MULTIPLIER: true,

    // Max operations per block
    MAX_PROPOSER_SLASHINGS: true,
    MAX_ATTESTER_SLASHINGS: true,
    MAX_ATTESTATIONS: true,
    MAX_DEPOSITS: true,
    MAX_VOLUNTARY_EXITS: true,

    // # AltairPreset
    /////////////////

    SYNC_COMMITTEE_SIZE: altairForkRelevant,
    EPOCHS_PER_SYNC_COMMITTEE_PERIOD: altairForkRelevant,
    INACTIVITY_PENALTY_QUOTIENT_ALTAIR: altairForkRelevant,
    MIN_SLASHING_PENALTY_QUOTIENT_ALTAIR: altairForkRelevant,
    PROPORTIONAL_SLASHING_MULTIPLIER_ALTAIR: altairForkRelevant,
    MIN_SYNC_COMMITTEE_PARTICIPANTS: false, // Only relevant for lightclients
    UPDATE_TIMEOUT: false, // Only relevant for lightclients

    // # BellatrixPreset
    /////////////////

    INACTIVITY_PENALTY_QUOTIENT_BELLATRIX: bellatrixForkRelevant,
    MIN_SLASHING_PENALTY_QUOTIENT_BELLATRIX: bellatrixForkRelevant,
    PROPORTIONAL_SLASHING_MULTIPLIER_BELLATRIX: bellatrixForkRelevant,
    MAX_BYTES_PER_TRANSACTION: bellatrixForkRelevant,
    MAX_TRANSACTIONS_PER_PAYLOAD: bellatrixForkRelevant,
    BYTES_PER_LOGS_BLOOM: bellatrixForkRelevant,
    MAX_EXTRA_DATA_BYTES: bellatrixForkRelevant,

    // # CapellaPreset
    /////////////////
    MAX_BLS_TO_EXECUTION_CHANGES: capellaForkRelevant,
    MAX_WITHDRAWALS_PER_PAYLOAD: capellaForkRelevant,
    MAX_VALIDATORS_PER_WITHDRAWALS_SWEEP: capellaForkRelevant,

    // # DenebPreset
    /////////////////
    FIELD_ELEMENTS_PER_BLOB: denebForkRelevant,
    MAX_BLOBS_PER_BLOCK: denebForkRelevant,
    MAX_BLOB_COMMITMENTS_PER_BLOCK: denebForkRelevant,
    KZG_COMMITMENT_INCLUSION_PROOF_DEPTH: denebForkRelevant,

    // # ElectraPreset
    /////////////////
    FIELD_ELEMENTS_PER_CELL: electraForkRelevant,
    FIELD_ELEMENTS_PER_EXT_BLOB: electraForkRelevant,
    KZG_COMMITMENTS_INCLUSION_PROOF_DEPTH: electraForkRelevant,
    MAX_REQUEST_DATA_COLUMN_SIDECARS: electraForkRelevant,
    DATA_COLUMN_SIDECAR_SUBNET_COUNT: electraForkRelevant,

    // Electra
    SAMPLES_PER_SLOT: electraForkRelevant,
    CUSTODY_REQUIREMENT: electraForkRelevant,
<<<<<<< HEAD
=======
    NODE_CUSTODY_REQUIREMENT: electraForkRelevant,
>>>>>>> 81aaeb5b
  };
}<|MERGE_RESOLUTION|>--- conflicted
+++ resolved
@@ -1,7 +1,7 @@
-import {ChainConfig, chainConfigToJson} from "@lodestar/config";
-import {activePreset, BeaconPreset, presetToJson} from "@lodestar/params";
-
-export class NotEqualParamsError extends Error {}
+import { ChainConfig, chainConfigToJson } from "@lodestar/config";
+import { activePreset, BeaconPreset, presetToJson } from "@lodestar/params";
+
+export class NotEqualParamsError extends Error { }
 
 type ConfigWithPreset = ChainConfig & BeaconPreset;
 
@@ -110,11 +110,8 @@
     // electra
     ELECTRA_FORK_VERSION: electraForkRelevant,
     ELECTRA_FORK_EPOCH: electraForkRelevant,
-<<<<<<< HEAD
-=======
     EIP7594_FORK_VERSION: electraForkRelevant,
     EIP7594_FORK_EPOCH: electraForkRelevant,
->>>>>>> 81aaeb5b
 
     // Time parameters
     SECONDS_PER_SLOT: true,
@@ -239,9 +236,6 @@
     // Electra
     SAMPLES_PER_SLOT: electraForkRelevant,
     CUSTODY_REQUIREMENT: electraForkRelevant,
-<<<<<<< HEAD
-=======
     NODE_CUSTODY_REQUIREMENT: electraForkRelevant,
->>>>>>> 81aaeb5b
   };
 }