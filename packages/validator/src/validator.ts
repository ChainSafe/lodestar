--- conflicted
+++ resolved
@@ -84,7 +84,6 @@
     const clock = new Clock(config, logger, {genesisTime: Number(genesis.genesisTime)});
     const validatorStore = new ValidatorStore(config, slashingProtection, metrics, signers, genesis);
     const indicesService = new IndicesService(logger, api, validatorStore, metrics);
-<<<<<<< HEAD
     // Do not enable doppelganger when started before genesis or first slot of genesis, because
     // there would not have been any activity/signing in the network, so it is pointless to wait.
     // Doppelganger should be enabled at slot > genesis slot, for example at slot 1, because
@@ -104,10 +103,6 @@
     }
     this.emitter = new ValidatorEventEmitter();
     this.chainHeaderTracker = new ChainHeaderTracker(logger, api, this.emitter);
-=======
-    const emitter = new ValidatorEventEmitter();
-    const chainHeaderTracker = new ChainHeaderTracker(logger, api, emitter);
->>>>>>> 28e2c74c
     const loggerVc = getLoggerVc(logger, clock);
 
     this.blockProposingService = new BlockProposingService(config, loggerVc, api, clock, validatorStore, metrics, {
@@ -119,18 +114,11 @@
       api,
       clock,
       validatorStore,
-<<<<<<< HEAD
       this.emitter,
       indicesService,
       this.chainHeaderTracker,
-      metrics
-=======
-      emitter,
-      indicesService,
-      chainHeaderTracker,
       metrics,
       {afterBlockDelaySlotFraction: opts.afterBlockDelaySlotFraction}
->>>>>>> 28e2c74c
     );
 
     this.syncCommitteeService = new SyncCommitteeService(
@@ -139,11 +127,7 @@
       api,
       clock,
       validatorStore,
-<<<<<<< HEAD
       this.chainHeaderTracker,
-=======
-      chainHeaderTracker,
->>>>>>> 28e2c74c
       indicesService,
       metrics
     );
@@ -154,11 +138,6 @@
     this.clock = clock;
     this.validatorStore = validatorStore;
     this.indicesService = indicesService;
-<<<<<<< HEAD
-=======
-    this.emitter = emitter;
-    this.chainHeaderTracker = chainHeaderTracker;
->>>>>>> 28e2c74c
   }
 
   /** Waits for genesis and genesis time */
