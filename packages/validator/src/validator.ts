--- conflicted
+++ resolved
@@ -94,8 +94,10 @@
       signers,
       defaultFeeRecipient ?? defaultDefaultFeeRecipient
     );
-<<<<<<< HEAD
-    const indicesService = new IndicesService(logger, api, validatorStore, metrics);
+    if (defaultFeeRecipient !== undefined) {
+      pollPrepareBeaconProposer(loggerVc, api, clock, validatorStore);
+    }
+
     // Do not enable doppelganger when started before genesis or first slot of genesis, because
     // there would not have been any activity/signing in the network, so it is pointless to wait.
     // Doppelganger should be enabled at slot > genesis slot, for example at slot 1, because
@@ -113,17 +115,9 @@
       );
       validatorStore.setDoppelganger(doppelgangerService);
     }
-    this.emitter = new ValidatorEventEmitter();
-    this.chainHeaderTracker = new ChainHeaderTracker(logger, api, this.emitter);
-    const loggerVc = getLoggerVc(logger, clock);
-=======
-    if (defaultFeeRecipient !== undefined) {
-      pollPrepareBeaconProposer(loggerVc, api, clock, validatorStore);
-    }
 
     const emitter = new ValidatorEventEmitter();
     const chainHeaderTracker = new ChainHeaderTracker(logger, api, emitter);
->>>>>>> 05535236
 
     this.blockProposingService = new BlockProposingService(config, loggerVc, api, clock, validatorStore, metrics, {
       graffiti,
@@ -135,14 +129,8 @@
       api,
       clock,
       validatorStore,
-<<<<<<< HEAD
-      this.emitter,
-      indicesService,
-      this.chainHeaderTracker,
-=======
       emitter,
       chainHeaderTracker,
->>>>>>> 05535236
       metrics,
       {afterBlockDelaySlotFraction: opts.afterBlockDelaySlotFraction}
     );
@@ -153,12 +141,7 @@
       api,
       clock,
       validatorStore,
-<<<<<<< HEAD
-      this.chainHeaderTracker,
-      indicesService,
-=======
       chainHeaderTracker,
->>>>>>> 05535236
       metrics
     );
 
@@ -167,12 +150,8 @@
     this.api = api;
     this.clock = clock;
     this.validatorStore = validatorStore;
-<<<<<<< HEAD
-    this.indicesService = indicesService;
-=======
     this.chainHeaderTracker = chainHeaderTracker;
     this.slashingProtection = slashingProtection;
->>>>>>> 05535236
 
     if (metrics) {
       opts.dbOps.controller.setMetrics(metrics.db);
