--- conflicted
+++ resolved
@@ -142,13 +142,8 @@
       });
     }
 
-<<<<<<< HEAD
-    const currentPeriod = computeSyncPeriodAtEpoch(currentEpoch);
-    const syncCommitteeSubscriptions: altair.SyncCommitteeSubscription[] = [];
-=======
     const currentPeriod = computeSyncPeriodAtEpoch(this.config, currentEpoch);
     const syncCommitteeSubscriptions: routes.validator.SyncCommitteeSubscription[] = [];
->>>>>>> 4ccc2a94
 
     // For this and the next period, produce any beacon committee subscriptions.
     //
