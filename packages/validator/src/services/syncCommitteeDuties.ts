--- conflicted
+++ resolved
@@ -235,10 +235,6 @@
       throw extendError(e, "Failed to obtain SyncDuties");
     });
 
-<<<<<<< HEAD
-    const dependentRoot = syncDuties.dependentRoot;
-=======
->>>>>>> 1778fc4e
     const dutiesByIndex = new Map<ValidatorIndex, DutyAtPeriod>();
     let count = 0;
 
