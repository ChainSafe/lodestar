import {AbortSignal} from "abort-controller";
import {IBeaconConfig} from "@chainsafe/lodestar-config";
import {phase0, Slot, CommitteeIndex, ssz} from "@chainsafe/lodestar-types";
import {computeEpochAtSlot} from "@chainsafe/lodestar-beacon-state-transition";
import {ILogger, prettyBytes, sleep} from "@chainsafe/lodestar-utils";
import {Api} from "@chainsafe/lodestar-api";
import {extendError, notAborted, IClock} from "../util";
import {ValidatorStore} from "./validatorStore";
import {AttestationDutiesService, AttDutyAndProof} from "./attestationDuties";
import {groupAttDutiesByCommitteeIndex} from "./utils";
import {IndicesService} from "./indices";

/**
 * Service that sets up and handles validator attester duties.
 */
export class AttestationService {
  private readonly dutiesService: AttestationDutiesService;

  constructor(
    private readonly config: IBeaconConfig,
    private readonly logger: ILogger,
    private readonly api: Api,
    private readonly clock: IClock,
    private readonly validatorStore: ValidatorStore,
    indicesService: IndicesService
  ) {
    this.dutiesService = new AttestationDutiesService(config, logger, api, clock, validatorStore, indicesService);

    // At most every slot, check existing duties from AttestationDutiesService and run tasks
    clock.runEverySlot(this.runAttestationTasks);
  }

  private runAttestationTasks = async (slot: Slot, signal: AbortSignal): Promise<void> => {
    // Fetch info first so a potential delay is absorved by the sleep() below
    const dutiesByCommitteeIndex = groupAttDutiesByCommitteeIndex(this.dutiesService.getDutiesAtSlot(slot));

    // Lighthouse recommends to always wait to 1/3 of the slot, even if the block comes early
    await sleep(this.clock.msToSlotFraction(slot, 1 / 3), signal);

    // await for all so if the Beacon node is overloaded it auto-throttles
    // TODO: This approach is convervative to reduce the node's load, review
    await Promise.all(
      Array.from(dutiesByCommitteeIndex.entries()).map(async ([committeeIndex, duties]) => {
        if (duties.length === 0) return;
        await this.publishAttestationsAndAggregates(slot, committeeIndex, duties, signal).catch((e) => {
          if (notAborted(e)) this.logger.error("Error on attestations routine", {slot, committeeIndex}, e);
        });
      })
    );
  };

  private async publishAttestationsAndAggregates(
    slot: Slot,
    committeeIndex: CommitteeIndex,
    duties: AttDutyAndProof[],
    signal: AbortSignal
  ): Promise<void> {
    // Step 1. Download, sign and publish an `Attestation` for each validator.
    const attestation = await this.produceAndPublishAttestations(slot, committeeIndex, duties);

    // Step 2. If an attestation was produced, make an aggregate.
    // First, wait until the `aggregation_production_instant` (2/3rds of the way though the slot)
    await sleep(this.clock.msToSlotFraction(slot, 2 / 3), signal);

    // Then download, sign and publish a `SignedAggregateAndProof` for each
    // validator that is elected to aggregate for this `slot` and
    // `committeeIndex`.
    await this.produceAndPublishAggregates(attestation, duties);
  }

  /**
   * Performs the first step of the attesting process: downloading `Attestation` objects,
   * signing them and returning them to the validator.
   *
   * https://github.com/ethereum/eth2.0-specs/blob/v0.12.1/specs/phase0/validator.md#attesting
   *
   * Only one `Attestation` is downloaded from the BN. It is then signed by each
   * validator and the list of individually-signed `Attestation` objects is returned to the BN.
   */
  private async produceAndPublishAttestations(
    slot: Slot,
    committeeIndex: CommitteeIndex,
    duties: AttDutyAndProof[]
  ): Promise<phase0.AttestationData> {
    const logCtx = {slot, index: committeeIndex};

    // Produce one attestation data per slot and committeeIndex
    const attestationRes = await this.api.validator.produceAttestationData(committeeIndex, slot).catch((e) => {
      throw extendError(e, "Error producing attestation");
    });
    const attestation = attestationRes.data;

    const currentEpoch = computeEpochAtSlot(slot);
    const signedAttestations: phase0.Attestation[] = [];

    for (const {duty} of duties) {
      const logCtxValidator = {...logCtx, validator: prettyBytes(duty.pubkey)};
      try {
        signedAttestations.push(await this.validatorStore.signAttestation(duty, attestation, currentEpoch));
        this.logger.debug("Signed attestation", logCtxValidator);
      } catch (e) {
        if (notAborted(e)) this.logger.error("Error signing attestation", logCtxValidator, e);
      }
    }

    if (signedAttestations.length > 0) {
      try {
        await this.api.beacon.submitPoolAttestations(signedAttestations);
        this.logger.info("Published attestations", {...logCtx, count: signedAttestations.length});
      } catch (e) {
        if (notAborted(e)) this.logger.error("Error publishing attestations", logCtx, e);
      }
    }

    return attestation;
  }

  /**
   * Performs the second step of the attesting process: downloading an aggregated `Attestation`,
   * converting it into a `SignedAggregateAndProof` and returning it to the BN.
   *
   * https://github.com/ethereum/eth2.0-specs/blob/v0.12.1/specs/phase0/validator.md#broadcast-aggregate
   *
   * Only one aggregated `Attestation` is downloaded from the BN. It is then signed
   * by each validator and the list of individually-signed `SignedAggregateAndProof` objects is
   * returned to the BN.
   */
  private async produceAndPublishAggregates(
    attestation: phase0.AttestationData,
    duties: AttDutyAndProof[]
  ): Promise<void> {
    const logCtx = {slot: attestation.slot, index: attestation.index};

    // No validator is aggregator, skip
    if (duties.every(({selectionProof}) => selectionProof === null)) {
      return;
    }

    this.logger.verbose("Aggregating attestations", logCtx);
<<<<<<< HEAD
    const aggregate = await this.apiClient.validator
      .getAggregatedAttestation(ssz.phase0.AttestationData.hashTreeRoot(attestation), attestation.slot)
=======
    const aggregate = await this.api.validator
      .getAggregatedAttestation(this.config.types.phase0.AttestationData.hashTreeRoot(attestation), attestation.slot)
>>>>>>> 4ccc2a94
      .catch((e) => {
        throw extendError(e, "Error producing aggregateAndProofs");
      });

    const signedAggregateAndProofs: phase0.SignedAggregateAndProof[] = [];

    for (const {duty, selectionProof} of duties) {
      const logCtxValidator = {...logCtx, validator: prettyBytes(duty.pubkey)};
      try {
        // Produce signed aggregates only for validators that are subscribed aggregators.
        if (selectionProof !== null) {
          signedAggregateAndProofs.push(
            await this.validatorStore.signAggregateAndProof(duty, selectionProof, aggregate.data)
          );
          this.logger.debug("Signed aggregateAndProofs", logCtxValidator);
        }
      } catch (e) {
        if (notAborted(e)) this.logger.error("Error signing aggregateAndProofs", logCtxValidator, e);
      }
    }

    if (signedAggregateAndProofs.length > 0) {
      try {
        await this.api.validator.publishAggregateAndProofs(signedAggregateAndProofs);
        this.logger.info("Published aggregateAndProofs", {...logCtx, count: signedAggregateAndProofs.length});
      } catch (e) {
        if (notAborted(e)) this.logger.error("Error publishing aggregateAndProofs", logCtx, e);
      }
    }
  }
}<|MERGE_RESOLUTION|>--- conflicted
+++ resolved
@@ -137,13 +137,8 @@
     }
 
     this.logger.verbose("Aggregating attestations", logCtx);
-<<<<<<< HEAD
-    const aggregate = await this.apiClient.validator
+    const aggregate = await this.api.validator
       .getAggregatedAttestation(ssz.phase0.AttestationData.hashTreeRoot(attestation), attestation.slot)
-=======
-    const aggregate = await this.api.validator
-      .getAggregatedAttestation(this.config.types.phase0.AttestationData.hashTreeRoot(attestation), attestation.slot)
->>>>>>> 4ccc2a94
       .catch((e) => {
         throw extendError(e, "Error producing aggregateAndProofs");
       });
