import {AbortSignal} from "@chainsafe/abort-controller";
import {phase0, Slot, ssz} from "@chainsafe/lodestar-types";
import {computeEpochAtSlot} from "@chainsafe/lodestar-beacon-state-transition";
import {sleep} from "@chainsafe/lodestar-utils";
import {Api} from "@chainsafe/lodestar-api";
import {extendError, IClock, ILoggerVc} from "../util";
import {ValidatorStore} from "./validatorStore";
import {AttestationDutiesService, AttDutyAndProof} from "./attestationDuties";
import {groupAttDutiesByCommitteeIndex} from "./utils";
import {IndicesService} from "./indices";
import {toHexString} from "@chainsafe/ssz";
import {ChainHeaderTracker, HeadEventData} from "./chainHeaderTracker";
import {ValidatorEvent, ValidatorEventEmitter} from "./emitter";
import {PubkeyHex} from "../types";
import {Metrics} from "../metrics";

/**
 * Service that sets up and handles validator attester duties.
 */
export class AttestationService {
  private readonly dutiesService: AttestationDutiesService;

  constructor(
    private readonly logger: ILoggerVc,
    private readonly api: Api,
    private readonly clock: IClock,
    private readonly validatorStore: ValidatorStore,
    private readonly emitter: ValidatorEventEmitter,
    indicesService: IndicesService,
    chainHeadTracker: ChainHeaderTracker,
    private readonly metrics: Metrics | null
  ) {
    this.dutiesService = new AttestationDutiesService(
      logger,
      api,
      clock,
      validatorStore,
      indicesService,
      chainHeadTracker,
      metrics
    );

    // At most every slot, check existing duties from AttestationDutiesService and run tasks
    clock.runEverySlot(this.runAttestationTasks);
  }

  removeDutiesForKey(pubkey: PubkeyHex): void {
    this.dutiesService.removeDutiesForKey(pubkey);
  }

  private runAttestationTasks = async (slot: Slot, signal: AbortSignal): Promise<void> => {
    // Fetch info first so a potential delay is absorved by the sleep() below
    const duties = this.dutiesService.getDutiesAtSlot(slot);
    if (duties.length === 0) {
      return;
    }

    // A validator should create and broadcast the attestation to the associated attestation subnet when either
    // (a) the validator has received a valid block from the expected block proposer for the assigned slot or
    // (b) one-third of the slot has transpired (SECONDS_PER_SLOT / 3 seconds after the start of slot) -- whichever comes first.
    await Promise.race([sleep(this.clock.msToSlot(slot + 1 / 3), signal), this.waitForBlockSlot(slot)]);
    this.metrics?.attesterStepCallProduceAttestation.observe(this.clock.secFromSlot(slot + 1 / 3));

    // Beacon node's endpoint produceAttestationData return data is not dependant on committeeIndex.
    // Produce a single attestation for all committees, and clone mutate before signing
    const attestationNoCommittee = await this.produceAttestation(slot);

    // Step 1. Mutate, and sign `Attestation` for each validator. Then publish all `Attestations` in one go
    await this.signAndPublishAttestations(slot, attestationNoCommittee, duties);

    // Step 2. after all attestations are submitted, make an aggregate.
    // First, wait until the `aggregation_production_instant` (2/3rds of the way though the slot)
    await sleep(this.clock.msToSlot(slot + 2 / 3), signal);
    this.metrics?.attesterStepCallProduceAggregate.observe(this.clock.secFromSlot(slot + 2 / 3));

    const dutiesByCommitteeIndex = groupAttDutiesByCommitteeIndex(this.dutiesService.getDutiesAtSlot(slot));

    // Then download, sign and publish a `SignedAggregateAndProof` for each
    // validator that is elected to aggregate for this `slot` and
    // `committeeIndex`.
    await Promise.all(
      Array.from(dutiesByCommitteeIndex.entries()).map(([index, duties]) => {
        const attestationData: phase0.AttestationData = {...attestationNoCommittee, index};
        return this.produceAndPublishAggregates(attestationData, duties);
      })
    );
  };

  private waitForBlockSlot(slot: Slot): Promise<void> {
    let headListener: (head: HeadEventData) => void;

    const onDone = (): void => {
      this.emitter.off(ValidatorEvent.chainHead, headListener);
    };

    return new Promise((resolve) => {
      headListener = (head: HeadEventData): void => {
        if (head.slot >= slot) {
          onDone();
          resolve();
        }
      };
      this.emitter.on(ValidatorEvent.chainHead, headListener);
    });
  }

  /**
   * Performs the first step of the attesting process: downloading one `Attestation` object.
   * Beacon node's endpoint produceAttestationData return data is not dependant on committeeIndex.
   * For a validator client with many validators this allows to do a single call for all committees
   * in a slot, saving resources in both the vc and beacon node
   */
  private async produceAttestation(slot: Slot): Promise<phase0.AttestationData> {
    // Produce one attestation data per slot and committeeIndex
    const attestationRes = await this.api.validator.produceAttestationData(0, slot).catch((e: Error) => {
      this.metrics?.attestaterError.inc({error: "produce"});
      throw extendError(e, "Error producing attestation");
    });
    return attestationRes.data;
  }

  /**
   * Only one `Attestation` is downloaded from the BN. It is then signed by each
   * validator and the list of individually-signed `Attestation` objects is returned to the BN.
   */
  private async signAndPublishAttestations(
    slot: Slot,
    attestationNoCommittee: phase0.AttestationData,
    duties: AttDutyAndProof[]
  ): Promise<void> {
    const signedAttestations: phase0.Attestation[] = [];
    const headRootHex = toHexString(attestationNoCommittee.beaconBlockRoot);
    const currentEpoch = computeEpochAtSlot(slot);

<<<<<<< HEAD
    const attestationData: phase0.AttestationData = {...attestationNoCommittee, index: committeeIndex};

    for (const {duty} of duties) {
      const logCtxValidator = {
        ...logCtx,
        head: toHexString(attestationData.beaconBlockRoot),
        validatorIndex: duty.validatorIndex,
      };
      try {
        signedAttestations.push(await this.validatorStore.signAttestation(duty, attestationData, currentEpoch));
        this.logger.debug("Signed attestation", logCtxValidator);
      } catch (e) {
        this.metrics?.attestaterError.inc({error: "sign"});
        this.logger.error("Error signing attestation", logCtxValidator, e as Error);
      }
    }

    this.metrics?.attesterStepCallPublishAttestation.observe(this.clock.secFromSlot(attestationData.slot + 1 / 3));
=======
    await Promise.all(
      duties.map(async ({duty}) => {
        const index = duty.committeeIndex;
        const attestationData: phase0.AttestationData = {...attestationNoCommittee, index};
        const logCtxValidator = {slot, index, head: headRootHex, validatorIndex: duty.validatorIndex};

        try {
          signedAttestations.push(await this.validatorStore.signAttestation(duty, attestationData, currentEpoch));
          this.logger.debug("Signed attestation", logCtxValidator);
        } catch (e) {
          this.metrics?.attestaterError.inc({error: "sign"});
          this.logger.error("Error signing attestation", logCtxValidator, e as Error);
        }
      })
    );

    this.metrics?.attesterStepCallPublishAttestation.observe(this.clock.secFromSlot(slot + 1 / 3));
>>>>>>> 2b9fe2a0

    // Step 2. Publish all `Attestations` in one go
    if (signedAttestations.length > 0) {
      try {
        await this.api.beacon.submitPoolAttestations(signedAttestations);
        this.logger.info("Published attestations", {slot, count: signedAttestations.length});
        this.metrics?.publishedAttestations.inc(signedAttestations.length);
      } catch (e) {
        // Note: metric counts only 1 since we don't know how many signedAttestations are invalid
        this.metrics?.attestaterError.inc({error: "publish"});
        this.logger.error("Error publishing attestations", {slot}, e as Error);
      }
    }
<<<<<<< HEAD

    return attestationData;
=======
>>>>>>> 2b9fe2a0
  }

  /**
   * Performs the second step of the attesting process: downloading an aggregated `Attestation`,
   * converting it into a `SignedAggregateAndProof` and returning it to the BN.
   *
   * https://github.com/ethereum/eth2.0-specs/blob/v0.12.1/specs/phase0/validator.md#broadcast-aggregate
   *
   * Only one aggregated `Attestation` is downloaded from the BN. It is then signed
   * by each validator and the list of individually-signed `SignedAggregateAndProof` objects is
   * returned to the BN.
   */
  private async produceAndPublishAggregates(
    attestation: phase0.AttestationData,
    duties: AttDutyAndProof[]
  ): Promise<void> {
    const logCtx = {slot: attestation.slot, index: attestation.index};

    // No validator is aggregator, skip
    if (duties.every(({selectionProof}) => selectionProof === null)) {
      return;
    }

    this.logger.verbose("Aggregating attestations", logCtx);
    const aggregate = await this.api.validator
      .getAggregatedAttestation(ssz.phase0.AttestationData.hashTreeRoot(attestation), attestation.slot)
      .catch((e: Error) => {
        throw extendError(e, "Error producing aggregateAndProofs");
      });

    const signedAggregateAndProofs: phase0.SignedAggregateAndProof[] = [];

    await Promise.all(
      duties.map(async ({duty, selectionProof}) => {
        const logCtxValidator = {...logCtx, validatorIndex: duty.validatorIndex};
        try {
          // Produce signed aggregates only for validators that are subscribed aggregators.
          if (selectionProof !== null) {
            signedAggregateAndProofs.push(
              await this.validatorStore.signAggregateAndProof(duty, selectionProof, aggregate.data)
            );
            this.logger.debug("Signed aggregateAndProofs", logCtxValidator);
          }
        } catch (e) {
          this.logger.error("Error signing aggregateAndProofs", logCtxValidator, e as Error);
        }
      })
    );

    this.metrics?.attesterStepCallPublishAggregate.observe(this.clock.secFromSlot(attestation.slot + 2 / 3));

    if (signedAggregateAndProofs.length > 0) {
      try {
        await this.api.validator.publishAggregateAndProofs(signedAggregateAndProofs);
        this.logger.info("Published aggregateAndProofs", {...logCtx, count: signedAggregateAndProofs.length});
        this.metrics?.publishedAggregates.inc(signedAggregateAndProofs.length);
      } catch (e) {
        this.logger.error("Error publishing aggregateAndProofs", logCtx, e as Error);
      }
    }
  }
}<|MERGE_RESOLUTION|>--- conflicted
+++ resolved
@@ -132,26 +132,6 @@
     const headRootHex = toHexString(attestationNoCommittee.beaconBlockRoot);
     const currentEpoch = computeEpochAtSlot(slot);
 
-<<<<<<< HEAD
-    const attestationData: phase0.AttestationData = {...attestationNoCommittee, index: committeeIndex};
-
-    for (const {duty} of duties) {
-      const logCtxValidator = {
-        ...logCtx,
-        head: toHexString(attestationData.beaconBlockRoot),
-        validatorIndex: duty.validatorIndex,
-      };
-      try {
-        signedAttestations.push(await this.validatorStore.signAttestation(duty, attestationData, currentEpoch));
-        this.logger.debug("Signed attestation", logCtxValidator);
-      } catch (e) {
-        this.metrics?.attestaterError.inc({error: "sign"});
-        this.logger.error("Error signing attestation", logCtxValidator, e as Error);
-      }
-    }
-
-    this.metrics?.attesterStepCallPublishAttestation.observe(this.clock.secFromSlot(attestationData.slot + 1 / 3));
-=======
     await Promise.all(
       duties.map(async ({duty}) => {
         const index = duty.committeeIndex;
@@ -169,7 +149,6 @@
     );
 
     this.metrics?.attesterStepCallPublishAttestation.observe(this.clock.secFromSlot(slot + 1 / 3));
->>>>>>> 2b9fe2a0
 
     // Step 2. Publish all `Attestations` in one go
     if (signedAttestations.length > 0) {
@@ -183,11 +162,6 @@
         this.logger.error("Error publishing attestations", {slot}, e as Error);
       }
     }
-<<<<<<< HEAD
-
-    return attestationData;
-=======
->>>>>>> 2b9fe2a0
   }
 
   /**
