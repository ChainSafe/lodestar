import {AbortSignal} from "@chainsafe/abort-controller";
import {phase0, Slot, CommitteeIndex, ssz} from "@chainsafe/lodestar-types";
import {computeEpochAtSlot} from "@chainsafe/lodestar-beacon-state-transition";
import {sleep} from "@chainsafe/lodestar-utils";
import {Api} from "@chainsafe/lodestar-api";
import {extendError, IClock, ILoggerVc} from "../util";
import {ValidatorStore} from "./validatorStore";
import {AttestationDutiesService, AttDutyAndProof} from "./attestationDuties";
import {groupAttDutiesByCommitteeIndex} from "./utils";
import {IndicesService} from "./indices";
import {toHexString} from "@chainsafe/ssz";
import {ChainHeaderTracker, HeadEventData} from "./chainHeaderTracker";
import {ValidatorEvent, ValidatorEventEmitter} from "./emitter";
import {PubkeyHex} from "../types";
import {Metrics} from "../metrics";

/**
 * Service that sets up and handles validator attester duties.
 */
export class AttestationService {
  private readonly dutiesService: AttestationDutiesService;

  constructor(
    private readonly logger: ILoggerVc,
    private readonly api: Api,
    private readonly clock: IClock,
    private readonly validatorStore: ValidatorStore,
    private readonly emitter: ValidatorEventEmitter,
    indicesService: IndicesService,
    chainHeadTracker: ChainHeaderTracker,
    private readonly metrics: Metrics | null
  ) {
    this.dutiesService = new AttestationDutiesService(
      logger,
      api,
      clock,
      validatorStore,
      indicesService,
      chainHeadTracker,
      metrics
    );

    // At most every slot, check existing duties from AttestationDutiesService and run tasks
    clock.runEverySlot(this.runAttestationTasks);
  }

  removeDutiesForKey(pubkey: PubkeyHex): void {
    this.dutiesService.removeDutiesForKey(pubkey);
  }

  private runAttestationTasks = async (slot: Slot, signal: AbortSignal): Promise<void> => {
    // Fetch info first so a potential delay is absorved by the sleep() below
    const dutiesByCommitteeIndex = groupAttDutiesByCommitteeIndex(this.dutiesService.getDutiesAtSlot(slot));
    if (dutiesByCommitteeIndex.size === 0) {
      return;
    }

    // A validator should create and broadcast the attestation to the associated attestation subnet when either
    // (a) the validator has received a valid block from the expected block proposer for the assigned slot or
    // (b) one-third of the slot has transpired (SECONDS_PER_SLOT / 3 seconds after the start of slot) -- whichever comes first.
    await Promise.race([sleep(this.clock.msToSlot(slot + 1 / 3), signal), this.waitForBlockSlot(slot)]);
    this.metrics?.attesterStepCallProduceAttestation.observe(this.clock.secFromSlot(slot + 1 / 3));

    // Beacon node's endpoint produceAttestationData return data is not dependant on committeeIndex.
    // Produce a single attestation for all committees, and clone mutate before signing
    const attestationNoCommittee = await this.produceAttestation(slot);

    // await for all so if the Beacon node is overloaded it auto-throttles
    // TODO: This approach is convervative to reduce the node's load, review
    await Promise.all(
      Array.from(dutiesByCommitteeIndex.entries()).map(async ([committeeIndex, duties]) => {
        if (duties.length === 0) return;
        await this.publishAttestationsAndAggregates(slot, committeeIndex, duties, attestationNoCommittee, signal).catch(
          (e: Error) => {
            this.logger.error("Error on attestations routine", {slot, committeeIndex}, e);
          }
        );
      })
    );
  };

  private waitForBlockSlot(slot: Slot): Promise<void> {
    let headListener: (head: HeadEventData) => void;

    const onDone = (): void => {
      this.emitter.off(ValidatorEvent.chainHead, headListener);
    };

    return new Promise((resolve) => {
      headListener = (head: HeadEventData): void => {
        if (head.slot >= slot) {
          onDone();
          resolve();
        }
      };
      this.emitter.on(ValidatorEvent.chainHead, headListener);
    });
  }

  private async publishAttestationsAndAggregates(
    slot: Slot,
    committeeIndex: CommitteeIndex,
    duties: AttDutyAndProof[],
    attestationNoCommittee: phase0.AttestationData,
    signal: AbortSignal
  ): Promise<void> {
    // Step 1. Mutate, sign and publish `Attestation` for each validator.
    const attestation = await this.publishAttestations(slot, committeeIndex, attestationNoCommittee, duties);

    // Step 2. If an attestation was produced, make an aggregate.
    // First, wait until the `aggregation_production_instant` (2/3rds of the way though the slot)
    await sleep(this.clock.msToSlot(slot + 2 / 3), signal);
    this.metrics?.attesterStepCallProduceAggregate.observe(this.clock.secFromSlot(slot + 2 / 3));

    // Then download, sign and publish a `SignedAggregateAndProof` for each
    // validator that is elected to aggregate for this `slot` and
    // `committeeIndex`.
    await this.produceAndPublishAggregates(attestation, duties);
  }

  /**
   * Performs the first step of the attesting process: downloading one `Attestation` object.
   * Beacon node's endpoint produceAttestationData return data is not dependant on committeeIndex.
   * For a validator client with many validators this allows to do a single call for all committees
   * in a slot, saving resources in both the vc and beacon node
   */
  private async produceAttestation(slot: Slot): Promise<phase0.AttestationData> {
    // Produce one attestation data per slot and committeeIndex
    const attestationRes = await this.api.validator.produceAttestationData(0, slot).catch((e: Error) => {
      this.metrics?.attestaterError.inc({error: "produce"});
      throw extendError(e, "Error producing attestation");
    });
    return attestationRes.data;
  }

  /**
   * Performs the first step of the attesting process: downloading `Attestation` objects,
   * signing them and returning them to the validator.
   *
   * https://github.com/ethereum/eth2.0-specs/blob/v0.12.1/specs/phase0/validator.md#attesting
   *
   * Only one `Attestation` is downloaded from the BN. It is then signed by each
   * validator and the list of individually-signed `Attestation` objects is returned to the BN.
   */
  private async publishAttestations(
    slot: Slot,
    committeeIndex: CommitteeIndex,
    attestationNoCommittee: phase0.AttestationData,
    duties: AttDutyAndProof[]
  ): Promise<phase0.AttestationData> {
    const logCtx = {slot, index: committeeIndex};

<<<<<<< HEAD
    // Produce one attestation data per slot and committeeIndex
    const attestationRes = await this.api.validator.produceAttestationData(committeeIndex, slot).catch((e: Error) => {
      throw extendError(e, "Error producing attestation");
    });
    const attestationData = attestationRes.data;

=======
>>>>>>> 283ba514
    const currentEpoch = computeEpochAtSlot(slot);
    const signedAttestations: phase0.Attestation[] = [];

    const attestation: phase0.AttestationData = {...attestationNoCommittee, index: committeeIndex};

    for (const {duty} of duties) {
      const logCtxValidator = {
        ...logCtx,
        head: toHexString(attestationData.beaconBlockRoot),
        validatorIndex: duty.validatorIndex,
      };
      try {
        signedAttestations.push(await this.validatorStore.signAttestation(duty, attestationData, currentEpoch));
        this.logger.debug("Signed attestation", logCtxValidator);
      } catch (e) {
        this.metrics?.attestaterError.inc({error: "sign"});
        this.logger.error("Error signing attestation", logCtxValidator, e as Error);
      }
    }

    this.metrics?.attesterStepCallPublishAttestation.observe(this.clock.secFromSlot(attestation.slot + 1 / 3));

    if (signedAttestations.length > 0) {
      try {
        await this.api.beacon.submitPoolAttestations(signedAttestations);
        this.logger.info("Published attestations", {...logCtx, count: signedAttestations.length});
        this.metrics?.publishedAttestations.inc(signedAttestations.length);
      } catch (e) {
        this.metrics?.attestaterError.inc({error: "publish"});
        this.logger.error("Error publishing attestations", logCtx, e as Error);
      }
    }

    return attestationData;
  }

  /**
   * Performs the second step of the attesting process: downloading an aggregated `Attestation`,
   * converting it into a `SignedAggregateAndProof` and returning it to the BN.
   *
   * https://github.com/ethereum/eth2.0-specs/blob/v0.12.1/specs/phase0/validator.md#broadcast-aggregate
   *
   * Only one aggregated `Attestation` is downloaded from the BN. It is then signed
   * by each validator and the list of individually-signed `SignedAggregateAndProof` objects is
   * returned to the BN.
   */
  private async produceAndPublishAggregates(
    attestation: phase0.AttestationData,
    duties: AttDutyAndProof[]
  ): Promise<void> {
    const logCtx = {slot: attestation.slot, index: attestation.index};

    // No validator is aggregator, skip
    if (duties.every(({selectionProof}) => selectionProof === null)) {
      return;
    }

    this.logger.verbose("Aggregating attestations", logCtx);
    const aggregate = await this.api.validator
      .getAggregatedAttestation(ssz.phase0.AttestationData.hashTreeRoot(attestation), attestation.slot)
      .catch((e: Error) => {
        throw extendError(e, "Error producing aggregateAndProofs");
      });

    const signedAggregateAndProofs: phase0.SignedAggregateAndProof[] = [];

    for (const {duty, selectionProof} of duties) {
      const logCtxValidator = {...logCtx, validator: toHexString(duty.pubkey), validatorIndex: duty.validatorIndex};
      try {
        // Produce signed aggregates only for validators that are subscribed aggregators.
        if (selectionProof !== null) {
          signedAggregateAndProofs.push(
            await this.validatorStore.signAggregateAndProof(duty, selectionProof, aggregate.data)
          );
          this.logger.debug("Signed aggregateAndProofs", logCtxValidator);
        }
      } catch (e) {
        this.logger.error("Error signing aggregateAndProofs", logCtxValidator, e as Error);
      }
    }

    this.metrics?.attesterStepCallPublishAggregate.observe(this.clock.secFromSlot(attestation.slot + 2 / 3));

    if (signedAggregateAndProofs.length > 0) {
      try {
        await this.api.validator.publishAggregateAndProofs(signedAggregateAndProofs);
        this.logger.info("Published aggregateAndProofs", {...logCtx, count: signedAggregateAndProofs.length});
        this.metrics?.publishedAggregates.inc(signedAggregateAndProofs.length);
      } catch (e) {
        this.logger.error("Error publishing aggregateAndProofs", logCtx, e as Error);
      }
    }
  }
}<|MERGE_RESOLUTION|>--- conflicted
+++ resolved
@@ -150,19 +150,10 @@
   ): Promise<phase0.AttestationData> {
     const logCtx = {slot, index: committeeIndex};
 
-<<<<<<< HEAD
-    // Produce one attestation data per slot and committeeIndex
-    const attestationRes = await this.api.validator.produceAttestationData(committeeIndex, slot).catch((e: Error) => {
-      throw extendError(e, "Error producing attestation");
-    });
-    const attestationData = attestationRes.data;
-
-=======
->>>>>>> 283ba514
     const currentEpoch = computeEpochAtSlot(slot);
     const signedAttestations: phase0.Attestation[] = [];
 
-    const attestation: phase0.AttestationData = {...attestationNoCommittee, index: committeeIndex};
+    const attestationData: phase0.AttestationData = {...attestationNoCommittee, index: committeeIndex};
 
     for (const {duty} of duties) {
       const logCtxValidator = {
@@ -179,7 +170,7 @@
       }
     }
 
-    this.metrics?.attesterStepCallPublishAttestation.observe(this.clock.secFromSlot(attestation.slot + 1 / 3));
+    this.metrics?.attesterStepCallPublishAttestation.observe(this.clock.secFromSlot(attestationData.slot + 1 / 3));
 
     if (signedAttestations.length > 0) {
       try {
