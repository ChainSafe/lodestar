import {toHexString} from "@chainsafe/ssz";
import {
  BLSPubkey,
  Slot,
  BLSSignature,
  allForks,
  isBlindedBeaconBlock,
  ProducedBlockSource,
  deneb,
  isBlockContents,
  isBlindedBlockContents,
} from "@lodestar/types";
import {ChainForkConfig} from "@lodestar/config";
import {ForkPreBlobs, ForkBlobs, ForkSeq} from "@lodestar/params";
import {extendError, prettyBytes} from "@lodestar/utils";
import {Api, ApiError, routes} from "@lodestar/api";
import {IClock, LoggerVc} from "../util/index.js";
import {PubkeyHex} from "../types.js";
import {Metrics} from "../metrics.js";
import {formatBigDecimal} from "../util/format.js";
import {ValidatorStore} from "./validatorStore.js";
import {BlockDutiesService, GENESIS_SLOT} from "./blockDuties.js";

const ETH_TO_WEI = BigInt("1000000000000000000");
// display upto 5 decimal places
const MAX_DECIMAL_FACTOR = BigInt("100000");

// The following combination of blocks and blobs can be produced
//  i) a full block pre deneb
//  ii) a full block and full blobs post deneb
//  iii) a blinded block pre deneb as a result of beacon/execution race
//  iv) a blinded block + blinded blobs as a result of beacon/execution race
type FullOrBlindedBlockWithContents =
  | {
      version: ForkPreBlobs;
      block: allForks.BeaconBlock;
      blobs: null;
      executionPayloadBlinded: false;
    }
  | {
      version: ForkBlobs;
      block: allForks.BeaconBlock;
      blobs: deneb.BlobSidecars;
      executionPayloadBlinded: false;
    }
  | {
      version: ForkPreBlobs;
      block: allForks.BlindedBeaconBlock;
      blobs: null;
      executionPayloadBlinded: true;
    }
  | {
      version: ForkBlobs;
      block: allForks.BlindedBeaconBlock;
      blobs: deneb.BlindedBlobSidecars;
      executionPayloadBlinded: true;
    };

type DebugLogCtx = {debugLogCtx: Record<string, string | boolean | undefined>};
/**
 * Service that sets up and handles validator block proposal duties.
 */
export class BlockProposingService {
  private readonly dutiesService: BlockDutiesService;

  constructor(
    private readonly config: ChainForkConfig,
    private readonly logger: LoggerVc,
    private readonly api: Api,
    private readonly clock: IClock,
    private readonly validatorStore: ValidatorStore,
    private readonly metrics: Metrics | null,
    private readonly opts: {useProduceBlockV3: boolean}
  ) {
    this.dutiesService = new BlockDutiesService(
      config,
      logger,
      api,
      clock,
      validatorStore,
      metrics,
      this.notifyBlockProductionFn
    );
  }

  removeDutiesForKey(pubkey: PubkeyHex): void {
    this.dutiesService.removeDutiesForKey(pubkey);
  }

  /**
   * `BlockDutiesService` must call this fn to trigger block creation
   * This function may run more than once at a time, rationale in `BlockDutiesService.pollBeaconProposers`
   */
  private notifyBlockProductionFn = (slot: Slot, proposers: BLSPubkey[]): void => {
    if (slot <= GENESIS_SLOT) {
      this.logger.debug("Not producing block before or at genesis slot");
      return;
    }

    if (proposers.length > 1) {
      this.logger.warn("Multiple block proposers", {slot, count: proposers.length});
    }

    Promise.all(proposers.map((pubkey) => this.createAndPublishBlock(pubkey, slot))).catch((e: Error) => {
      this.logger.error("Error on block duties", {slot}, e);
    });
  };

  /** Produce a block at the given slot for pubkey */
  private async createAndPublishBlock(pubkey: BLSPubkey, slot: Slot): Promise<void> {
    const pubkeyHex = toHexString(pubkey);
    const logCtx = {slot, validator: prettyBytes(pubkeyHex)};

    // Wrap with try catch here to re-use `logCtx`
    try {
      const randaoReveal = await this.validatorStore.signRandao(pubkey, slot);
      const graffiti = this.validatorStore.getGraffiti(pubkeyHex);

      const debugLogCtx = {...logCtx, validator: pubkeyHex};

      const strictFeeRecipientCheck = this.validatorStore.strictFeeRecipientCheck(pubkeyHex);
      const builderSelection = this.validatorStore.getBuilderSelection(pubkeyHex);
      const feeRecipient = this.validatorStore.getFeeRecipient(pubkeyHex);

      this.logger.debug("Producing block", {
        ...debugLogCtx,
        builderSelection,
        feeRecipient,
        strictFeeRecipientCheck,
        useProduceBlockV3: this.opts.useProduceBlockV3,
      });
      this.metrics?.proposerStepCallProduceBlock.observe(this.clock.secFromSlot(slot));

      const produceBlockFn = this.opts.useProduceBlockV3 ? this.produceBlockWrapper : this.produceBlockV2Wrapper;
      const blockContents = await produceBlockFn(this.config, slot, randaoReveal, graffiti, {
        feeRecipient,
        strictFeeRecipientCheck,
        builderSelection,
      }).catch((e: Error) => {
        this.metrics?.blockProposingErrors.inc({error: "produce"});
        throw extendError(e, "Failed to produce block");
      });

      this.logger.debug("Produced block", {...debugLogCtx, ...blockContents.debugLogCtx});
      this.metrics?.blocksProduced.inc();

      const signedBlockPromise = this.validatorStore.signBlock(pubkey, blockContents.block, slot);
      const signedBlobPromises =
        blockContents.blobs !== null
          ? blockContents.blobs.map((blob) => this.validatorStore.signBlob(pubkey, blob, slot))
          : undefined;
      let signedBlock: allForks.FullOrBlindedSignedBeaconBlock,
        signedBlobs: allForks.FullOrBlindedSignedBlobSidecar[] | undefined;
      if (signedBlobPromises !== undefined) {
        [signedBlock, ...signedBlobs] = await Promise.all([signedBlockPromise, ...signedBlobPromises]);
      } else {
        signedBlock = await signedBlockPromise;
        signedBlobs = undefined;
      }

      await this.publishBlockWrapper(signedBlock, signedBlobs).catch((e: Error) => {
        this.metrics?.blockProposingErrors.inc({error: "publish"});
        throw extendError(e, "Failed to publish block");
      });
      this.metrics?.proposerStepCallPublishBlock.observe(this.clock.secFromSlot(slot));
      this.metrics?.blocksPublished.inc();
      this.logger.info("Published block", {...logCtx, graffiti, ...blockContents.debugLogCtx});
    } catch (e) {
      this.logger.error("Error proposing block", logCtx, e as Error);
    }
  }

  private publishBlockWrapper = async (
    signedBlock: allForks.FullOrBlindedSignedBeaconBlock,
    signedBlobSidecars?: allForks.FullOrBlindedSignedBlobSidecar[]
  ): Promise<void> => {
    if (signedBlobSidecars === undefined) {
      ApiError.assert(
        isBlindedBeaconBlock(signedBlock.message)
          ? await this.api.beacon.publishBlindedBlock(signedBlock as allForks.SignedBlindedBeaconBlock)
          : await this.api.beacon.publishBlock(signedBlock as allForks.SignedBeaconBlock)
      );
    } else {
      ApiError.assert(
        isBlindedBeaconBlock(signedBlock.message)
          ? await this.api.beacon.publishBlindedBlock({
              signedBlindedBlock: signedBlock,
              signedBlindedBlobSidecars: signedBlobSidecars,
            } as allForks.SignedBlindedBlockContents)
          : await this.api.beacon.publishBlock({signedBlock, signedBlobSidecars} as allForks.SignedBlockContents)
      );
    }
  };

  private produceBlockWrapper = async (
    _config: ChainForkConfig,
    slot: Slot,
    randaoReveal: BLSSignature,
    graffiti: string,
    {feeRecipient, strictFeeRecipientCheck, builderSelection}: routes.validator.ExtraProduceBlockOps
  ): Promise<FullOrBlindedBlockWithContents & DebugLogCtx> => {
    const res = await this.api.validator.produceBlockV3(slot, randaoReveal, graffiti, false, {
      feeRecipient,
      builderSelection,
      strictFeeRecipientCheck,
    });
    ApiError.assert(res, "Failed to produce block: validator.produceBlockV2");
    const {response} = res;

    const debugLogCtx = {
      source: response.executionPayloadBlinded ? ProducedBlockSource.builder : ProducedBlockSource.engine,
      // winston logger doesn't like bigint
      executionPayloadValue: `${formatBigDecimal(response.executionPayloadValue, ETH_TO_WEI, MAX_DECIMAL_FACTOR)} ETH`,
      // TODO PR: should be used in api call instead of adding in log
      strictFeeRecipientCheck,
      builderSelection,
      api: "produceBlockV3",
    };

    return parseProduceBlockResponse(response, debugLogCtx);
  };

  /** a wrapper function used for backward compatibility with the clients who don't have v3 implemented yet */
  private produceBlockV2Wrapper = async (
    config: ChainForkConfig,
    slot: Slot,
    randaoReveal: BLSSignature,
    graffiti: string,
<<<<<<< HEAD
    expectedFeeRecipient?: string
  ): Promise<{block: allForks.BeaconBlock; blobs?: deneb.BlobSidecars; blockValue: Wei}> => {
    const fork = this.config.getForkName(slot);
    switch (fork) {
      case ForkName.phase0: {
        const res = await this.api.validator.produceBlock(slot, randaoReveal, graffiti);
        ApiError.assert(res, "Failed to produce block: validator.produceBlock");
        const {data: block, blockValue} = res.response;
        return {block, blockValue};
      }

      // All subsequent forks are expected to use v2 too
      case ForkName.altair:
      case ForkName.bellatrix:
      case ForkName.capella: {
        const res = await this.api.validator.produceBlockV2(slot, randaoReveal, graffiti, expectedFeeRecipient);
        ApiError.assert(res, "Failed to produce block: validator.produceBlockV2");

        const {response} = res;
        if (isBlockContents(response.data)) {
          throw Error(`Invalid BlockContents response at fork=${fork}`);
        }
        const {data: block, blockValue} = response as {data: allForks.BeaconBlock; blockValue: Wei};
        return {block, blockValue};
      }

      case ForkName.deneb:
      case ForkName.eip6110:
      default: {
        const res = await this.api.validator.produceBlockV2(slot, randaoReveal, graffiti, expectedFeeRecipient);
        ApiError.assert(res, "Failed to produce block: validator.produceBlockV2");
=======
    {builderSelection}: routes.validator.ExtraProduceBlockOps
  ): Promise<FullOrBlindedBlockWithContents & DebugLogCtx> => {
    // other clients have always implemented builder vs execution race in produce blinded block
    // so if builderSelection is executiononly then only we call produceBlockV2 else produceBlockV3 always
    const debugLogCtx = {builderSelection};
    const fork = config.getForkName(slot);

    if (ForkSeq[fork] < ForkSeq.bellatrix || builderSelection === routes.validator.BuilderSelection.ExecutionOnly) {
      Object.assign(debugLogCtx, {api: "produceBlockV2"});
      const res = await this.api.validator.produceBlockV2(slot, randaoReveal, graffiti);
      ApiError.assert(res, "Failed to produce block: validator.produceBlockV2");
      const {response} = res;
      return parseProduceBlockResponse({executionPayloadBlinded: false, ...response}, debugLogCtx);
    } else {
      Object.assign(debugLogCtx, {api: "produceBlindedBlock"});
      const res = await this.api.validator.produceBlindedBlock(slot, randaoReveal, graffiti);
      ApiError.assert(res, "Failed to produce block: validator.produceBlockV2");
      const {response} = res;
>>>>>>> 618895c9

      return parseProduceBlockResponse({executionPayloadBlinded: true, ...response}, debugLogCtx);
    }
  };
<<<<<<< HEAD

  private produceBlindedBlock = async (
    slot: Slot,
    randaoReveal: BLSSignature,
    graffiti: string
  ): Promise<{block: allForks.BlindedBeaconBlock; blockValue: Wei; blobs?: deneb.BlindedBlobSidecars}> => {
    const res = await this.api.validator.produceBlindedBlock(slot, randaoReveal, graffiti);
    ApiError.assert(res, "Failed to produce block: validator.produceBlindedBlock");
    const {response} = res;

    const fork = this.config.getForkName(slot);
    switch (fork) {
      case ForkName.phase0:
      case ForkName.altair:
        throw Error(`BlindedBlock functionality not applicable at fork=${fork}`);

      case ForkName.bellatrix:
      case ForkName.capella: {
        if (isBlindedBlockContents(response.data)) {
          throw Error(`Invalid BlockContents response at fork=${fork}`);
        }
        const {data: block, blockValue} = response as {data: allForks.BlindedBeaconBlock; blockValue: Wei};
        return {block, blockValue};
      }

      case ForkName.deneb:
      case ForkName.eip6110:
      default: {
        if (!isBlindedBlockContents(response.data)) {
          throw Error(`Expected BlockContents response at fork=${fork}`);
        }
        const {
          data: {blindedBlock: block, blindedBlobSidecars: blobs},
          blockValue,
        } = response as {data: BlindedBlockContents; blockValue: Wei};
        return {block, blobs, blockValue};
      }
=======
}

function parseProduceBlockResponse(
  response: routes.validator.ProduceFullOrBlindedBlockOrContentsRes,
  debugLogCtx: Record<string, string | boolean | undefined>
): FullOrBlindedBlockWithContents & DebugLogCtx {
  if (response.executionPayloadBlinded) {
    if (isBlindedBlockContents(response.data)) {
      return {
        block: response.data.blindedBlock,
        blobs: response.data.blindedBlobSidecars,
        version: response.version,
        executionPayloadBlinded: true,
        debugLogCtx,
      } as FullOrBlindedBlockWithContents & DebugLogCtx;
    } else {
      return {
        block: response.data,
        blobs: null,
        version: response.version,
        executionPayloadBlinded: true,
        debugLogCtx,
      } as FullOrBlindedBlockWithContents & DebugLogCtx;
>>>>>>> 618895c9
    }
  } else {
    if (isBlockContents(response.data)) {
      return {
        block: response.data.block,
        blobs: response.data.blobSidecars,
        version: response.version,
        executionPayloadBlinded: false,
        debugLogCtx,
      } as FullOrBlindedBlockWithContents & DebugLogCtx;
    } else {
      return {
        block: response.data,
        blobs: null,
        version: response.version,
        executionPayloadBlinded: false,
        debugLogCtx,
      } as FullOrBlindedBlockWithContents & DebugLogCtx;
    }
  }
}<|MERGE_RESOLUTION|>--- conflicted
+++ resolved
@@ -226,39 +226,6 @@
     slot: Slot,
     randaoReveal: BLSSignature,
     graffiti: string,
-<<<<<<< HEAD
-    expectedFeeRecipient?: string
-  ): Promise<{block: allForks.BeaconBlock; blobs?: deneb.BlobSidecars; blockValue: Wei}> => {
-    const fork = this.config.getForkName(slot);
-    switch (fork) {
-      case ForkName.phase0: {
-        const res = await this.api.validator.produceBlock(slot, randaoReveal, graffiti);
-        ApiError.assert(res, "Failed to produce block: validator.produceBlock");
-        const {data: block, blockValue} = res.response;
-        return {block, blockValue};
-      }
-
-      // All subsequent forks are expected to use v2 too
-      case ForkName.altair:
-      case ForkName.bellatrix:
-      case ForkName.capella: {
-        const res = await this.api.validator.produceBlockV2(slot, randaoReveal, graffiti, expectedFeeRecipient);
-        ApiError.assert(res, "Failed to produce block: validator.produceBlockV2");
-
-        const {response} = res;
-        if (isBlockContents(response.data)) {
-          throw Error(`Invalid BlockContents response at fork=${fork}`);
-        }
-        const {data: block, blockValue} = response as {data: allForks.BeaconBlock; blockValue: Wei};
-        return {block, blockValue};
-      }
-
-      case ForkName.deneb:
-      case ForkName.eip6110:
-      default: {
-        const res = await this.api.validator.produceBlockV2(slot, randaoReveal, graffiti, expectedFeeRecipient);
-        ApiError.assert(res, "Failed to produce block: validator.produceBlockV2");
-=======
     {builderSelection}: routes.validator.ExtraProduceBlockOps
   ): Promise<FullOrBlindedBlockWithContents & DebugLogCtx> => {
     // other clients have always implemented builder vs execution race in produce blinded block
@@ -277,50 +244,10 @@
       const res = await this.api.validator.produceBlindedBlock(slot, randaoReveal, graffiti);
       ApiError.assert(res, "Failed to produce block: validator.produceBlockV2");
       const {response} = res;
->>>>>>> 618895c9
 
       return parseProduceBlockResponse({executionPayloadBlinded: true, ...response}, debugLogCtx);
     }
   };
-<<<<<<< HEAD
-
-  private produceBlindedBlock = async (
-    slot: Slot,
-    randaoReveal: BLSSignature,
-    graffiti: string
-  ): Promise<{block: allForks.BlindedBeaconBlock; blockValue: Wei; blobs?: deneb.BlindedBlobSidecars}> => {
-    const res = await this.api.validator.produceBlindedBlock(slot, randaoReveal, graffiti);
-    ApiError.assert(res, "Failed to produce block: validator.produceBlindedBlock");
-    const {response} = res;
-
-    const fork = this.config.getForkName(slot);
-    switch (fork) {
-      case ForkName.phase0:
-      case ForkName.altair:
-        throw Error(`BlindedBlock functionality not applicable at fork=${fork}`);
-
-      case ForkName.bellatrix:
-      case ForkName.capella: {
-        if (isBlindedBlockContents(response.data)) {
-          throw Error(`Invalid BlockContents response at fork=${fork}`);
-        }
-        const {data: block, blockValue} = response as {data: allForks.BlindedBeaconBlock; blockValue: Wei};
-        return {block, blockValue};
-      }
-
-      case ForkName.deneb:
-      case ForkName.eip6110:
-      default: {
-        if (!isBlindedBlockContents(response.data)) {
-          throw Error(`Expected BlockContents response at fork=${fork}`);
-        }
-        const {
-          data: {blindedBlock: block, blindedBlobSidecars: blobs},
-          blockValue,
-        } = response as {data: BlindedBlockContents; blockValue: Wei};
-        return {block, blobs, blockValue};
-      }
-=======
 }
 
 function parseProduceBlockResponse(
@@ -344,7 +271,6 @@
         executionPayloadBlinded: true,
         debugLogCtx,
       } as FullOrBlindedBlockWithContents & DebugLogCtx;
->>>>>>> 618895c9
     }
   } else {
     if (isBlockContents(response.data)) {
