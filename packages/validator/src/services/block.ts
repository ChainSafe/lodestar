--- conflicted
+++ resolved
@@ -139,13 +139,8 @@
     // A metric on the choice between blindedBlock and normal block can be applied
     // TODO: compare the blockValue that has been obtained in each of full or blinded block
     if (blindedBlock) {
-<<<<<<< HEAD
-      const debugLogCtx = {source: "builder"};
+      const debugLogCtx = {source: "builder", blockValue: blindedBlock.blockValue.toString()};
       return {...blindedBlock.response, debugLogCtx};
-=======
-      const debugLogCtx = {source: "builder", blockValue: blindedBlock.blockValue.toString()};
-      return {...blindedBlock, debugLogCtx};
->>>>>>> 2d0938e7
     } else {
       if (!fullBlock) {
         throw Error("Failed to produce engine or builder block");
