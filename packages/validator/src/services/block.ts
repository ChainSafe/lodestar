--- conflicted
+++ resolved
@@ -4,12 +4,6 @@
 import {extendError, prettyBytes} from "@chainsafe/lodestar-utils";
 import {toHexString} from "@chainsafe/ssz";
 import {Api} from "@chainsafe/lodestar-api";
-<<<<<<< HEAD
-import {IClock, extendError, ILoggerVc} from "../util";
-import {PubkeyHex} from "../types";
-import {ValidatorStore} from "./validatorStore";
-import {BlockDutiesService, GENESIS_SLOT} from "./blockDuties";
-=======
 import {IClock, ILoggerVc} from "../util/index.js";
 import {ValidatorStore} from "./validatorStore.js";
 import {BlockDutiesService, GENESIS_SLOT} from "./blockDuties.js";
@@ -20,7 +14,6 @@
   graffiti?: string;
   strictFeeRecipientCheck?: boolean;
 };
->>>>>>> 1031e7e2
 
 /**
  * Service that sets up and handles validator block proposal duties.
