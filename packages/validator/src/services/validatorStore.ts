--- conflicted
+++ resolved
@@ -30,21 +30,12 @@
 } from "@chainsafe/lodestar-types";
 import {BitArray, fromHexString, toHexString} from "@chainsafe/ssz";
 import {routes} from "@chainsafe/lodestar-api";
-<<<<<<< HEAD
-import {prettyBytes} from "@chainsafe/lodestar-utils";
-import {Interchange, InterchangeFormatVersion, ISlashingProtection} from "../slashingProtection/index.js";
-import {PubkeyHex} from "../types.js";
-import {externalSignerPostSignature} from "../util/externalSignerClient.js";
-import {Metrics} from "../metrics.js";
-import {MapDef} from "../util/map.js";
-import {DoppelgangerService} from "./doppelgangerService.js";
-=======
 import {ISlashingProtection} from "../slashingProtection/index.js";
 import {PubkeyHex} from "../types.js";
 import {externalSignerPostSignature} from "../util/externalSignerClient.js";
 import {Metrics} from "../metrics.js";
 import {IndicesService} from "./indices.js";
->>>>>>> 05535236
+import {DoppelgangerService} from "./doppelgangerService.js";
 
 export enum SignerType {
   Local,
@@ -90,16 +81,10 @@
     private readonly config: IBeaconConfig,
     private readonly slashingProtection: ISlashingProtection,
     private readonly indicesService: IndicesService,
+    private doppelgangerService: DoppelgangerService,
     private readonly metrics: Metrics | null,
-<<<<<<< HEAD
-    signers: Signer[],
-    genesis: phase0.Genesis,
-    defaultFeeRecipient: string,
-    private doppelgangerService?: DoppelgangerService
-=======
     initialSigners: Signer[],
     private readonly defaultFeeRecipient: string
->>>>>>> 05535236
   ) {
     for (const signer of initialSigners) {
       this.addSigner(signer);
@@ -110,10 +95,10 @@
     }
   }
 
-<<<<<<< HEAD
   setDoppelganger(doppelgangerService: DoppelgangerService): void {
     this.doppelgangerService = doppelgangerService;
-=======
+  }
+
   /** Return all known indices from the validatorStore pubkeys */
   getAllLocalIndices(): ValidatorIndex[] {
     return this.indicesService.getAllLocalIndices();
@@ -142,7 +127,6 @@
   /** Return true if `index` is active part of this validator client */
   hasValidatorIndex(index: ValidatorIndex): boolean {
     return this.indicesService.index2pubkey.has(index);
->>>>>>> 05535236
   }
 
   addSigner(signer: Signer): void {
