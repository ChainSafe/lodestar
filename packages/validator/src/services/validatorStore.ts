--- conflicted
+++ resolved
@@ -28,19 +28,11 @@
   ValidatorIndex,
   ssz,
 } from "@chainsafe/lodestar-types";
-<<<<<<< HEAD
-import {List} from "@chainsafe/ssz";
-=======
 import {fromHexString, List, toHexString} from "@chainsafe/ssz";
->>>>>>> 55da98ea
 import {routes} from "@chainsafe/lodestar-api";
 import {ISlashingProtection} from "../slashingProtection";
 import {PubkeyHex} from "../types";
 import {getAggregationBits} from "./utils";
-<<<<<<< HEAD
-import {ISigner, getSignerLocal} from "../signer/local";
-import { SecretKeyInfo } from "../keymanager/impl";
-=======
 import {externalSignerPostSignature} from "../util/externalSignerClient";
 
 export enum SignerType {
@@ -65,29 +57,17 @@
  * - remote: With data to contact a remote signer
  */
 export type Signer = SignerLocal | SignerRemote;
->>>>>>> 55da98ea
 
 /**
  * Service that sets up and handles validator attester duties.
  */
 export class ValidatorStore {
-<<<<<<< HEAD
-  private readonly signer: ISigner = getSignerLocal();
-=======
   private readonly validators = new Map<PubkeyHex, Signer>();
   private readonly genesisValidatorsRoot: Root;
->>>>>>> 55da98ea
 
   constructor(
     private readonly config: IBeaconConfig,
     private readonly slashingProtection: ISlashingProtection,
-<<<<<<< HEAD
-    secretKeys: SecretKeyInfo[]
-  ) {
-    for (const secretKey of secretKeys) {
-      this.addKey(secretKey.secretKey);
-    }
-=======
     signers: Signer[],
     genesis: phase0.Genesis
   ) {
@@ -95,33 +75,21 @@
       this.validators.set(getSignerPubkeyHex(signer), signer);
     }
 
->>>>>>> 55da98ea
     this.slashingProtection = slashingProtection;
-  }
-
-  addKey(secretKey: SecretKey): void {
-    this.signer.addKey(secretKey);
-  }
-
-  removeKey(publicKeyHex: string): boolean {
-    return this.signer.removeKey(publicKeyHex);
+    this.genesisValidatorsRoot = genesis.genesisValidatorsRoot;
   }
 
   /** Return true if there is at least 1 pubkey registered */
   hasSomeValidators(): boolean {
-    return this.signer.hasSomeKeys();
+    return this.validators.size > 0;
   }
 
   votingPubkeys(): PubkeyHex[] {
-<<<<<<< HEAD
-    return this.signer.getKeys();
-=======
     return Array.from(this.validators.keys());
->>>>>>> 55da98ea
   }
 
   hasVotingPubkey(pubkeyHex: PubkeyHex): boolean {
-    return this.signer.hasKey(pubkeyHex);
+    return this.validators.has(pubkeyHex);
   }
 
   async signBlock(
@@ -138,21 +106,11 @@
     const blockType = this.config.getForkTypes(block.slot).BeaconBlock;
     const signingRoot = computeSigningRoot(blockType, block, proposerDomain);
 
-<<<<<<< HEAD
-    // TODO: Previous implementation required "Get before writing to slashingProtection",
-    // to throw and prevent inserting to the slashing protection DB if `duty.pubkey` is not known.
-    // Investigate is this is still necessary
-=======
->>>>>>> 55da98ea
     await this.slashingProtection.checkAndInsertBlockProposal(pubkey, {slot: block.slot, signingRoot});
 
     return {
       message: block,
-<<<<<<< HEAD
-      signature: this.signer.sign(pubkey, signingRoot),
-=======
       signature: await this.getSignature(pubkey, signingRoot),
->>>>>>> 55da98ea
     };
   }
 
@@ -161,11 +119,7 @@
     const randaoDomain = this.config.getDomain(DOMAIN_RANDAO, slot);
     const randaoSigningRoot = computeSigningRoot(ssz.Epoch, epoch, randaoDomain);
 
-<<<<<<< HEAD
-    return this.signer.sign(pubkey, randaoSigningRoot);
-=======
     return await this.getSignature(pubkey, randaoSigningRoot);
->>>>>>> 55da98ea
   }
 
   async signAttestation(
@@ -185,12 +139,6 @@
     const domain = this.config.getDomain(DOMAIN_BEACON_ATTESTER, slot);
     const signingRoot = computeSigningRoot(ssz.phase0.AttestationData, attestationData, domain);
 
-<<<<<<< HEAD
-    // TODO: Previous implementation required "Get before writing to slashingProtection",
-    // to throw and prevent inserting to the slashing protection DB if `duty.pubkey` is not known.
-    // Investigate is this is still necessary
-=======
->>>>>>> 55da98ea
     await this.slashingProtection.checkAndInsertAttestation(duty.pubkey, {
       sourceEpoch: attestationData.source.epoch,
       targetEpoch: attestationData.target.epoch,
@@ -200,11 +148,7 @@
     return {
       aggregationBits: getAggregationBits(duty.committeeLength, duty.validatorCommitteeIndex) as List<boolean>,
       data: attestationData,
-<<<<<<< HEAD
-      signature: this.signer.sign(duty.pubkey, signingRoot),
-=======
       signature: await this.getSignature(duty.pubkey, signingRoot),
->>>>>>> 55da98ea
     };
   }
 
@@ -226,11 +170,7 @@
 
     return {
       message: aggregateAndProof,
-<<<<<<< HEAD
-      signature: this.signer.sign(duty.pubkey, signingRoot),
-=======
       signature: await this.getSignature(duty.pubkey, signingRoot),
->>>>>>> 55da98ea
     };
   }
 
@@ -247,11 +187,7 @@
       slot,
       validatorIndex,
       beaconBlockRoot,
-<<<<<<< HEAD
-      signature: this.signer.sign(pubkey, signingRoot),
-=======
       signature: await this.getSignature(pubkey, signingRoot),
->>>>>>> 55da98ea
     };
   }
 
@@ -271,27 +207,19 @@
 
     return {
       message: contributionAndProof,
-<<<<<<< HEAD
-      signature: this.signer.sign(duty.pubkey, signingRoot),
-=======
       signature: await this.getSignature(duty.pubkey, signingRoot),
->>>>>>> 55da98ea
     };
   }
 
   async signAttestationSelectionProof(pubkey: BLSPubkey, slot: Slot): Promise<BLSSignature> {
     const domain = this.config.getDomain(DOMAIN_SELECTION_PROOF, slot);
     const signingRoot = computeSigningRoot(ssz.Slot, slot, domain);
-<<<<<<< HEAD
-    return this.signer.sign(pubkey, signingRoot);
-=======
 
     return await this.getSignature(pubkey, signingRoot);
->>>>>>> 55da98ea
   }
 
   async signSyncCommitteeSelectionProof(
-    pubkey: PubkeyHex,
+    pubkey: BLSPubkey | string,
     slot: Slot,
     subCommitteeIndex: number
   ): Promise<BLSSignature> {
@@ -302,12 +230,8 @@
     };
 
     const signingRoot = computeSigningRoot(ssz.altair.SyncAggregatorSelectionData, signingData, domain);
-<<<<<<< HEAD
-    return this.signer.sign(pubkey, signingRoot);
-=======
 
     return await this.getSignature(pubkey, signingRoot);
->>>>>>> 55da98ea
   }
 
   async signVoluntaryExit(
@@ -316,16 +240,6 @@
     exitEpoch: Epoch
   ): Promise<phase0.SignedVoluntaryExit> {
     const domain = this.config.getDomain(DOMAIN_VOLUNTARY_EXIT, computeStartSlotAtEpoch(exitEpoch));
-<<<<<<< HEAD
-
-    const voluntaryExit: phase0.VoluntaryExit = {epoch: exitEpoch, validatorIndex};
-    const signingRoot = computeSigningRoot(ssz.phase0.VoluntaryExit, voluntaryExit, domain);
-
-    return {
-      message: voluntaryExit,
-      signature: this.signer.sign(pubkey, signingRoot),
-    };
-=======
 
     const voluntaryExit: phase0.VoluntaryExit = {epoch: exitEpoch, validatorIndex};
     const signingRoot = computeSigningRoot(ssz.phase0.VoluntaryExit, voluntaryExit, domain);
@@ -358,7 +272,6 @@
         return fromHexString(signatureHex);
       }
     }
->>>>>>> 55da98ea
   }
 
   /** Prevent signing bad data sent by the Beacon node */
