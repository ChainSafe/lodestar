--- conflicted
+++ resolved
@@ -198,46 +198,24 @@
     slot: Slot,
     subCommitteeIndex: number
   ): Promise<BLSSignature> {
-<<<<<<< HEAD
     const domain = await this.getDomain(DOMAIN_SYNC_COMMITTEE_SELECTION_PROOF, computeEpochAtSlot(slot));
-    const signingData: altair.SyncCommitteeSigningData = {
-=======
-    const domain = await this.getDomain(
-      this.config.params.DOMAIN_SYNC_COMMITTEE_SELECTION_PROOF,
-      computeEpochAtSlot(this.config, slot)
-    );
     const signingData: altair.SyncAggregatorSelectionData = {
->>>>>>> 4ed5c6a0
       slot,
       subCommitteeIndex: subCommitteeIndex,
     };
 
-<<<<<<< HEAD
-    const signingRoot = computeSigningRoot(ssz.altair.SyncCommitteeSigningData, signingData, domain);
-=======
-    const signingRoot = computeSigningRoot(
-      this.config,
-      this.config.types.altair.SyncAggregatorSelectionData,
-      signingData,
-      domain
-    );
->>>>>>> 4ed5c6a0
+    const signingRoot = computeSigningRoot(ssz.altair.SyncAggregatorSelectionData, signingData, domain);
     return this.getSecretKey(pubkey).sign(signingRoot).toBytes();
   }
 
   private async getDomain(domainType: DomainType, epoch: Epoch): Promise<Buffer> {
-<<<<<<< HEAD
-    const forkVersion = this.config.getForkVersion(computeStartSlotAtEpoch(epoch));
-    return computeDomain(domainType, forkVersion, this.genesisValidatorsRoot);
-=======
     // We don't fetch the Fork from the beacon node dynamically.
     // The Fork object should not change during the runtime of the validator. When a new planned fork happens
     // node operators would have to update the validator client software at least once.
     // If we wanted to have long-term independent validator client we can review this approach.
     // On start-up the validator client fetches the full config from the beacon node and ensures they match.
-    const forkVersion = this.config.getForkVersion(computeStartSlotAtEpoch(this.config, epoch));
-    return computeDomain(this.config, domainType, forkVersion, this.genesisValidatorsRoot);
->>>>>>> 4ed5c6a0
+    const forkVersion = this.config.getForkVersion(computeStartSlotAtEpoch(epoch));
+    return computeDomain(domainType, forkVersion, this.genesisValidatorsRoot);
   }
 
   private getSecretKey(pubkey: BLSPubkey | string): SecretKey {
