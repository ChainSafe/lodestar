import {ValidatorIndex} from "@chainsafe/lodestar-types";
import {ILogger} from "@chainsafe/lodestar-utils";
import {toHexString} from "@chainsafe/ssz";
import {Api} from "@chainsafe/lodestar-api";
<<<<<<< HEAD
import {batchItems} from "../util/batch";
import {ValidatorStore} from "./validatorStore";
=======
import {ValidatorStore} from "./validatorStore.js";
import {batchItems} from "../util/batch.js";
import {Metrics} from "../metrics.js";
>>>>>>> 1031e7e2

/**
 * URLs have a limitation on size, adding an unbounded num of pubkeys will break the request.
 * For reasoning on the specific number see: https://github.com/ChainSafe/lodestar/pull/2730#issuecomment-866749083
 */
const PUBKEYS_PER_REQUEST = 10;

// To assist with readability
type PubkeyHex = string;

export class IndicesService {
  readonly index2pubkey = new Map<ValidatorIndex, PubkeyHex>();
  /** Indexed by pubkey in hex 0x prefixed */
  readonly pubkey2index = new Map<PubkeyHex, ValidatorIndex>();
  // Request indices once
  private pollValidatorIndicesPromise: Promise<ValidatorIndex[]> | null = null;

  constructor(
    private readonly logger: ILogger,
    private readonly api: Api,
    private readonly validatorStore: ValidatorStore,
    private readonly metrics: Metrics | null
  ) {
    if (metrics) {
      metrics.indices.addCollect(() => metrics.indices.set(this.index2pubkey.size));
    }
  }

  /** Return all known indices from the validatorStore pubkeys */
  getAllLocalIndices(): ValidatorIndex[] {
    return Array.from(this.index2pubkey.keys());
  }

  /** Return true if `index` is active part of this validator client */
  hasValidatorIndex(index: ValidatorIndex): boolean {
    return this.index2pubkey.has(index);
  }

  pollValidatorIndices(): Promise<ValidatorIndex[]> {
    // Ensures pollValidatorIndicesInternal() is not called more than once at the same time.
    // AttestationDutiesService and SyncCommitteeDutiesService will call this function at the same time, so this will
    // cache the promise and return it to the second caller, preventing calling the API twice for the same data.
    if (this.pollValidatorIndicesPromise) {
      return this.pollValidatorIndicesPromise;
    }

    this.pollValidatorIndicesPromise = this.pollValidatorIndicesInternal();
    // Once the pollValidatorIndicesInternal() resolves or rejects null the cached promise so it can be called again.
    this.pollValidatorIndicesPromise.finally(() => {
      this.pollValidatorIndicesPromise = null;
    });
    return this.pollValidatorIndicesPromise;
  }

  removeDutiesForKey(pubkey: PubkeyHex): void {
    for (const [key, value] of this.index2pubkey) {
      if (value === pubkey) {
        this.index2pubkey.delete(key);
      }
    }

    this.pubkey2index.delete(pubkey);
  }

  /** Iterate through all the voting pubkeys in the `ValidatorStore` and attempt to learn any unknown
      validator indices. Returns the new discovered indexes */
  private async pollValidatorIndicesInternal(): Promise<ValidatorIndex[]> {
    const pubkeysHex = this.validatorStore.votingPubkeys().filter((pubkey) => !this.pubkey2index.has(pubkey));

    if (pubkeysHex.length === 0) {
      return [];
    }

    // Query the remote BN to resolve a pubkey to a validator index.
    // support up to 1000 pubkeys per poll
    const pubkeysHexBatches = batchItems(pubkeysHex, {batchSize: PUBKEYS_PER_REQUEST});

    const newIndices: number[] = [];
    for (const pubkeysHexBatch of pubkeysHexBatches) {
      const validatorIndicesArr = await this.fetchValidatorIndices(pubkeysHexBatch);
      newIndices.push(...validatorIndicesArr);
    }

    this.logger.info("Discovered new validators", {count: newIndices.length});
    this.metrics?.discoveredIndices.inc(newIndices.length);

    return newIndices;
  }

  private async fetchValidatorIndices(pubkeysHex: string[]): Promise<ValidatorIndex[]> {
    const validatorsState = await this.api.beacon.getStateValidators("head", {id: pubkeysHex});
    const newIndices = [];
    for (const validatorState of validatorsState.data) {
      const pubkeyHex = toHexString(validatorState.validator.pubkey);
      if (!this.pubkey2index.has(pubkeyHex)) {
        this.logger.debug("Discovered validator", {pubkey: pubkeyHex, index: validatorState.index});
        this.pubkey2index.set(pubkeyHex, validatorState.index);
        this.index2pubkey.set(validatorState.index, pubkeyHex);
        newIndices.push(validatorState.index);
      }
    }
    return newIndices;
  }
}<|MERGE_RESOLUTION|>--- conflicted
+++ resolved
@@ -2,14 +2,9 @@
 import {ILogger} from "@chainsafe/lodestar-utils";
 import {toHexString} from "@chainsafe/ssz";
 import {Api} from "@chainsafe/lodestar-api";
-<<<<<<< HEAD
-import {batchItems} from "../util/batch";
-import {ValidatorStore} from "./validatorStore";
-=======
 import {ValidatorStore} from "./validatorStore.js";
 import {batchItems} from "../util/batch.js";
 import {Metrics} from "../metrics.js";
->>>>>>> 1031e7e2
 
 /**
  * URLs have a limitation on size, adding an unbounded num of pubkeys will break the request.
