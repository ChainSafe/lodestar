import {Epoch, Root, ssz} from "@chainsafe/lodestar-types";
import {fromHexString, toHexString, Vector} from "@chainsafe/ssz";

export const blsPubkeyLen = 48;
export const ZERO_ROOT = ssz.Root.defaultValue();

export function isEqualRoot(root1: Root, root2: Root): boolean {
  return ssz.Root.equals(root1, root2);
}

export function isEqualNonZeroRoot(root1: Root, root2: Root): boolean {
<<<<<<< HEAD
  return !isEqualRoot(root1, ZERO_ROOT) && !isEqualRoot(root2, ZERO_ROOT) && isEqualRoot(root1, root2);
=======
  const ZERO_ROOT = getZeroRoot();
  return !isEqualRoot(root1, ZERO_ROOT) && isEqualRoot(root1, root2);
>>>>>>> 54283297
}

export function fromOptionalHexString(hex: string | undefined): Root {
  return hex ? fromHexString(hex) : ZERO_ROOT;
}

export function toOptionalHexString(root: Root): string | undefined {
  return isEqualRoot(root, ZERO_ROOT) ? undefined : toHexString(root);
}

/**
 * Typesafe wrapper around `String()`. The String constructor accepts any which is dangerous
 */
export function numToString(num: number): string {
  return String(num);
}

export function minEpoch(epochs: Epoch[]): Epoch | null {
  return epochs.length > 0 ? Math.min(...epochs) : null;
}

export function uniqueVectorArr(buffers: Vector<number>[]): Vector<number>[] {
  const bufferStr = new Set<string>();
  return buffers.filter((buffer) => {
    const str = toHexString(buffer);
    const seen = bufferStr.has(str);
    bufferStr.add(str);
    return !seen;
  });
}<|MERGE_RESOLUTION|>--- conflicted
+++ resolved
@@ -9,12 +9,7 @@
 }
 
 export function isEqualNonZeroRoot(root1: Root, root2: Root): boolean {
-<<<<<<< HEAD
-  return !isEqualRoot(root1, ZERO_ROOT) && !isEqualRoot(root2, ZERO_ROOT) && isEqualRoot(root1, root2);
-=======
-  const ZERO_ROOT = getZeroRoot();
   return !isEqualRoot(root1, ZERO_ROOT) && isEqualRoot(root1, root2);
->>>>>>> 54283297
 }
 
 export function fromOptionalHexString(hex: string | undefined): Root {
