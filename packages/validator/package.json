--- conflicted
+++ resolved
@@ -45,19 +45,8 @@
     "blockchain"
   ],
   "dependencies": {
-<<<<<<< HEAD
-    "@chainsafe/bls": "7.1.1",
+    "@chainsafe/bls": "7.1.3",
     "@chainsafe/ssz": "^0.14.3",
-    "@lodestar/api": "^1.15.1",
-    "@lodestar/config": "^1.15.1",
-    "@lodestar/db": "^1.15.1",
-    "@lodestar/params": "^1.15.1",
-    "@lodestar/state-transition": "^1.15.1",
-    "@lodestar/types": "^1.15.1",
-    "@lodestar/utils": "^1.15.1",
-=======
-    "@chainsafe/bls": "7.1.3",
-    "@chainsafe/ssz": "^0.14.0",
     "@lodestar/api": "^1.16.0",
     "@lodestar/config": "^1.16.0",
     "@lodestar/db": "^1.16.0",
@@ -65,7 +54,6 @@
     "@lodestar/state-transition": "^1.16.0",
     "@lodestar/types": "^1.16.0",
     "@lodestar/utils": "^1.16.0",
->>>>>>> 8943ab68
     "bigint-buffer": "^1.1.5",
     "strict-event-emitter-types": "^2.0.0"
   },
