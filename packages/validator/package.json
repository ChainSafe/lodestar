{
  "name": "@chainsafe/lodestar-validator",
  "version": "0.35.0",
  "description": "A Typescript implementation of the validator client",
  "author": "ChainSafe Systems",
  "license": "LGPL-3.0",
  "bugs": {
    "url": "https://github.com/ChainSafe/lodestar/issues"
  },
  "homepage": "https://github.com/ChainSafe/lodestar#readme",
  "main": "lib/index.js",
  "files": [
    "lib/**/*.js",
    "lib/**/*.js.map",
    "lib/**/*.d.ts",
    "*.d.ts",
    "*.js"
  ],
  "scripts": {
    "clean": "rm -rf lib && rm -f *.tsbuildinfo",
    "build": "tsc -p tsconfig.build.json",
    "build:release": "yarn clean && yarn run build && yarn run build:typedocs",
    "build:lib:watch": "yarn run build:lib --watch",
    "build:typedocs": "typedoc --exclude src/index.ts --out typedocs src",
    "build:types:watch": "yarn run build:types --watch",
    "check-types": "tsc",
    "lint": "eslint --color --ext .ts src/ test/",
    "lint:fix": "yarn run lint --fix",
    "pretest": "yarn run check-types",
    "test:unit": "nyc --cache-dir .nyc_output/.cache -e .ts mocha 'test/unit/**/*.test.ts'",
    "test": "yarn test:unit",
    "test:e2e": "yarn run download-spec-tests && mocha 'test/spec/**/*.test.ts'",
    "download-spec-tests": "node -r ts-node/register test/spec/downloadTests.ts",
    "coverage": "codecov -F lodestar-validator",
    "check-readme": "typescript-docs-verifier"
  },
  "repository": {
    "type": "git",
    "url": "git+https://github.com:ChainSafe/lodestar.git"
  },
  "keywords": [
    "ethereum",
    "eth2",
    "beacon",
    "blockchain"
  ],
  "dependencies": {
    "@chainsafe/abort-controller": "^3.0.1",
    "@chainsafe/bls": "6.0.3",
<<<<<<< HEAD
    "@chainsafe/bls-keystore": "2.0.0",
    "@chainsafe/lodestar-api": "^0.34.0",
    "@chainsafe/lodestar-beacon-state-transition": "^0.34.0",
    "@chainsafe/lodestar-config": "^0.34.0",
    "@chainsafe/lodestar-db": "^0.34.0",
    "@chainsafe/lodestar-params": "^0.34.0",
    "@chainsafe/lodestar-types": "^0.34.0",
    "@chainsafe/lodestar-utils": "^0.34.0",
=======
    "@chainsafe/lodestar-api": "^0.35.0",
    "@chainsafe/lodestar-beacon-state-transition": "^0.35.0",
    "@chainsafe/lodestar-config": "^0.35.0",
    "@chainsafe/lodestar-db": "^0.35.0",
    "@chainsafe/lodestar-params": "^0.35.0",
    "@chainsafe/lodestar-types": "^0.35.0",
    "@chainsafe/lodestar-utils": "^0.35.0",
>>>>>>> fd65bc9b
    "@chainsafe/ssz": "^0.8.20",
    "bigint-buffer": "^1.1.5",
    "cross-fetch": "^3.1.4",
    "strict-event-emitter-types": "^2.0.0"
  },
  "devDependencies": {
    "bigint-buffer": "^1.1.5"
  }
}<|MERGE_RESOLUTION|>--- conflicted
+++ resolved
@@ -47,16 +47,7 @@
   "dependencies": {
     "@chainsafe/abort-controller": "^3.0.1",
     "@chainsafe/bls": "6.0.3",
-<<<<<<< HEAD
     "@chainsafe/bls-keystore": "2.0.0",
-    "@chainsafe/lodestar-api": "^0.34.0",
-    "@chainsafe/lodestar-beacon-state-transition": "^0.34.0",
-    "@chainsafe/lodestar-config": "^0.34.0",
-    "@chainsafe/lodestar-db": "^0.34.0",
-    "@chainsafe/lodestar-params": "^0.34.0",
-    "@chainsafe/lodestar-types": "^0.34.0",
-    "@chainsafe/lodestar-utils": "^0.34.0",
-=======
     "@chainsafe/lodestar-api": "^0.35.0",
     "@chainsafe/lodestar-beacon-state-transition": "^0.35.0",
     "@chainsafe/lodestar-config": "^0.35.0",
@@ -64,7 +55,6 @@
     "@chainsafe/lodestar-params": "^0.35.0",
     "@chainsafe/lodestar-types": "^0.35.0",
     "@chainsafe/lodestar-utils": "^0.35.0",
->>>>>>> fd65bc9b
     "@chainsafe/ssz": "^0.8.20",
     "bigint-buffer": "^1.1.5",
     "cross-fetch": "^3.1.4",
