{
  "name": "@lodestar/validator",
  "version": "1.11.3",
  "description": "A Typescript implementation of the validator client",
  "author": "ChainSafe Systems",
  "license": "LGPL-3.0",
  "bugs": {
    "url": "https://github.com/ChainSafe/lodestar/issues"
  },
  "homepage": "https://github.com/ChainSafe/lodestar#readme",
  "type": "module",
  "exports": "./lib/index.js",
  "types": "./lib/index.d.ts",
  "files": [
    "lib/**/*.js",
    "lib/**/*.js.map",
    "lib/**/*.d.ts",
    "*.d.ts",
    "*.js"
  ],
  "scripts": {
    "clean": "rm -rf lib && rm -f *.tsbuildinfo",
    "build": "tsc -p tsconfig.build.json",
    "build:release": "yarn clean && yarn run build",
    "build:watch": "yarn run build --watch",
    "check-build": "node -e \"(async function() { await import('./lib/index.js') })()\"",
    "check-types": "tsc",
    "lint": "eslint --color --ext .ts src/ test/",
    "lint:fix": "yarn run lint --fix",
    "pretest": "yarn run check-types",
    "test:unit": "nyc --cache-dir .nyc_output/.cache -e .ts mocha 'test/unit/**/*.test.ts'",
    "test": "yarn test:unit",
    "test:e2e:only": "mocha 'test/e2e/**/*.test.ts'",
    "test:spec": "mocha 'test/spec/**/*.test.ts'",
    "test:e2e": "LODESTAR_PRESET=minimal yarn run download-spec-tests && yarn test:spec && yarn test:e2e:only",
    "download-spec-tests": "node --loader=ts-node/esm test/spec/downloadTests.ts",
    "coverage": "codecov -F lodestar-validator",
    "check-readme": "typescript-docs-verifier"
  },
  "repository": {
    "type": "git",
    "url": "git+https://github.com:ChainSafe/lodestar.git"
  },
  "keywords": [
    "ethereum",
    "eth-consensus",
    "beacon",
    "blockchain"
  ],
  "dependencies": {
<<<<<<< HEAD
    "@chainsafe/blst-ts": "file:../../temp-deps/blst-ts",
    "@chainsafe/ssz": "^0.10.2",
    "@lodestar/api": "^1.10.0",
    "@lodestar/config": "^1.10.0",
    "@lodestar/db": "^1.10.0",
    "@lodestar/params": "^1.10.0",
    "@lodestar/state-transition": "^1.10.0",
    "@lodestar/types": "^1.10.0",
    "@lodestar/utils": "^1.10.0",
=======
    "@chainsafe/bls": "7.1.1",
    "@chainsafe/ssz": "^0.13.0",
    "@lodestar/api": "^1.11.3",
    "@lodestar/config": "^1.11.3",
    "@lodestar/db": "^1.11.3",
    "@lodestar/params": "^1.11.3",
    "@lodestar/state-transition": "^1.11.3",
    "@lodestar/types": "^1.11.3",
    "@lodestar/utils": "^1.11.3",
>>>>>>> 18dc0c95
    "bigint-buffer": "^1.1.5",
    "strict-event-emitter-types": "^2.0.0"
  },
  "devDependencies": {
    "@types/dockerode": "^3.3.19",
    "bigint-buffer": "^1.1.5",
    "rimraf": "^4.4.1",
    "testcontainers": "^10.2.1"
  }
}<|MERGE_RESOLUTION|>--- conflicted
+++ resolved
@@ -48,18 +48,7 @@
     "blockchain"
   ],
   "dependencies": {
-<<<<<<< HEAD
     "@chainsafe/blst-ts": "file:../../temp-deps/blst-ts",
-    "@chainsafe/ssz": "^0.10.2",
-    "@lodestar/api": "^1.10.0",
-    "@lodestar/config": "^1.10.0",
-    "@lodestar/db": "^1.10.0",
-    "@lodestar/params": "^1.10.0",
-    "@lodestar/state-transition": "^1.10.0",
-    "@lodestar/types": "^1.10.0",
-    "@lodestar/utils": "^1.10.0",
-=======
-    "@chainsafe/bls": "7.1.1",
     "@chainsafe/ssz": "^0.13.0",
     "@lodestar/api": "^1.11.3",
     "@lodestar/config": "^1.11.3",
@@ -68,7 +57,6 @@
     "@lodestar/state-transition": "^1.11.3",
     "@lodestar/types": "^1.11.3",
     "@lodestar/utils": "^1.11.3",
->>>>>>> 18dc0c95
     "bigint-buffer": "^1.1.5",
     "strict-event-emitter-types": "^2.0.0"
   },
