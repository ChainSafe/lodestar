{
  "name": "@lodestar/validator",
  "version": "1.5.0",
  "description": "A Typescript implementation of the validator client",
  "author": "ChainSafe Systems",
  "license": "LGPL-3.0",
  "bugs": {
    "url": "https://github.com/ChainSafe/lodestar/issues"
  },
  "homepage": "https://github.com/ChainSafe/lodestar#readme",
  "type": "module",
  "exports": "./lib/index.js",
  "types": "./lib/index.d.ts",
  "files": [
    "lib/**/*.js",
    "lib/**/*.js.map",
    "lib/**/*.d.ts",
    "*.d.ts",
    "*.js"
  ],
  "scripts": {
    "clean": "rm -rf lib && rm -f *.tsbuildinfo",
    "build": "tsc -p tsconfig.build.json",
    "build:release": "yarn clean && yarn run build",
    "build:lib:watch": "yarn run build:lib --watch",
    "build:types:watch": "yarn run build:types --watch",
    "check-build": "node -e \"(async function() { await import('./lib/index.js') })()\"",
    "check-types": "tsc",
    "lint": "eslint --color --ext .ts src/ test/",
    "lint:fix": "yarn run lint --fix",
    "pretest": "yarn run check-types",
    "test:unit": "nyc --cache-dir .nyc_output/.cache -e .ts mocha 'test/unit/**/*.test.ts'",
    "test": "yarn test:unit",
    "test:e2e:only": "mocha 'test/e2e/**/*.test.ts'",
    "test:spec": "mocha 'test/spec/**/*.test.ts'",
    "test:e2e": "yarn run download-spec-tests && yarn test:spec && yarn test:e2e:only",
    "download-spec-tests": "node --loader=ts-node/esm test/spec/downloadTests.ts",
    "coverage": "codecov -F lodestar-validator",
    "check-readme": "typescript-docs-verifier"
  },
  "repository": {
    "type": "git",
    "url": "git+https://github.com:ChainSafe/lodestar.git"
  },
  "keywords": [
    "ethereum",
    "eth-consensus",
    "beacon",
    "blockchain"
  ],
  "dependencies": {
    "@chainsafe/bls": "7.1.1",
<<<<<<< HEAD
    "@chainsafe/ssz": "^0.10.1",
    "@lodestar/api": "^1.4.3",
    "@lodestar/config": "^1.4.3",
    "@lodestar/db": "^1.4.3",
    "@lodestar/params": "^1.4.3",
    "@lodestar/state-transition": "^1.4.3",
    "@lodestar/types": "^1.4.3",
    "@lodestar/utils": "^1.4.3",
=======
    "@chainsafe/ssz": "^0.9.2",
    "@lodestar/api": "^1.5.0",
    "@lodestar/config": "^1.5.0",
    "@lodestar/db": "^1.5.0",
    "@lodestar/params": "^1.5.0",
    "@lodestar/state-transition": "^1.5.0",
    "@lodestar/types": "^1.5.0",
    "@lodestar/utils": "^1.5.0",
>>>>>>> 77d3ce61
    "bigint-buffer": "^1.1.5",
    "cross-fetch": "^3.1.4",
    "strict-event-emitter-types": "^2.0.0"
  },
  "devDependencies": {
    "bigint-buffer": "^1.1.5",
    "testcontainers": "^8.13.2"
  }
}<|MERGE_RESOLUTION|>--- conflicted
+++ resolved
@@ -50,17 +50,7 @@
   ],
   "dependencies": {
     "@chainsafe/bls": "7.1.1",
-<<<<<<< HEAD
     "@chainsafe/ssz": "^0.10.1",
-    "@lodestar/api": "^1.4.3",
-    "@lodestar/config": "^1.4.3",
-    "@lodestar/db": "^1.4.3",
-    "@lodestar/params": "^1.4.3",
-    "@lodestar/state-transition": "^1.4.3",
-    "@lodestar/types": "^1.4.3",
-    "@lodestar/utils": "^1.4.3",
-=======
-    "@chainsafe/ssz": "^0.9.2",
     "@lodestar/api": "^1.5.0",
     "@lodestar/config": "^1.5.0",
     "@lodestar/db": "^1.5.0",
@@ -68,7 +58,6 @@
     "@lodestar/state-transition": "^1.5.0",
     "@lodestar/types": "^1.5.0",
     "@lodestar/utils": "^1.5.0",
->>>>>>> 77d3ce61
     "bigint-buffer": "^1.1.5",
     "cross-fetch": "^3.1.4",
     "strict-event-emitter-types": "^2.0.0"
