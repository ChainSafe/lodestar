--- conflicted
+++ resolved
@@ -74,11 +74,7 @@
 
     // Return empty replies to duties service
     api.beacon.getStateValidators.resolves({data: []});
-<<<<<<< HEAD
-    api.validator.getSyncCommitteeDuties.resolves({dependentRoot: ZERO_HASH_HEX, data: []});
-=======
     api.validator.getSyncCommitteeDuties.resolves({data: []});
->>>>>>> 1778fc4e
 
     // Mock duties service to return some duties directly
     syncCommitteeService["dutiesService"].getDutiesAtSlot = sinon.stub().returns(duties);
