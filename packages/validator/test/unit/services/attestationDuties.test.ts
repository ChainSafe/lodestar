import {describe, it, expect, beforeAll, vi, Mocked, beforeEach, afterEach} from "vitest";
import {toBufferBE} from "bigint-buffer";
import {toHexString} from "@chainsafe/ssz";
import {SecretKey} from "@chainsafe/blst";
import {chainConfig} from "@lodestar/config/default";
import {routes} from "@lodestar/api";
import {ssz} from "@lodestar/types";
import {computeEpochAtSlot} from "@lodestar/state-transition";
import {AttestationDutiesService} from "../../../src/services/attestationDuties.js";
import {ValidatorStore} from "../../../src/services/validatorStore.js";
import {getApiClientStub, mockApiResponse} from "../../utils/apiStub.js";
import {loggerVc} from "../../utils/logger.js";
import {ClockMock} from "../../utils/clock.js";
import {initValidatorStore} from "../../utils/validatorStore.js";
import {ChainHeaderTracker} from "../../../src/services/chainHeaderTracker.js";
import {SyncingStatusTracker} from "../../../src/services/syncingStatusTracker.js";
import {ZERO_HASH_HEX} from "../../utils/types.js";

vi.mock("../../../src/services/chainHeaderTracker.js");

describe("AttestationDutiesService", function () {
  const api = getApiClientStub();

  let validatorStore: ValidatorStore;

  // @ts-expect-error - Mocked class don't need parameters
  const chainHeadTracker = new ChainHeaderTracker() as Mocked<ChainHeaderTracker>;
  let pubkeys: Uint8Array[]; // Initialize pubkeys in before() so bls is already initialized

  // Sample validator
  const index = 4;
  // Sample validator
  const defaultValidator: routes.beacon.ValidatorResponse = {
    index,
    balance: 32e9,
    status: "active",
    validator: ssz.phase0.Validator.defaultValue(),
  };

  beforeAll(async () => {
    const secretKeys = [SecretKey.fromBytes(toBufferBE(BigInt(98), 32))];
    pubkeys = secretKeys.map((sk) => sk.toPublicKey().toBytes());
    validatorStore = await initValidatorStore(secretKeys, api, chainConfig);
  });

  let controller: AbortController; // To stop clock
  beforeEach(() => {
    controller = new AbortController();
    // Reply with an active validator that has an index
    const validatorResponse = {
      ...defaultValidator,
      index,
      validator: {...defaultValidator.validator, pubkey: pubkeys[0]},
    };
    api.beacon.postStateValidators.mockResolvedValue(
      mockApiResponse({data: [validatorResponse], meta: {executionOptimistic: false, finalized: false}})
    );
  });
  afterEach(() => {
    vi.restoreAllMocks();
    controller.abort();
  });

  it("Should fetch indexes and duties", async function () {
    // Reply with some duties
    const slot = 1;
    const epoch = computeEpochAtSlot(slot);
    const duty: routes.validator.AttesterDuty = {
      slot: slot,
      committeeIndex: 1,
      committeeLength: 120,
      committeesAtSlot: 120,
      validatorCommitteeIndex: 1,
      validatorIndex: index,
      pubkey: pubkeys[0],
    };
    api.validator.getAttesterDuties.mockResolvedValue(
      mockApiResponse({data: [duty], meta: {dependentRoot: ZERO_HASH_HEX, executionOptimistic: false}})
    );

    // Accept all subscriptions
    api.validator.prepareBeaconCommitteeSubnet.mockResolvedValue(mockApiResponse({}));

    // Clock will call runDutiesTasks() immediately
    const clock = new ClockMock();
    const syncingStatusTracker = new SyncingStatusTracker(loggerVc, api, clock, null);
    const dutiesService = new AttestationDutiesService(
      loggerVc,
      api,
      clock,
      validatorStore,
      chainHeadTracker,
      syncingStatusTracker,
      null
    );

    // Trigger clock onSlot for slot 0
    await clock.tickEpochFns(0, controller.signal);

    // Validator index should be persisted
    expect(validatorStore.getAllLocalIndices()).toEqual([index]);
    expect(validatorStore.getPubkeyOfIndex(index)).toBe(toHexString(pubkeys[0]));

    // Duties for this and next epoch should be persisted
    expect(Object.fromEntries(dutiesService["dutiesByIndexByEpoch"].get(epoch)?.dutiesByIndex || new Map())).toEqual({
      // Since the ZERO_HASH won't pass the isAggregator test, selectionProof is null
      [index]: {duty, selectionProof: null},
    });
    expect(
      Object.fromEntries(dutiesService["dutiesByIndexByEpoch"].get(epoch + 1)?.dutiesByIndex || new Map())
    ).toEqual({
      // Since the ZERO_HASH won't pass the isAggregator test, selectionProof is null
      [index]: {duty, selectionProof: null},
    });

    expect(dutiesService.getDutiesAtSlot(slot)).toEqual([{duty, selectionProof: null}]);

    expect(api.validator.prepareBeaconCommitteeSubnet).toHaveBeenCalledOnce();
  });

  it("Should remove signer from attestation duties", async function () {
<<<<<<< HEAD
    // Reply with an active validator that has an index
    const validatorResponse = {
      ...defaultValidator,
      index,
      validator: {...defaultValidator.validator, pubkey: pubkeys[0]},
    };
    api.beacon.postStateValidators.mockResolvedValue(
      mockApiResponse({data: [validatorResponse], meta: {executionOptimistic: false, finalized: false}})
    );

=======
>>>>>>> 2fcecd61
    // Reply with some duties
    const slot = 1;
    const duty: routes.validator.AttesterDuty = {
      slot: slot,
      committeeIndex: 1,
      committeeLength: 120,
      committeesAtSlot: 120,
      validatorCommitteeIndex: 1,
      validatorIndex: index,
      pubkey: pubkeys[0],
    };
    api.validator.getAttesterDuties.mockResolvedValue(
      mockApiResponse({data: [duty], meta: {dependentRoot: ZERO_HASH_HEX, executionOptimistic: false}})
    );

    // Accept all subscriptions
    api.validator.prepareBeaconCommitteeSubnet.mockResolvedValue(mockApiResponse({}));

    // Clock will call runDutiesTasks() immediately
    const clock = new ClockMock();
    const syncingStatusTracker = new SyncingStatusTracker(loggerVc, api, clock, null);
    const dutiesService = new AttestationDutiesService(
      loggerVc,
      api,
      clock,
      validatorStore,
      chainHeadTracker,
      syncingStatusTracker,
      null
    );

    // Trigger clock onSlot for slot 0
    await clock.tickEpochFns(0, controller.signal);

    // first confirm duties for this and next epoch should be persisted
    expect(Object.fromEntries(dutiesService["dutiesByIndexByEpoch"].get(0)?.dutiesByIndex || new Map())).toEqual({
      4: {duty: duty, selectionProof: null},
    });
    expect(Object.fromEntries(dutiesService["dutiesByIndexByEpoch"].get(1)?.dutiesByIndex || new Map())).toEqual({
      4: {duty: duty, selectionProof: null},
    });
    // then remove
    dutiesService.removeDutiesForKey(toHexString(pubkeys[0]));
    expect(Object.fromEntries(dutiesService["dutiesByIndexByEpoch"])).toEqual({});
  });

  it("Should fetch duties when node is resynced", async function () {
    // Node is syncing
    api.node.getSyncingStatus.mockResolvedValue(
      mockApiResponse({data: {headSlot: 0, syncDistance: 1, isSyncing: true, isOptimistic: false, elOffline: false}})
    );
    api.validator.getAttesterDuties.mockRejectedValue(Error("Node is syncing"));
    api.validator.prepareBeaconCommitteeSubnet.mockRejectedValue(Error("Node is syncing"));

    // Clock will call runDutiesTasks() immediately
    const clock = new ClockMock();
    const syncingStatusTracker = new SyncingStatusTracker(loggerVc, api, clock, null);
    const dutiesService = new AttestationDutiesService(
      loggerVc,
      api,
      clock,
      validatorStore,
      chainHeadTracker,
      syncingStatusTracker,
      null
    );

    // Trigger clock for slot and epoch
    await clock.tickEpochFns(0, controller.signal);
    await clock.tickSlotFns(1, controller.signal);

    const dutySlot = 3;
    const epoch = computeEpochAtSlot(dutySlot);

    // Duties for slot should be empty as node is still syncing
    expect(dutiesService.getDutiesAtSlot(dutySlot)).toEqual([]);

    // Node is synced now
    api.node.getSyncingStatus.mockResolvedValue(
      mockApiResponse({data: {headSlot: 1, syncDistance: 0, isSyncing: false, isOptimistic: false, elOffline: false}})
    );

    // Reply with some duties on next call
    const duty: routes.validator.AttesterDuty = {
      slot: dutySlot,
      committeeIndex: 1,
      committeeLength: 120,
      committeesAtSlot: 120,
      validatorCommitteeIndex: 1,
      validatorIndex: index,
      pubkey: pubkeys[0],
    };
    api.validator.getAttesterDuties.mockResolvedValue(
      mockApiResponse({data: [duty], meta: {dependentRoot: ZERO_HASH_HEX, executionOptimistic: false}})
    );

    // Accept all subscriptions
    api.validator.prepareBeaconCommitteeSubnet.mockResolvedValue(mockApiResponse({}));

    // Only tick clock for slot to not trigger regular polling
    await clock.tickSlotFns(2, controller.signal);

    // Validator index should be persisted
    expect(validatorStore.getAllLocalIndices()).toEqual([index]);
    expect(validatorStore.getPubkeyOfIndex(index)).toBe(toHexString(pubkeys[0]));

    // Duties for this and next epoch should be persisted
    expect(Object.fromEntries(dutiesService["dutiesByIndexByEpoch"].get(epoch)?.dutiesByIndex || new Map())).toEqual({
      // Since the ZERO_HASH won't pass the isAggregator test, selectionProof is null
      [index]: {duty, selectionProof: null},
    });
    expect(
      Object.fromEntries(dutiesService["dutiesByIndexByEpoch"].get(epoch + 1)?.dutiesByIndex || new Map())
    ).toEqual({
      // Since the ZERO_HASH won't pass the isAggregator test, selectionProof is null
      [index]: {duty, selectionProof: null},
    });

    expect(dutiesService.getDutiesAtSlot(dutySlot)).toEqual([{duty, selectionProof: null}]);

    expect(api.validator.prepareBeaconCommitteeSubnet).toHaveBeenCalledOnce();
  });
});<|MERGE_RESOLUTION|>--- conflicted
+++ resolved
@@ -119,19 +119,6 @@
   });
 
   it("Should remove signer from attestation duties", async function () {
-<<<<<<< HEAD
-    // Reply with an active validator that has an index
-    const validatorResponse = {
-      ...defaultValidator,
-      index,
-      validator: {...defaultValidator.validator, pubkey: pubkeys[0]},
-    };
-    api.beacon.postStateValidators.mockResolvedValue(
-      mockApiResponse({data: [validatorResponse], meta: {executionOptimistic: false, finalized: false}})
-    );
-
-=======
->>>>>>> 2fcecd61
     // Reply with some duties
     const slot = 1;
     const duty: routes.validator.AttesterDuty = {
