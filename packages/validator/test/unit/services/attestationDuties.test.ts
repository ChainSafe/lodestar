--- conflicted
+++ resolved
@@ -40,11 +40,7 @@
   before(() => {
     const secretKeys = [bls.SecretKey.fromBytes(toBufferBE(BigInt(98), 32))];
     pubkeys = secretKeys.map((sk) => sk.toPublicKey().toBytes());
-<<<<<<< HEAD
-    validatorStore.votingPubkeys.returns(pubkeys.map((pk) => toHexString(pk)));
-=======
     validatorStore.votingPubkeys.returns(pubkeys.map(toHexString));
->>>>>>> 55da98ea
     validatorStore.hasVotingPubkey.returns(true);
     validatorStore.signAttestationSelectionProof.resolves(ZERO_HASH);
   });
