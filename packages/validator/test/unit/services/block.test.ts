--- conflicted
+++ resolved
@@ -31,11 +31,7 @@
   before(() => {
     const secretKeys = Array.from({length: 2}, (_, i) => bls.SecretKey.fromBytes(Buffer.alloc(32, i + 1)));
     pubkeys = secretKeys.map((sk) => sk.toPublicKey().toBytes());
-<<<<<<< HEAD
-    validatorStore.votingPubkeys.returns(pubkeys.map((pk) => toHexString(pk)));
-=======
     validatorStore.votingPubkeys.returns(pubkeys.map(toHexString));
->>>>>>> 55da98ea
   });
 
   let controller: AbortController; // To stop clock
