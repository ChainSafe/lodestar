--- conflicted
+++ resolved
@@ -1,7 +1,4 @@
 import {PublicKey} from "@chainsafe/blst";
-<<<<<<< HEAD
-import {BLSSignature, CommitteeIndex, Epoch, Slot, ValidatorIndex, phase0, SyncPeriod, RootHex} from "@lodestar/types";
-=======
 import * as immutable from "immutable";
 import {fromHexString} from "@chainsafe/ssz";
 import {
@@ -11,12 +8,12 @@
   Slot,
   ValidatorIndex,
   phase0,
+  RootHex,
   SyncPeriod,
   Attestation,
   IndexedAttestation,
   electra,
 } from "@lodestar/types";
->>>>>>> 19ac678d
 import {createBeaconConfig, BeaconConfig, ChainConfig} from "@lodestar/config";
 import {
   ATTESTATION_SUBNET_COUNT,
@@ -51,14 +48,10 @@
 import {computeBaseRewardPerIncrement, computeSyncParticipantReward} from "../util/syncCommittee.js";
 import {sumTargetUnslashedBalanceIncrements} from "../util/targetUnslashedBalance.js";
 import {getTotalSlashingsByIncrement} from "../epoch/processSlashings.js";
-<<<<<<< HEAD
 import {AttesterDuty, calculateCommitteeAssignments} from "../util/calculateCommitteeAssignments.js";
-import {EffectiveBalanceIncrements, getEffectiveBalanceIncrementsWithLen} from "./effectiveBalanceIncrements.js";
-import {Index2PubkeyCache, PubkeyIndexMap, syncPubkeys} from "./pubkeyCache.js";
-import {BeaconStateAllForks, BeaconStateAltair} from "./types.js";
-=======
 import {EpochCacheMetrics} from "../metrics.js";
 import {EffectiveBalanceIncrements, getEffectiveBalanceIncrementsWithLen} from "./effectiveBalanceIncrements.js";
+import {BeaconStateAllForks, BeaconStateAltair} from "./types.js";
 import {
   Index2PubkeyCache,
   PubkeyIndexMap,
@@ -68,8 +61,6 @@
   PubkeyHex,
   newUnfinalizedPubkeyIndexMap,
 } from "./pubkeyCache.js";
-import {BeaconStateAllForks, BeaconStateAltair, ShufflingGetter} from "./types.js";
->>>>>>> 19ac678d
 import {
   computeSyncCommitteeCache,
   getSyncCommitteeCache,
@@ -142,17 +133,15 @@
    */
   index2pubkey: Index2PubkeyCache;
   /**
-<<<<<<< HEAD
+   * Unique pubkey registry shared in the same fork. There should only exist one for the fork.
+   */
+  unfinalizedPubkey2index: UnfinalizedPubkeyIndexMap;
+  /**
    * ShufflingCache is passed in from `beacon-node` so should be available at runtime but may not be
    * present during testing.
    */
   shufflingCache?: IShufflingCache;
-=======
-   * Unique pubkey registry shared in the same fork. There should only exist one for the fork.
-   */
-  unfinalizedPubkey2index: UnfinalizedPubkeyIndexMap;
-
->>>>>>> 19ac678d
+
   /**
    * Indexes of the block proposers for the current epoch.
    *
@@ -284,11 +273,8 @@
     config: BeaconConfig;
     pubkey2index: PubkeyIndexMap;
     index2pubkey: Index2PubkeyCache;
-<<<<<<< HEAD
+    unfinalizedPubkey2index: UnfinalizedPubkeyIndexMap;
     shufflingCache?: IShufflingCache;
-=======
-    unfinalizedPubkey2index: UnfinalizedPubkeyIndexMap;
->>>>>>> 19ac678d
     proposers: number[];
     proposersPrevEpoch: number[] | null;
     proposersNextEpoch: ProposersDeferred;
@@ -320,11 +306,8 @@
     this.config = data.config;
     this.pubkey2index = data.pubkey2index;
     this.index2pubkey = data.index2pubkey;
-<<<<<<< HEAD
+    this.unfinalizedPubkey2index = data.unfinalizedPubkey2index;
     this.shufflingCache = data.shufflingCache;
-=======
-    this.unfinalizedPubkey2index = data.unfinalizedPubkey2index;
->>>>>>> 19ac678d
     this.proposers = data.proposers;
     this.proposersPrevEpoch = data.proposersPrevEpoch;
     this.proposersNextEpoch = data.proposersNextEpoch;
@@ -564,12 +547,9 @@
       config,
       pubkey2index,
       index2pubkey,
-<<<<<<< HEAD
-      shufflingCache,
-=======
       // `createFromFinalizedState()` creates cache with empty unfinalizedPubkey2index. Be cautious to only pass in finalized state
       unfinalizedPubkey2index: newUnfinalizedPubkeyIndexMap(),
->>>>>>> 19ac678d
+      shufflingCache,
       proposers,
       // On first epoch, set to null to prevent unnecessary work since this is only used for metrics
       proposersPrevEpoch: null,
@@ -613,12 +593,9 @@
       // Common append-only structures shared with all states, no need to clone
       pubkey2index: this.pubkey2index,
       index2pubkey: this.index2pubkey,
-<<<<<<< HEAD
-      shufflingCache: this.shufflingCache,
-=======
       // No need to clone this reference. On each mutation the `unfinalizedPubkey2index` reference is replaced, @see `addPubkey`
       unfinalizedPubkey2index: this.unfinalizedPubkey2index,
->>>>>>> 19ac678d
+      shufflingCache: this.shufflingCache,
       // Immutable data
       proposers: this.proposers,
       proposersPrevEpoch: this.proposersPrevEpoch,
@@ -665,14 +642,8 @@
   afterProcessEpoch(
     state: CachedBeaconStateAllForks,
     epochTransitionCache: {
-<<<<<<< HEAD
       nextShufflingDecisionRoot: RootHex;
       nextShufflingActiveIndices: Uint32Array;
-=======
-      indicesEligibleForActivationQueue: ValidatorIndex[];
-      nextEpochShufflingActiveValidatorIndices: ValidatorIndex[];
-      nextEpochShufflingActiveIndicesLength: number;
->>>>>>> 19ac678d
       nextEpochTotalActiveBalanceByIncrement: number;
     }
   ): void {
@@ -684,7 +655,6 @@
     this.previousDecisionRoot = this.currentDecisionRoot;
     this.proposersPrevEpoch = this.proposers;
 
-<<<<<<< HEAD
     // move next to current or calculate upcoming
     this.currentDecisionRoot = this.nextDecisionRoot;
     if (this.nextShuffling) {
@@ -705,7 +675,12 @@
     }
     const upcomingProposerSeed = getSeed(state, upcomingEpoch, DOMAIN_BEACON_PROPOSER);
     // next epoch was moved to current epoch so use current here
-    this.proposers = computeProposers(upcomingProposerSeed, this.currentShuffling, this.effectiveBalanceIncrements);
+    this.proposers = computeProposers(
+      this.config.getForkSeqAtEpoch(upcomingEpoch),
+      upcomingProposerSeed,
+      this.currentShuffling,
+      this.effectiveBalanceIncrements
+    );
 
     // handle next values
     this.nextDecisionRoot = epochTransitionCache.nextShufflingDecisionRoot;
@@ -737,15 +712,6 @@
       // Only for testing. shufflingCache should always be available in prod
       this.nextShuffling = computeEpochShuffling(state, this.nextActiveIndices, epochAfterUpcoming);
     }
-=======
-    const currentProposerSeed = getSeed(state, this.currentShuffling.epoch, DOMAIN_BEACON_PROPOSER);
-    this.proposers = computeProposers(
-      this.config.getForkSeqAtEpoch(currEpoch),
-      currentProposerSeed,
-      this.currentShuffling,
-      this.effectiveBalanceIncrements
-    );
->>>>>>> 19ac678d
 
     // Only pre-compute the seed since it's very cheap. Do the expensive computeProposers() call only on demand.
     this.proposersNextEpoch = {computed: false, seed: getSeed(state, epochAfterUpcoming, DOMAIN_BEACON_PROPOSER)};
@@ -802,7 +768,7 @@
     // Only keep validatorLength for epochs after finalized cpState.epoch
     // eg. [100(epoch 1), 102(epoch 2)].push(104(epoch 3)), this.epoch = 3, finalized cp epoch = 1
     // We keep the last (3 - 1) items = [102, 104]
-    if (currEpoch >= this.config.ELECTRA_FORK_EPOCH) {
+    if (upcomingEpoch >= this.config.ELECTRA_FORK_EPOCH) {
       this.historicalValidatorLengths = this.historicalValidatorLengths.push(state.validators.length);
 
       // If number of validatorLengths we want to keep exceeds the current list size, it implies
