--- conflicted
+++ resolved
@@ -1,9 +1,8 @@
 import {Epoch} from "@lodestar/types";
 import {CachedBeaconStateAllForks} from "./types.js";
-<<<<<<< HEAD
-import {IAttesterStatus} from "./util/attesterStatus.js";
+import {AttesterStatus} from "./util/attesterStatus.js";
 
-export interface IBeaconStateTransitionMetrics {
+export type BeaconStateTransitionMetrics = {
   epochTransitionTime: IHistogram;
   epochTransitionCommitTime: IHistogram;
   processBlockTime: IHistogram;
@@ -20,19 +19,6 @@
   postStateValidatorsNodesPopulatedHit: IGauge;
   registerValidatorStatuses: (currentEpoch: Epoch, statuses: IAttesterStatus[], balances?: number[]) => void;
 }
-=======
-import {AttesterStatus} from "./util/attesterStatus.js";
-
-export type BeaconStateTransitionMetrics = {
-  stfnEpochTransition: Histogram;
-  stfnProcessBlock: Histogram;
-  stfnBalancesNodesPopulatedMiss: Gauge<"source">;
-  stfnValidatorsNodesPopulatedMiss: Gauge<"source">;
-  stfnStateClone: Gauge<"source">;
-  stfnStateClonedCount: Histogram;
-  registerValidatorStatuses: (currentEpoch: Epoch, statuses: AttesterStatus[], balances?: number[]) => void;
-};
->>>>>>> d1cddb7c
 
 type LabelValues<T extends string> = Partial<Record<T, string | number>>;
 
@@ -70,7 +56,7 @@
   }
 }
 
-export function onPostStateMetrics(postState: CachedBeaconStateAllForks, metrics: IBeaconStateTransitionMetrics): void {
+export function onPostStateMetrics(postState: CachedBeaconStateAllForks, metrics: BeaconStateTransitionMetrics): void {
   if (isBalancesNodesPopulated(postState)) {
     metrics.postStateBalancesNodesPopulatedHit.inc();
   } else {
