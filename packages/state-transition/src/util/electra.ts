--- conflicted
+++ resolved
@@ -68,17 +68,12 @@
   const validator = state.validators.get(index);
 
   if (hasEth1WithdrawalCredential(validator.withdrawalCredentials)) {
-<<<<<<< HEAD
-    validator.withdrawalCredentials[0] = COMPOUNDING_WITHDRAWAL_PREFIX;
-    validator.withdrawalCredentials.slice()
-=======
     // directly modifying the byte leads to ssz missing the modification resulting into
     // wrong root compute, although slicing can be avoided but anyway this is not going
     // to be a hot path so its better to clean slice and avoid side effects
     const newWithdrawalCredentials = validator.withdrawalCredentials.slice();
     newWithdrawalCredentials[0] = COMPOUNDING_WITHDRAWAL_PREFIX;
     validator.withdrawalCredentials = newWithdrawalCredentials;
->>>>>>> 7db51a1e
     queueExcessActiveBalance(state, index);
   }
 }
