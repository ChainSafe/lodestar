--- conflicted
+++ resolved
@@ -26,11 +26,7 @@
   const validators = state.validators; // Get the validators sub tree once for all indices
   // Spec requires to sort indexes beforehand
   for (const index of intersectingIndices.sort((a, b) => a - b)) {
-<<<<<<< HEAD
-    if (isSlashableValidator(validators.getReadonly(index), state.epochCtx.currentShuffling.epoch)) {
-=======
-    if (isSlashableValidator(validators.get(index), state.epochCtx.epoch)) {
->>>>>>> 9f3fa901
+    if (isSlashableValidator(validators.getReadonly(index), state.epochCtx.epoch)) {
       slashValidator(fork, state, index);
       slashedAny = true;
     }
