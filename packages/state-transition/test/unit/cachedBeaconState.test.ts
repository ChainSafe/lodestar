--- conflicted
+++ resolved
@@ -1,9 +1,5 @@
-<<<<<<< HEAD
-import {expect} from "chai";
 import {fromHexString} from "@chainsafe/ssz";
-=======
 import {describe, it, expect} from "vitest";
->>>>>>> e09702d5
 import {ssz} from "@lodestar/types";
 import {toHexString} from "@lodestar/utils";
 import {config} from "@lodestar/config/default";
