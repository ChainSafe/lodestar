--- conflicted
+++ resolved
@@ -45,12 +45,7 @@
     "blockchain"
   ],
   "dependencies": {
-<<<<<<< HEAD
-    "@chainsafe/lodestar-utils": "^0.35.0",
-=======
     "@chainsafe/lodestar-utils": "^0.36.0",
-    "@chainsafe/ssz": "^0.8.20",
->>>>>>> bbe818d1
     "async-retry": "^1.3.3",
     "axios": "^0.21.0",
     "chai": "^4.2.0",
