{
<<<<<<< HEAD
  "name": "@lodestar/spec-test-util",
  "version": "0.38.1",
=======
  "name": "@chainsafe/lodestar-spec-test-util",
  "version": "0.39.0",
>>>>>>> 0b4c4bf3
  "description": "Spec test suite generator from yaml test files",
  "author": "ChainSafe Systems",
  "license": "Apache-2.0",
  "bugs": {
    "url": "https://github.com/ChainSafe/lodestar/issues"
  },
  "homepage": "https://github.com/ChainSafe/lodestar#readme",
  "type": "module",
  "exports": "./lib/index.js",
  "types": "lib/index.d.ts",
  "files": [
    "lib/**/*.js",
    "lib/**/*.js.map",
    "lib/**/*.d.ts",
    "*.d.ts",
    "*.js"
  ],
  "bin": {
    "eth2-spec-test-download": "lib/downloadTestsCli.js"
  },
  "scripts": {
    "clean": "rm -rf lib && rm -f *.tsbuildinfo",
    "build": "tsc -p tsconfig.build.json",
    "build:release": "yarn clean && yarn build && yarn build:typedocs",
    "build:types:watch": "yarn run build:types --watch",
    "build:lib:watch": "yarn run build:lib --watch",
    "build:typedocs": "typedoc --out typedocs src",
    "check-build": "node -e \"(async function() { await import('./lib/index.js') })()\"",
    "check-types": "tsc",
    "lint": "eslint --color --ext .ts src/ test/",
    "lint:fix": "yarn run lint --fix",
    "pretest": "yarn run check-types",
    "test:e2e": "mocha 'test/e2e/**/*.test.ts'",
    "check-readme": "typescript-docs-verifier"
  },
  "repository": {
    "type": "git",
    "url": "git+https://github.com:ChainSafe/lodestar.git"
  },
  "keywords": [
    "ethereum",
    "eth-consensus",
    "beacon",
    "blockchain"
  ],
  "dependencies": {
<<<<<<< HEAD
    "@lodestar/utils": "^0.38.1",
=======
    "@chainsafe/lodestar-utils": "^0.39.0",
>>>>>>> 0b4c4bf3
    "async-retry": "^1.3.3",
    "axios": "^0.21.0",
    "chai": "^4.2.0",
    "mocha": "^8.1.1",
    "rimraf": "^3.0.2",
    "snappyjs": "^0.7.0",
    "tar": "^6.0.5"
  },
  "devDependencies": {
    "@types/async-retry": "^1.4.3",
    "@types/tar": "^4.0.4"
  },
  "peerDependencies": {
    "chai": "^4.2.0",
    "mocha": "^9.2.2"
  }
}<|MERGE_RESOLUTION|>--- conflicted
+++ resolved
@@ -1,11 +1,6 @@
 {
-<<<<<<< HEAD
   "name": "@lodestar/spec-test-util",
-  "version": "0.38.1",
-=======
-  "name": "@chainsafe/lodestar-spec-test-util",
   "version": "0.39.0",
->>>>>>> 0b4c4bf3
   "description": "Spec test suite generator from yaml test files",
   "author": "ChainSafe Systems",
   "license": "Apache-2.0",
@@ -52,11 +47,7 @@
     "blockchain"
   ],
   "dependencies": {
-<<<<<<< HEAD
-    "@lodestar/utils": "^0.38.1",
-=======
-    "@chainsafe/lodestar-utils": "^0.39.0",
->>>>>>> 0b4c4bf3
+    "@lodestar/utils": "^0.39.0",
     "async-retry": "^1.3.3",
     "axios": "^0.21.0",
     "chai": "^4.2.0",
