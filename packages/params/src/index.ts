import {PresetName} from "./presetName.js";
import {preset as mainnet} from "./presets/mainnet/index.js";
import {preset as minimal} from "./presets/minimal/index.js";
import {preset as gnosis} from "./presets/gnosis/index.js";
import {presetStatus} from "./presetStatus.js";
import {userSelectedPreset, userOverrides} from "./setPreset.js";

export * from "./interface/index.js";
export {ForkName, ForkSeq} from "./forkName.js";
export {presetToJson} from "./json.js";
export {PresetName};

const presets = {
  [PresetName.mainnet]: mainnet,
  [PresetName.minimal]: minimal,
  [PresetName.gnosis]: gnosis,
};

// Once this file is imported, freeze the preset so calling setActivePreset() will throw an error
presetStatus.frozen = true;

/**
 * The preset name currently exported by this library
 *
 * The `LODESTAR_PRESET` environment variable is used to select the active preset
 * If `LODESTAR_PRESET` is not set, the default is `mainnet`.
 *
 * The active preset can be manually overridden with `setActivePreset`
 */
export const ACTIVE_PRESET =
  userSelectedPreset || PresetName[process?.env?.LODESTAR_PRESET as PresetName] || PresetName.mainnet;
export const activePreset = presets[ACTIVE_PRESET];

// These variables must be exported individually and explicitly
// in order to be accessible as top-level exports
export const {
  MAX_COMMITTEES_PER_SLOT,
  TARGET_COMMITTEE_SIZE,
  MAX_VALIDATORS_PER_COMMITTEE,
  SHUFFLE_ROUND_COUNT,
  HYSTERESIS_QUOTIENT,
  HYSTERESIS_DOWNWARD_MULTIPLIER,
  HYSTERESIS_UPWARD_MULTIPLIER,
  SAFE_SLOTS_TO_UPDATE_JUSTIFIED,
  MIN_DEPOSIT_AMOUNT,
  MAX_EFFECTIVE_BALANCE,
  EFFECTIVE_BALANCE_INCREMENT,
  MIN_ATTESTATION_INCLUSION_DELAY,
  SLOTS_PER_EPOCH,
  MIN_SEED_LOOKAHEAD,
  MAX_SEED_LOOKAHEAD,
  EPOCHS_PER_ETH1_VOTING_PERIOD,
  SLOTS_PER_HISTORICAL_ROOT,
  MIN_EPOCHS_TO_INACTIVITY_PENALTY,
  EPOCHS_PER_HISTORICAL_VECTOR,
  EPOCHS_PER_SLASHINGS_VECTOR,
  HISTORICAL_ROOTS_LIMIT,
  VALIDATOR_REGISTRY_LIMIT,
  BASE_REWARD_FACTOR,
  WHISTLEBLOWER_REWARD_QUOTIENT,
  PROPOSER_REWARD_QUOTIENT,
  INACTIVITY_PENALTY_QUOTIENT,
  MIN_SLASHING_PENALTY_QUOTIENT,
  PROPORTIONAL_SLASHING_MULTIPLIER,
  MAX_PROPOSER_SLASHINGS,
  MAX_ATTESTER_SLASHINGS,
  MAX_ATTESTATIONS,
  MAX_DEPOSITS,
  MAX_VOLUNTARY_EXITS,

  SYNC_COMMITTEE_SIZE,
  EPOCHS_PER_SYNC_COMMITTEE_PERIOD,
  INACTIVITY_PENALTY_QUOTIENT_ALTAIR,
  MIN_SLASHING_PENALTY_QUOTIENT_ALTAIR,
  PROPORTIONAL_SLASHING_MULTIPLIER_ALTAIR,
  MIN_SYNC_COMMITTEE_PARTICIPANTS,
  UPDATE_TIMEOUT,

  INACTIVITY_PENALTY_QUOTIENT_BELLATRIX,
  MIN_SLASHING_PENALTY_QUOTIENT_BELLATRIX,
  PROPORTIONAL_SLASHING_MULTIPLIER_BELLATRIX,
  MAX_BYTES_PER_TRANSACTION,
  MAX_TRANSACTIONS_PER_PAYLOAD,
  BYTES_PER_LOGS_BLOOM,
  MAX_EXTRA_DATA_BYTES,
<<<<<<< HEAD
} = {...presets[ACTIVE_PRESET], ...userOverrides};
=======

  MAX_PARTIAL_WITHDRAWALS_PER_EPOCH,
  WITHDRAWAL_QUEUE_LIMIT,
  MAX_BLS_TO_EXECUTION_CHANGES,
  MAX_WITHDRAWALS_PER_PAYLOAD,
} = presets[ACTIVE_PRESET];
>>>>>>> ca27458b

////////////
// Constants
////////////

// Exported directly on the index for faster accessing without commonjs compiled star import shenanigans

// Misc

export const GENESIS_SLOT = 0;
export const GENESIS_EPOCH = 0;
export const FAR_FUTURE_EPOCH = Infinity;
export const BASE_REWARDS_PER_EPOCH = 4;
export const DEPOSIT_CONTRACT_TREE_DEPTH = 2 ** 5; // 32
export const JUSTIFICATION_BITS_LENGTH = 4;

// Withdrawal prefixes

export const BLS_WITHDRAWAL_PREFIX = Uint8Array.from([0]);
export const ETH1_ADDRESS_WITHDRAWAL_PREFIX = Uint8Array.from([1]);

// Domain types

export const DOMAIN_BEACON_PROPOSER = Uint8Array.from([0, 0, 0, 0]);
export const DOMAIN_BEACON_ATTESTER = Uint8Array.from([1, 0, 0, 0]);
export const DOMAIN_RANDAO = Uint8Array.from([2, 0, 0, 0]);
export const DOMAIN_DEPOSIT = Uint8Array.from([3, 0, 0, 0]);
export const DOMAIN_VOLUNTARY_EXIT = Uint8Array.from([4, 0, 0, 0]);
export const DOMAIN_SELECTION_PROOF = Uint8Array.from([5, 0, 0, 0]);
export const DOMAIN_AGGREGATE_AND_PROOF = Uint8Array.from([6, 0, 0, 0]);
export const DOMAIN_SYNC_COMMITTEE = Uint8Array.from([7, 0, 0, 0]);
export const DOMAIN_SYNC_COMMITTEE_SELECTION_PROOF = Uint8Array.from([8, 0, 0, 0]);
export const DOMAIN_CONTRIBUTION_AND_PROOF = Uint8Array.from([9, 0, 0, 0]);
export const DOMAIN_BLS_TO_EXECUTION_CHANGE = Uint8Array.from([10, 0, 0, 0]);

// Application specfic domains

/**
 * `DOMAIN_APPLICATION_MASK` reserves the rest of the bitspace in `DomainType` for application
 * usage. This means for some `DomainType` `DOMAIN_SOME_APPLICATION`, `DOMAIN_SOME_APPLICATION
 * & DOMAIN_APPLICATION_MASK` **MUST** be non-zero. This expression for any other `DomainType`
 * in the consensus specs **MUST** be zero.
 */
export const DOMAIN_APPLICATION_MASK = Uint8Array.from([0, 0, 0, 1]);
export const DOMAIN_APPLICATION_BUILDER = Uint8Array.from([0, 0, 0, 1]);

// Participation flag indices

export const TIMELY_SOURCE_FLAG_INDEX = 0;
export const TIMELY_TARGET_FLAG_INDEX = 1;
export const TIMELY_HEAD_FLAG_INDEX = 2;

// Incentivization weights

export const TIMELY_SOURCE_WEIGHT = 14;
export const TIMELY_TARGET_WEIGHT = 26;
export const TIMELY_HEAD_WEIGHT = 14;
export const SYNC_REWARD_WEIGHT = 2;
export const PROPOSER_WEIGHT = 8;
export const WEIGHT_DENOMINATOR = 64;

// altair misc

export const PARTICIPATION_FLAG_WEIGHTS = [TIMELY_SOURCE_WEIGHT, TIMELY_TARGET_WEIGHT, TIMELY_HEAD_WEIGHT];

// phase0 validator

export const TARGET_AGGREGATORS_PER_COMMITTEE = 16;
export const RANDOM_SUBNETS_PER_VALIDATOR = 1;
export const EPOCHS_PER_RANDOM_SUBNET_SUBSCRIPTION = 256;
/** Rationale: https://github.com/ethereum/consensus-specs/blob/v1.1.10/specs/phase0/p2p-interface.md#why-are-there-attestation_subnet_count-attestation-subnets */
export const ATTESTATION_SUBNET_COUNT = 64;

// altair validator

export const TARGET_AGGREGATORS_PER_SYNC_SUBCOMMITTEE = 16;
export const SYNC_COMMITTEE_SUBNET_COUNT = 4;
export const SYNC_COMMITTEE_SUBNET_SIZE = Math.floor(SYNC_COMMITTEE_SIZE / SYNC_COMMITTEE_SUBNET_COUNT);

export const MAX_REQUEST_BLOCKS = 2 ** 10; // 1024

// Lightclient pre-computed
/**
 * ```ts
 * config.types.altair.BeaconState.getPathGindex(["finalizedCheckpoint", "root"])
 * ```
 */
export const FINALIZED_ROOT_GINDEX = 105;
/**
 * ```ts
 * Math.floor(Math.log2(FINALIZED_ROOT_GINDEX))
 * ```
 */
export const FINALIZED_ROOT_DEPTH = 6;
export const FINALIZED_ROOT_INDEX = 41;
/**
 * ```ts
 * config.types.altair.BeaconState.getPathGindex(["nextSyncCommittee"])
 * ```
 */
export const NEXT_SYNC_COMMITTEE_GINDEX = 55;
/**
 * ```ts
 * Math.floor(Math.log2(NEXT_SYNC_COMMITTEE_GINDEX))
 * ```
 */
export const NEXT_SYNC_COMMITTEE_DEPTH = 5;
export const NEXT_SYNC_COMMITTEE_INDEX = 23;

/**
 * Optimistic sync
 */
export const SAFE_SLOTS_TO_IMPORT_OPTIMISTICALLY = 128;
export const INTERVALS_PER_SLOT = 3;<|MERGE_RESOLUTION|>--- conflicted
+++ resolved
@@ -83,16 +83,12 @@
   MAX_TRANSACTIONS_PER_PAYLOAD,
   BYTES_PER_LOGS_BLOOM,
   MAX_EXTRA_DATA_BYTES,
-<<<<<<< HEAD
-} = {...presets[ACTIVE_PRESET], ...userOverrides};
-=======
 
   MAX_PARTIAL_WITHDRAWALS_PER_EPOCH,
   WITHDRAWAL_QUEUE_LIMIT,
   MAX_BLS_TO_EXECUTION_CHANGES,
   MAX_WITHDRAWALS_PER_PAYLOAD,
-} = presets[ACTIVE_PRESET];
->>>>>>> ca27458b
+} = {...presets[ACTIVE_PRESET], ...userOverrides};
 
 ////////////
 // Constants
