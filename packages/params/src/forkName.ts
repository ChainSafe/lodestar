--- conflicted
+++ resolved
@@ -7,11 +7,7 @@
   bellatrix = "bellatrix",
   capella = "capella",
   deneb = "deneb",
-<<<<<<< HEAD
-  eip6110 = "eip6110",
-=======
   electra = "electra",
->>>>>>> 9014c8c7
 }
 
 /**
@@ -23,11 +19,7 @@
   bellatrix = 2,
   capella = 3,
   deneb = 4,
-<<<<<<< HEAD
-  eip6110 = 5,
-=======
   electra = 5,
->>>>>>> 9014c8c7
 }
 
 export type ForkPreLightClient = ForkName.phase0;
