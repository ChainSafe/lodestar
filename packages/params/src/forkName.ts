/**
 * Fork code name in order of occurrence
 */
export enum ForkName {
  phase0 = "phase0",
  altair = "altair",
  bellatrix = "bellatrix",
  capella = "capella",
  deneb = "deneb",
  electra = "electra",
}

/**
 * Fork sequence number in order of occurrence
 */
export enum ForkSeq {
  phase0 = 0,
  altair = 1,
  bellatrix = 2,
  capella = 3,
  deneb = 4,
  electra = 5,
<<<<<<< HEAD
=======
}

function exclude<T extends ForkName, U extends T>(coll: T[], val: U[]): Exclude<T, U>[] {
  return coll.filter((f) => !val.includes(f as U)) as Exclude<T, U>[];
}

export function highestFork<F extends ForkName>(forkNames: F[]): F {
  let highest = forkNames[0];

  for (const forkName of forkNames) {
    if (ForkSeq[forkName] > ForkSeq[highest]) {
      highest = forkName;
    }
  }

  return highest;
}

export function lowestFork<F extends ForkName>(forkNames: F[]): F {
  let lowest = forkNames[0];

  for (const forkName of forkNames) {
    if (ForkSeq[forkName] < ForkSeq[lowest]) {
      lowest = forkName;
    }
  }

  return lowest;
>>>>>>> 81aaeb5b
}

export type ForkAll = ForkName;
export const forkAll = Object.values(ForkName);

export type ForkPreLightClient = ForkName.phase0;
export type ForkLightClient = Exclude<ForkName, ForkPreLightClient>;
export const forkLightClient = exclude(forkAll, [ForkName.phase0]);
export function isForkLightClient(fork: ForkName): fork is ForkLightClient {
  return fork !== ForkName.phase0;
}

export type ForkPreExecution = ForkPreLightClient | ForkName.altair;
export type ForkExecution = Exclude<ForkName, ForkPreExecution>;
export const forkExecution = exclude(forkAll, [ForkName.phase0, ForkName.altair]);
export function isForkExecution(fork: ForkName): fork is ForkExecution {
  return isForkLightClient(fork) && fork !== ForkName.altair;
}

export type ForkPreWithdrawals = ForkPreExecution | ForkName.bellatrix;
export type ForkWithdrawals = Exclude<ForkName, ForkPreWithdrawals>;
export const forkWithdrawals = exclude(forkAll, [ForkName.phase0, ForkName.altair, ForkName.bellatrix]);
export function isForkWithdrawals(fork: ForkName): fork is ForkWithdrawals {
  return isForkExecution(fork) && fork !== ForkName.bellatrix;
}

export type ForkPreBlobs = ForkPreWithdrawals | ForkName.capella;
export type ForkBlobs = Exclude<ForkName, ForkPreBlobs>;
export const forkBlobs = exclude(forkAll, [ForkName.phase0, ForkName.altair, ForkName.bellatrix, ForkName.capella]);
export function isForkBlobs(fork: ForkName): fork is ForkBlobs {
  return isForkWithdrawals(fork) && fork !== ForkName.capella;
}

export type ForkPrePeerDAS = ForkPreBlobs | ForkName.deneb;
export type ForkPeerDAS = Exclude<ForkName, ForkPrePeerDAS>;
export function isForkPeerDAS(fork: ForkName): fork is ForkPeerDAS {
  return isForkBlobs(fork) && fork !== ForkName.deneb;
}<|MERGE_RESOLUTION|>--- conflicted
+++ resolved
@@ -20,8 +20,6 @@
   capella = 3,
   deneb = 4,
   electra = 5,
-<<<<<<< HEAD
-=======
 }
 
 function exclude<T extends ForkName, U extends T>(coll: T[], val: U[]): Exclude<T, U>[] {
@@ -50,7 +48,6 @@
   }
 
   return lowest;
->>>>>>> 81aaeb5b
 }
 
 export type ForkAll = ForkName;
