--- conflicted
+++ resolved
@@ -1,25 +1,12 @@
 /* eslint-disable @typescript-eslint/naming-convention */
 import {IAltairPreset} from "../../preset";
 
-<<<<<<< HEAD
 export const altair: IAltairPreset = {
   // 2**10 (=1,024)
   SYNC_COMMITTEE_SIZE: 1024,
-  // 2**6 (=64)
-  SYNC_PUBKEYS_PER_AGGREGATE: 64,
   /*
   INACTIVITY_SCORE_BIAS: 4,
   */
-=======
-export const altairJson = {
-  CONFIG_NAME: "mainnet",
-
-  // 2**9 (=512)
-  SYNC_COMMITTEE_SIZE: 512,
-  INACTIVITY_SCORE_BIAS: 4,
-  // 2**4 (= 16)
-  INACTIVITY_SCORE_RECOVERY_RATE: 16,
->>>>>>> 4ed5c6a0
 
   EPOCHS_PER_SYNC_COMMITTEE_PERIOD: 512,
 
