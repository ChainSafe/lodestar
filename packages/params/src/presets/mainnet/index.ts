--- conflicted
+++ resolved
@@ -1,14 +1,7 @@
-<<<<<<< HEAD
-import {BeaconPreset} from "../../interface";
-import {phase0} from "./phase0";
-import {altair} from "./altair";
-import {bellatrix} from "./bellatrix";
-=======
 import {phase0} from "./phase0.js";
 import {altair} from "./altair.js";
 import {bellatrix} from "./bellatrix.js";
 import {BeaconPreset} from "../../interface/index.js";
->>>>>>> 1031e7e2
 
 export const commit = "v1.1.9";
 
