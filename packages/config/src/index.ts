--- conflicted
+++ resolved
@@ -29,32 +29,6 @@
       }
       return phase0;
     },
-<<<<<<< HEAD
-    getForkInfos(): IForkInfo[] {
-      return Object.values(this.getForkInfoRecord());
-    },
-    getForkInfo(slot: Slot): IForkInfo {
-      const forkSchedule = this.getForkInfos();
-      if (!forkSchedule.length) {
-        throw new Error("No available fork");
-      }
-      // if (forkSchedule.length === 1) return forkSchedule[0];
-
-      // initialize to the first fork
-      let currentFork = forkSchedule[0];
-      // start from 1
-      for (let i = 1; i < forkSchedule.length; i++) {
-        const fork = forkSchedule[i];
-        if (slot >= fork.slot) {
-          currentFork = fork;
-        } else {
-          break;
-        }
-      }
-      return currentFork;
-    },
-=======
->>>>>>> e886a234
     getForkName(slot: Slot): ForkName {
       return this.getForkInfo(slot).name;
     },
