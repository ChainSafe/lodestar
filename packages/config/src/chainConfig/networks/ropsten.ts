/* eslint-disable @typescript-eslint/naming-convention */
import {fromHexString as b} from "@chainsafe/ssz";
import {IChainConfig} from "../types.js";
import {chainConfig as mainnet} from "../presets/mainnet.js";

/* eslint-disable max-len */

// Ropsten beacon chain config:
// https://github.com/eth-clients/merge-testnets/blob/main/ropsten-beacon-chain/config.yaml

export const ropstenChainConfig: IChainConfig = {
  ...mainnet,

  // Genesis
  // ---------------------------------------------------------------
  MIN_GENESIS_ACTIVE_VALIDATOR_COUNT: 100000,
  // # Monday, May 30th, 2022 3:00:00 PM +UTC
  MIN_GENESIS_TIME: 1653318000,
  GENESIS_FORK_VERSION: b("0x80000069"),

  // Forking
  // ---------------------------------------------------------------
  // # Altair
  ALTAIR_FORK_VERSION: b("0x80000070"),
  ALTAIR_FORK_EPOCH: 500,
  // # Merge
  BELLATRIX_FORK_VERSION: b("0x80000071"),
  BELLATRIX_FORK_EPOCH: 750,
<<<<<<< HEAD
  TERMINAL_TOTAL_DIFFICULTY: BigInt("43531756765713534"),
=======
  TERMINAL_TOTAL_DIFFICULTY: BigInt(100000000000000000000000),
>>>>>>> 7f7ef80d
  // # Sharding
  SHARDING_FORK_VERSION: b("0x03001020"),
  SHARDING_FORK_EPOCH: Infinity,

  // Deposit contract
  // ---------------------------------------------------------------
  DEPOSIT_CHAIN_ID: 3,
  DEPOSIT_NETWORK_ID: 3,
  DEPOSIT_CONTRACT_ADDRESS: b("0x6f22fFbC56eFF051aECF839396DD1eD9aD6BBA9D"),
};<|MERGE_RESOLUTION|>--- conflicted
+++ resolved
@@ -26,11 +26,7 @@
   // # Merge
   BELLATRIX_FORK_VERSION: b("0x80000071"),
   BELLATRIX_FORK_EPOCH: 750,
-<<<<<<< HEAD
-  TERMINAL_TOTAL_DIFFICULTY: BigInt("43531756765713534"),
-=======
   TERMINAL_TOTAL_DIFFICULTY: BigInt(100000000000000000000000),
->>>>>>> 7f7ef80d
   // # Sharding
   SHARDING_FORK_VERSION: b("0x03001020"),
   SHARDING_FORK_EPOCH: Infinity,
