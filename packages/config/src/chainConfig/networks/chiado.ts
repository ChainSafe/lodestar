/* eslint-disable @typescript-eslint/naming-convention */
import {fromHexString as b} from "@chainsafe/ssz";
import {ChainConfig} from "../types.js";
<<<<<<< HEAD
import {chainConfig as mainnet} from "../configs/mainnet.js";

// Chiado beacon chain config:
// https://github.com/gnosischain/configs/blob/main/chiado/config.yaml
=======
import {gnosisChainConfig as gnosis} from "./gnosis.js";
>>>>>>> 1f38b1b9

export const chiadoChainConfig: ChainConfig = {
  ...gnosis,

  // NOTE: Only add diff values
  CONFIG_NAME: "chiado",

  // Transition
  TERMINAL_TOTAL_DIFFICULTY: BigInt("231707791542740786049188744689299064356246512"),

  // Deposit contract
  DEPOSIT_CHAIN_ID: 10200,
  DEPOSIT_NETWORK_ID: 10200,
  DEPOSIT_CONTRACT_ADDRESS: b("0xb97036A26259B7147018913bD58a774cf91acf25"),

  // 10 October 2022 10:00:00 GMT+0000
  MIN_GENESIS_TIME: 1665396000,
  MIN_GENESIS_ACTIVE_VALIDATOR_COUNT: 6000,
  GENESIS_FORK_VERSION: b("0x0000006f"),
  GENESIS_DELAY: 300,

  // Forking
  ALTAIR_FORK_VERSION: b("0x0100006f"),
  ALTAIR_FORK_EPOCH: 90,
  // Bellatrix
  BELLATRIX_FORK_VERSION: b("0x0200006f"),
  BELLATRIX_FORK_EPOCH: 180,
  // Capella
  CAPELLA_FORK_VERSION: b("0x0300006f"),
  CAPELLA_FORK_EPOCH: 244224, // Wed May 24 2023 13:12:00 GMT+0000
  // Deneb
  DENEB_FORK_VERSION: b("0x0400006f"),
};<|MERGE_RESOLUTION|>--- conflicted
+++ resolved
@@ -1,14 +1,10 @@
 /* eslint-disable @typescript-eslint/naming-convention */
 import {fromHexString as b} from "@chainsafe/ssz";
 import {ChainConfig} from "../types.js";
-<<<<<<< HEAD
-import {chainConfig as mainnet} from "../configs/mainnet.js";
+import {gnosisChainConfig as gnosis} from "./gnosis.js";
 
 // Chiado beacon chain config:
 // https://github.com/gnosischain/configs/blob/main/chiado/config.yaml
-=======
-import {gnosisChainConfig as gnosis} from "./gnosis.js";
->>>>>>> 1f38b1b9
 
 export const chiadoChainConfig: ChainConfig = {
   ...gnosis,
