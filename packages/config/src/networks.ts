import {ChainConfig} from "./chainConfig/index.js";
import {mainnetChainConfig} from "./chainConfig/networks/mainnet.js";
import {gnosisChainConfig} from "./chainConfig/networks/gnosis.js";
import {goerliChainConfig} from "./chainConfig/networks/goerli.js";
import {ropstenChainConfig} from "./chainConfig/networks/ropsten.js";
import {sepoliaChainConfig} from "./chainConfig/networks/sepolia.js";
import {holeskyChainConfig} from "./chainConfig/networks/holesky.js";
import {chiadoChainConfig} from "./chainConfig/networks/chiado.js";
import {ephemeryChainConfig} from "./chainConfig/networks/ephemery.js";

export {
  mainnetChainConfig,
  gnosisChainConfig,
  goerliChainConfig,
  ropstenChainConfig,
  sepoliaChainConfig,
  holeskyChainConfig,
  chiadoChainConfig,
  ephemeryChainConfig,
};

<<<<<<< HEAD
export type NetworkName = "mainnet" | "gnosis" | "goerli" | "ropsten" | "sepolia" | "chiado" | "ephemery";
=======
export type NetworkName = "mainnet" | "gnosis" | "goerli" | "ropsten" | "sepolia" | "holesky" | "chiado";
>>>>>>> c50db8f7
export const networksChainConfig: Record<NetworkName, ChainConfig> = {
  mainnet: mainnetChainConfig,
  gnosis: gnosisChainConfig,
  goerli: goerliChainConfig,
  ropsten: ropstenChainConfig,
  sepolia: sepoliaChainConfig,
  holesky: holeskyChainConfig,
  chiado: chiadoChainConfig,
  ephemery: ephemeryChainConfig,
};

export type GenesisData = {
  genesisTime: number;
  genesisValidatorsRoot: string;
};

export const genesisData: Record<NetworkName, GenesisData> = {
  mainnet: {
    genesisTime: 1606824023,
    genesisValidatorsRoot: "0x4b363db94e286120d76eb905340fdd4e54bfe9f06bf33ff6cf5ad27f511bfe95",
  },
  gnosis: {
    genesisTime: 1638993340,
    genesisValidatorsRoot: "0xf5dcb5564e829aab27264b9becd5dfaa017085611224cb3036f573368dbb9d47",
  },
  goerli: {
    genesisTime: 1616508000,
    genesisValidatorsRoot: "0x043db0d9a83813551ee2f33450d23797757d430911a9320530ad8a0eabc43efb",
  },
  ropsten: {
    genesisTime: 1653922800,
    genesisValidatorsRoot: "0x44f1e56283ca88b35c789f7f449e52339bc1fefe3a45913a43a6d16edcd33cf1",
  },
  sepolia: {
    genesisTime: 1655733600,
    genesisValidatorsRoot: "0xd8ea171f3c94aea21ebc42a1ed61052acf3f9209c00e4efbaaddac09ed9b8078",
  },
  holesky: {
    genesisTime: 1695902400,
    genesisValidatorsRoot: "0x9143aa7c615a7f7115e2b6aac319c03529df8242ae705fba9df39b79c59fa8b1",
  },
  chiado: {
    genesisTime: 1665396300,
    genesisValidatorsRoot: "0x9d642dac73058fbf39c0ae41ab1e34e4d889043cb199851ded7095bc99eb4c1e",
  },
  ephemery: {
    genesisTime: ephemeryChainConfig.MIN_GENESIS_TIME + ephemeryChainConfig.GENESIS_DELAY,
    genesisValidatorsRoot: "0x0000000000000000000000000000000000000000000000000000000000000000",
  },
};<|MERGE_RESOLUTION|>--- conflicted
+++ resolved
@@ -19,11 +19,7 @@
   ephemeryChainConfig,
 };
 
-<<<<<<< HEAD
-export type NetworkName = "mainnet" | "gnosis" | "goerli" | "ropsten" | "sepolia" | "chiado" | "ephemery";
-=======
-export type NetworkName = "mainnet" | "gnosis" | "goerli" | "ropsten" | "sepolia" | "holesky" | "chiado";
->>>>>>> c50db8f7
+export type NetworkName = "mainnet" | "gnosis" | "goerli" | "ropsten" | "sepolia" | "holesky" | "chiado" | "ephemery";
 export const networksChainConfig: Record<NetworkName, ChainConfig> = {
   mainnet: mainnetChainConfig,
   gnosis: gnosisChainConfig,
