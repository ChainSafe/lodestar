{
  "name": "@lodestar/config",
  "version": "1.16.0",
  "description": "Chain configuration required for lodestar",
  "author": "ChainSafe Systems",
  "license": "Apache-2.0",
  "bugs": {
    "url": "https://github.com/ChainSafe/lodestar/issues"
  },
  "homepage": "https://github.com/ChainSafe/lodestar#readme",
  "type": "module",
  "exports": {
    ".": {
      "import": "./lib/index.js"
    },
    "./default": {
      "import": "./lib/default.js"
    },
    "./networks": {
      "import": "./lib/networks.js"
    },
    "./configs": {
      "import": "./lib/configs.js"
    }
  },
  "typesVersions": {
    "*": {
      "*": [
        "*",
        "lib/*",
        "lib/*/index"
      ]
    }
  },
  "types": "lib/index.d.ts",
  "files": [
    "lib/**/*.js",
    "lib/**/*.js.map",
    "lib/**/*.d.ts",
    "*.d.ts",
    "*.js"
  ],
  "scripts": {
    "clean": "rm -rf lib && rm -f *.tsbuildinfo",
    "build": "tsc -p tsconfig.build.json",
    "build:release": "yarn run clean && yarn run build",
    "build:watch": "yarn run build --watch",
    "check-build": "node -e \"(async function() { await import('./lib/index.js') })()\"",
    "check-types": "tsc",
    "lint": "eslint --color --ext .ts src/",
    "lint:fix": "yarn run lint --fix",
    "test": "yarn test:unit",
    "test:unit": "yarn vitest --run --dir test/unit/",
    "check-readme": "typescript-docs-verifier"
  },
  "repository": {
    "type": "git",
    "url": "git+https://github.com:ChainSafe/lodestar.git"
  },
  "keywords": [
    "ethereum",
    "eth-consensus",
    "beacon",
    "blockchain"
  ],
  "dependencies": {
<<<<<<< HEAD
    "@chainsafe/ssz": "^0.14.3",
    "@lodestar/params": "^1.15.1",
    "@lodestar/types": "^1.15.1"
=======
    "@chainsafe/ssz": "^0.14.0",
    "@lodestar/params": "^1.16.0",
    "@lodestar/types": "^1.16.0"
>>>>>>> 8943ab68
  }
}<|MERGE_RESOLUTION|>--- conflicted
+++ resolved
@@ -64,14 +64,8 @@
     "blockchain"
   ],
   "dependencies": {
-<<<<<<< HEAD
     "@chainsafe/ssz": "^0.14.3",
-    "@lodestar/params": "^1.15.1",
-    "@lodestar/types": "^1.15.1"
-=======
-    "@chainsafe/ssz": "^0.14.0",
     "@lodestar/params": "^1.16.0",
     "@lodestar/types": "^1.16.0"
->>>>>>> 8943ab68
   }
 }