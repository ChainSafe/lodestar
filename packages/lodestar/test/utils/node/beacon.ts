import deepmerge from "deepmerge";
import tmp from "tmp";
import {createEnr} from "@chainsafe/lodestar-cli/src/config";
import {config as minimalConfig} from "@chainsafe/lodestar-config/default";
import {createIBeaconConfig, createIChainForkConfig, IChainConfig} from "@chainsafe/lodestar-config";
import {ILogger, RecursivePartial} from "@chainsafe/lodestar-utils";
import {LevelDbController} from "@chainsafe/lodestar-db";
import {BeaconNode} from "../../../src/node";
import {createNodeJsLibp2p} from "../../../src/network/nodejs";
import {createPeerId} from "../../../src/network";
import {defaultNetworkOptions} from "../../../src/network/options";
import {initDevState} from "../../../src/node/utils/state";
import {IBeaconNodeOptions} from "../../../src/node/options";
import {defaultOptions} from "../../../src/node/options";
import {BeaconDb} from "../../../src/db";
import {testLogger} from "../logger";
import PeerId from "peer-id";
import {TreeBacked} from "@chainsafe/ssz";
import {BeaconState} from "@chainsafe/lodestar-beacon-state-transition/lib/allForks";

export async function getDevBeaconNode({
  params,
  options = {},
  validatorCount = 8,
  genesisTime,
  logger,
  peerId,
  peerStoreDir,
  anchorState,
}: {
  params: Partial<IChainConfig>;
  options?: RecursivePartial<IBeaconNodeOptions>;
  validatorCount?: number;
  genesisTime?: number;
  logger?: ILogger;
  peerId?: PeerId;
  peerStoreDir?: string;
  anchorState?: TreeBacked<BeaconState>;
}): Promise<BeaconNode> {
  if (!peerId) peerId = await createPeerId();
  const tmpDir = tmp.dirSync({unsafeCleanup: true});
  const config = createIChainForkConfig({...minimalConfig, ...params});
  logger = logger ?? testLogger();

  const db = new BeaconDb({config, controller: new LevelDbController({name: tmpDir.name}, {logger})});
  await db.start();

  const libp2p = await createNodeJsLibp2p(
    peerId,
    {
      discv5: {
        enabled: false,
        enr: createEnr(peerId),
        bindAddr: options.network?.discv5?.bindAddr || "/ip4/127.0.0.1/udp/0",
        bootEnrs: [],
      },
      localMultiaddrs: options.network?.localMultiaddrs || ["/ip4/127.0.0.1/tcp/0"],
      targetPeers: defaultNetworkOptions.targetPeers,
      maxPeers: defaultNetworkOptions.maxPeers,
    },
    {disablePeerDiscovery: true, peerStoreDir}
  );

  options = deepmerge(
    defaultOptions,
    deepmerge(
      {
        db: {name: tmpDir.name},
        eth1: {enabled: false},
        metrics: {enabled: false},
        network: {disablePeerDiscovery: true},
      } as Partial<IBeaconNodeOptions>,
      options
    )
  );

<<<<<<< HEAD
  const state = anchorState ?? (await initDevState(config, db, validatorCount, genesisTime));
=======
  const anchorState = await initDevState(config, db, validatorCount, genesisTime);
  const beaconConfig = createIBeaconConfig(config, anchorState.genesisValidatorsRoot);
>>>>>>> c9e34742
  return await BeaconNode.init({
    opts: options as IBeaconNodeOptions,
    config: beaconConfig,
    db,
    logger,
    libp2p,
    anchorState: state,
  });
}<|MERGE_RESOLUTION|>--- conflicted
+++ resolved
@@ -74,12 +74,8 @@
     )
   );
 
-<<<<<<< HEAD
-  const state = anchorState ?? (await initDevState(config, db, validatorCount, genesisTime));
-=======
   const anchorState = await initDevState(config, db, validatorCount, genesisTime);
   const beaconConfig = createIBeaconConfig(config, anchorState.genesisValidatorsRoot);
->>>>>>> c9e34742
   return await BeaconNode.init({
     opts: options as IBeaconNodeOptions,
     config: beaconConfig,
