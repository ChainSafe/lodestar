import tmp from "tmp";
import {LevelDbController} from "@chainsafe/lodestar-db";
import {interopSecretKey} from "@chainsafe/lodestar-beacon-state-transition";
import {SlashingProtection, Validator, Signer, SignerType} from "@chainsafe/lodestar-validator";
import type {SecretKey} from "@chainsafe/bls/types";
import {BeaconNode} from "../../../src/index.js";
import {testLogger, TestLoggerOpts} from "../logger.js";
<<<<<<< HEAD
import {getLocalSecretKeys} from "../../../../cli/src/cmds/validator/keys.js";
import {IValidatorCliArgs} from "../../../../cli/src/cmds/validator/options.js";
import {IGlobalArgs} from "../../../../cli/src/options/index.js";

export async function getAndInitValidatorsWithKeystore({
  node,
  keystoreContent,
  keystorePubKey,
  useRestApi,
  testLoggerOpts,
  doppelgangerProtectionEnabled = false,
}: {
  node: BeaconNode;
  keystoreContent: string;
  keystorePubKey: string;
  useRestApi?: boolean;
  testLoggerOpts?: TestLoggerOpts;
  doppelgangerProtectionEnabled?: boolean;
}): Promise<{
  validator: Validator;
  secretKeys: SecretKey[];
  keystoreContent: string;
  signers: SignerLocal[];
  slashingProtection: ISlashingProtection;
  tempDirs: {
    keystoreDir: DirResult;
    passwordFile: FileResult;
  };
}> {
  const keystoreDir = tmp.dirSync({unsafeCleanup: true});
  const keystoreFile = path.join(`${keystoreDir.name}`, `${KEY_IMPORTED_PREFIX}_${keystorePubKey}.json`);

  fs.writeFileSync(keystoreFile, keystoreContent, {encoding: "utf8", flag: "wx"});

  const passwordFile = tmp.fileSync();
  fs.writeFileSync(passwordFile.name, "test123!", {encoding: "utf8"});

  const vcConfig = {
    network: "prater",
    importKeystoresPath: [`${keystoreDir.name}`],
    importKeystoresPassword: `${passwordFile.name}`,
    keymanagerEnabled: true,
    keymanagerAuthEnabled: true,
    keymanagerHost: "127.0.0.1",
    keymanagerPort: 9666,
    keymanagerCors: "*",
  };

  const logger = testLogger("Vali", testLoggerOpts);
  const tmpDir = tmp.dirSync({unsafeCleanup: true});
  const dbOps = {
    config: node.config,
    controller: new LevelDbController({name: tmpDir.name}, {logger}),
  };
  const slashingProtection = new SlashingProtection(dbOps);

  const signers: SignerLocal[] = [];

  const {secretKeys, unlockSecretKeys: _unlockSecretKeys} = await getLocalSecretKeys(
    (vcConfig as unknown) as IValidatorCliArgs & IGlobalArgs
  );
  if (secretKeys.length > 0) {
    // Log pubkeys for auditing
    logger.info(`Decrypted ${secretKeys.length} local keystores`);
    for (const secretKey of secretKeys) {
      logger.info(secretKey.toPublicKey().toHex());
      signers.push({
        type: SignerType.Local,
        secretKey,
      });
    }
  }

  const validator = await Validator.initializeFromBeaconNode({
    dbOps,
    api: useRestApi ? getNodeApiUrl(node) : node.api,
    slashingProtection,
    logger,
    signers,
    doppelgangerProtectionEnabled,
  });

  return {
    validator,
    secretKeys,
    keystoreContent,
    signers,
    slashingProtection,
    tempDirs: {
      keystoreDir: keystoreDir,
      passwordFile: passwordFile,
    },
  };
}
=======
>>>>>>> 77fd85be

export async function getAndInitDevValidators({
  node,
  validatorsPerClient = 8,
  validatorClientCount = 1,
  startIndex = 0,
  useRestApi,
  testLoggerOpts,
  externalSignerUrl,
  defaultFeeRecipient,
  doppelgangerProtectionEnabled = false,
}: {
  node: BeaconNode;
  validatorsPerClient: number;
  validatorClientCount: number;
  startIndex: number;
  useRestApi?: boolean;
  testLoggerOpts?: TestLoggerOpts;
  externalSignerUrl?: string;
  defaultFeeRecipient?: string;
  doppelgangerProtectionEnabled?: boolean;
}): Promise<{validators: Validator[]; secretKeys: SecretKey[]}> {
  const validators: Promise<Validator>[] = [];
  const secretKeys: SecretKey[] = [];

  for (let clientIndex = 0; clientIndex < validatorClientCount; clientIndex++) {
    const startIndexVc = startIndex + clientIndex * validatorsPerClient;
    const endIndex = startIndexVc + validatorsPerClient - 1;
    const logger = testLogger(`Vali ${startIndexVc}-${endIndex}`, testLoggerOpts);
    const tmpDir = tmp.dirSync({unsafeCleanup: true});
    const dbOps = {
      config: node.config,
      controller: new LevelDbController({name: tmpDir.name}, {logger}),
    };
    const slashingProtection = new SlashingProtection(dbOps);

    const secretKeysValidator = Array.from({length: validatorsPerClient}, (_, i) => interopSecretKey(i + startIndexVc));
    secretKeys.push(...secretKeysValidator);

    const signers = externalSignerUrl
      ? secretKeysValidator.map(
          (secretKey): Signer => ({
            type: SignerType.Remote,
            url: externalSignerUrl,
            pubkey: secretKey.toPublicKey().toHex(),
          })
        )
      : secretKeysValidator.map(
          (secretKey): Signer => ({
            type: SignerType.Local,
            secretKey,
          })
        );

    validators.push(
      Validator.initializeFromBeaconNode({
        dbOps,
        api: useRestApi ? getNodeApiUrl(node) : node.api,
        slashingProtection,
        logger,
        signers,
        defaultFeeRecipient,
        doppelgangerProtectionEnabled,
      })
    );
  }

  return {
    validators: await Promise.all(validators),
    // Return secretKeys to start the externalSigner
    secretKeys,
  };
}

<<<<<<< HEAD
// eslint-disable-next-line @typescript-eslint/explicit-function-return-type,@typescript-eslint/explicit-module-boundary-types,@typescript-eslint/no-unsafe-assignment
export function createAttesterDuty(pubkey: Uint8Array, slot: number, committeeIndex: number, validatorIndex: number) {
  return {
    slot: slot,
    committeeIndex: committeeIndex,
    committeeLength: 120,
    committeesAtSlot: 120,
    validatorCommitteeIndex: 1,
    validatorIndex: validatorIndex,
    pubkey: pubkey,
  };
}

function getNodeApiUrl(node: BeaconNode): string {
  const host = node.opts.api.rest.host || "127.0.0.1";
=======
export function getNodeApiUrl(node: BeaconNode): string {
  const address = node.opts.api.rest.address || "127.0.0.1";
>>>>>>> 77fd85be
  const port = node.opts.api.rest.port || 19596;
  return `http://${address}:${port}`;
}<|MERGE_RESOLUTION|>--- conflicted
+++ resolved
@@ -5,103 +5,6 @@
 import type {SecretKey} from "@chainsafe/bls/types";
 import {BeaconNode} from "../../../src/index.js";
 import {testLogger, TestLoggerOpts} from "../logger.js";
-<<<<<<< HEAD
-import {getLocalSecretKeys} from "../../../../cli/src/cmds/validator/keys.js";
-import {IValidatorCliArgs} from "../../../../cli/src/cmds/validator/options.js";
-import {IGlobalArgs} from "../../../../cli/src/options/index.js";
-
-export async function getAndInitValidatorsWithKeystore({
-  node,
-  keystoreContent,
-  keystorePubKey,
-  useRestApi,
-  testLoggerOpts,
-  doppelgangerProtectionEnabled = false,
-}: {
-  node: BeaconNode;
-  keystoreContent: string;
-  keystorePubKey: string;
-  useRestApi?: boolean;
-  testLoggerOpts?: TestLoggerOpts;
-  doppelgangerProtectionEnabled?: boolean;
-}): Promise<{
-  validator: Validator;
-  secretKeys: SecretKey[];
-  keystoreContent: string;
-  signers: SignerLocal[];
-  slashingProtection: ISlashingProtection;
-  tempDirs: {
-    keystoreDir: DirResult;
-    passwordFile: FileResult;
-  };
-}> {
-  const keystoreDir = tmp.dirSync({unsafeCleanup: true});
-  const keystoreFile = path.join(`${keystoreDir.name}`, `${KEY_IMPORTED_PREFIX}_${keystorePubKey}.json`);
-
-  fs.writeFileSync(keystoreFile, keystoreContent, {encoding: "utf8", flag: "wx"});
-
-  const passwordFile = tmp.fileSync();
-  fs.writeFileSync(passwordFile.name, "test123!", {encoding: "utf8"});
-
-  const vcConfig = {
-    network: "prater",
-    importKeystoresPath: [`${keystoreDir.name}`],
-    importKeystoresPassword: `${passwordFile.name}`,
-    keymanagerEnabled: true,
-    keymanagerAuthEnabled: true,
-    keymanagerHost: "127.0.0.1",
-    keymanagerPort: 9666,
-    keymanagerCors: "*",
-  };
-
-  const logger = testLogger("Vali", testLoggerOpts);
-  const tmpDir = tmp.dirSync({unsafeCleanup: true});
-  const dbOps = {
-    config: node.config,
-    controller: new LevelDbController({name: tmpDir.name}, {logger}),
-  };
-  const slashingProtection = new SlashingProtection(dbOps);
-
-  const signers: SignerLocal[] = [];
-
-  const {secretKeys, unlockSecretKeys: _unlockSecretKeys} = await getLocalSecretKeys(
-    (vcConfig as unknown) as IValidatorCliArgs & IGlobalArgs
-  );
-  if (secretKeys.length > 0) {
-    // Log pubkeys for auditing
-    logger.info(`Decrypted ${secretKeys.length} local keystores`);
-    for (const secretKey of secretKeys) {
-      logger.info(secretKey.toPublicKey().toHex());
-      signers.push({
-        type: SignerType.Local,
-        secretKey,
-      });
-    }
-  }
-
-  const validator = await Validator.initializeFromBeaconNode({
-    dbOps,
-    api: useRestApi ? getNodeApiUrl(node) : node.api,
-    slashingProtection,
-    logger,
-    signers,
-    doppelgangerProtectionEnabled,
-  });
-
-  return {
-    validator,
-    secretKeys,
-    keystoreContent,
-    signers,
-    slashingProtection,
-    tempDirs: {
-      keystoreDir: keystoreDir,
-      passwordFile: passwordFile,
-    },
-  };
-}
-=======
->>>>>>> 77fd85be
 
 export async function getAndInitDevValidators({
   node,
@@ -176,26 +79,8 @@
   };
 }
 
-<<<<<<< HEAD
-// eslint-disable-next-line @typescript-eslint/explicit-function-return-type,@typescript-eslint/explicit-module-boundary-types,@typescript-eslint/no-unsafe-assignment
-export function createAttesterDuty(pubkey: Uint8Array, slot: number, committeeIndex: number, validatorIndex: number) {
-  return {
-    slot: slot,
-    committeeIndex: committeeIndex,
-    committeeLength: 120,
-    committeesAtSlot: 120,
-    validatorCommitteeIndex: 1,
-    validatorIndex: validatorIndex,
-    pubkey: pubkey,
-  };
-}
-
-function getNodeApiUrl(node: BeaconNode): string {
-  const host = node.opts.api.rest.host || "127.0.0.1";
-=======
 export function getNodeApiUrl(node: BeaconNode): string {
   const address = node.opts.api.rest.address || "127.0.0.1";
->>>>>>> 77fd85be
   const port = node.opts.api.rest.port || 19596;
   return `http://${address}:${port}`;
 }