import {
  BeaconBlock,
  SignedBeaconBlock,
  ProposerSlashing,
  AttesterSlashing,
  Attestation,
  Deposit,
  SignedVoluntaryExit,
<<<<<<< HEAD
  Lightclient,
=======
  SignedBeaconBlockHeader,
>>>>>>> dbb84de9
} from "@chainsafe/lodestar-types";
import {List} from "@chainsafe/ssz";
import {IBlockSummary} from "@chainsafe/lodestar-fork-choice";
import {isPlainObject} from "@chainsafe/lodestar-utils";
import {RecursivePartial} from "@chainsafe/lodestar-cli/src/util";

import {EMPTY_SIGNATURE, ZERO_HASH} from "../../src/constants";
import deepmerge from "deepmerge";
import {IBlockJob} from "../../src/chain";
import {IBeaconConfig} from "@chainsafe/lodestar-config";
import {config} from "@chainsafe/lodestar-config/minimal";

export function generateEmptyBlock(): BeaconBlock {
  return {
    slot: 0,
    proposerIndex: 0,
    parentRoot: Buffer.alloc(32),
    stateRoot: ZERO_HASH,
    body: {
      randaoReveal: Buffer.alloc(96),
      eth1Data: {
        depositRoot: Buffer.alloc(32),
        blockHash: Buffer.alloc(32),
        depositCount: 0,
      },
      graffiti: Buffer.alloc(32),
      proposerSlashings: ([] as ProposerSlashing[]) as List<ProposerSlashing>,
      attesterSlashings: ([] as AttesterSlashing[]) as List<AttesterSlashing>,
      attestations: ([] as Attestation[]) as List<Attestation>,
      deposits: ([] as Deposit[]) as List<Deposit>,
      voluntaryExits: ([] as SignedVoluntaryExit[]) as List<SignedVoluntaryExit>,
    },
  };
}

export function generateEmptyLightclientBlock(cfg: IBeaconConfig = config): Lightclient.BeaconBlock {
  return {
    ...generateEmptyBlock(),
    syncCommitteeBits: Array.from({length: cfg.params.lightclient.SYNC_COMMITTEE_SIZE}, () => false) as List<boolean>,
    syncCommitteeSignature: EMPTY_SIGNATURE,
  };
}

export function generateEmptyLightclientSignedBlock(cfg: IBeaconConfig = config): Lightclient.SignedBeaconBlock {
  return {
    message: generateEmptyLightclientBlock(cfg),
    signature: EMPTY_SIGNATURE,
  };
}

export function generateEmptySignedBlock(): SignedBeaconBlock {
  return {
    message: generateEmptyBlock(),
    signature: EMPTY_SIGNATURE,
  };
}

export function generateEmptySignedBlockHeader(): SignedBeaconBlockHeader {
  return {
    message: {
      slot: 0,
      proposerIndex: 0,
      parentRoot: Buffer.alloc(32),
      stateRoot: Buffer.alloc(32),
      bodyRoot: Buffer.alloc(32),
    },
    signature: EMPTY_SIGNATURE,
  };
}

export function generateSignedBlock(override: RecursivePartial<SignedBeaconBlock> = {}): SignedBeaconBlock {
  return deepmerge<SignedBeaconBlock, RecursivePartial<SignedBeaconBlock>>(generateEmptySignedBlock(), override, {
    isMergeableObject: isPlainObject,
  });
}

export function generateEmptyBlockSummary(): IBlockSummary {
  return {
    slot: 0,
    blockRoot: Buffer.alloc(32),
    parentRoot: Buffer.alloc(32),
    stateRoot: Buffer.alloc(32),
    targetRoot: Buffer.alloc(32),
    justifiedEpoch: 0,
    finalizedEpoch: 0,
  };
}

export function generateBlockSummary(overrides: RecursivePartial<IBlockSummary> = {}): IBlockSummary {
  return deepmerge<IBlockSummary, RecursivePartial<IBlockSummary>>(generateEmptyBlockSummary(), overrides, {
    isMergeableObject: isPlainObject,
  });
}

/**
 * Block job with all metadata set to false
 */
export function getNewBlockJob(signedBlock: SignedBeaconBlock): IBlockJob {
  return {
    signedBlock,
    reprocess: false,
    prefinalized: false,
    validSignatures: false,
    validProposerSignature: false,
  };
}<|MERGE_RESOLUTION|>--- conflicted
+++ resolved
@@ -6,11 +6,7 @@
   Attestation,
   Deposit,
   SignedVoluntaryExit,
-<<<<<<< HEAD
-  Lightclient,
-=======
   SignedBeaconBlockHeader,
->>>>>>> dbb84de9
 } from "@chainsafe/lodestar-types";
 import {List} from "@chainsafe/ssz";
 import {IBlockSummary} from "@chainsafe/lodestar-fork-choice";
