--- conflicted
+++ resolved
@@ -1,4 +1,5 @@
 import {IChainConfig} from "@chainsafe/lodestar-config";
+import {assert} from "chai";
 import {getDevBeaconNode} from "../../utils/node/beacon";
 import {waitForEvent} from "../../utils/events/resolver";
 import {phase0, ssz} from "@chainsafe/lodestar-types";
@@ -16,18 +17,11 @@
     SECONDS_PER_SLOT: 2,
   };
 
-<<<<<<< HEAD
-  const afterEachCallbacks: (() => Promise<unknown> | unknown)[] = [];
-  afterEach(async () => {
-    for (const callback of afterEachCallbacks) {
-      await callback();
-=======
   const afterEachCallbacks: (() => Promise<unknown> | void)[] = [];
   afterEach(async () => {
     while (afterEachCallbacks.length > 0) {
       const callback = afterEachCallbacks.pop();
       if (callback) await callback();
->>>>>>> 43b4c17d
     }
   });
 
@@ -86,14 +80,10 @@
 
     await connect(bn2.network as Network, bn.network.peerId, bn.network.localMultiaddrs);
 
-<<<<<<< HEAD
-    await waitForSynced;
-=======
     try {
       await waitForSynced;
     } catch (e) {
       assert.fail("Failed to sync to other node in time");
     }
->>>>>>> 43b4c17d
   });
 });