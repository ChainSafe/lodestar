--- conflicted
+++ resolved
@@ -12,23 +12,6 @@
 describe("BeaconChain", function () {
   this.timeout("10min");
 
-<<<<<<< HEAD
-=======
-  let eth1Notifier: IEth1Notifier;
-  let provider: ethers.providers.JsonRpcProvider;
-  let builder: GenesisBuilder;
-  const opts: IEth1Options = {
-    ...defaults,
-    provider: {
-      url: goerliRpcUrl,
-    },
-    depositContract: {
-      ...defaults.depositContract,
-      deployedAt: 2917810,
-    },
-  };
-  let db: BeaconDb;
->>>>>>> f4009db2
   const dbPath = "./.tmpdb";
   const logger: ILogger = new WinstonLogger();
   logger.silent = false;
@@ -59,7 +42,7 @@
   it("should detect altona genesis state", async function () {
     const eth1Provider = new Eth1Provider(altonaConfig, {
       enabled: true,
-      providerUrl: "https://goerli.prylabs.net",
+      providerUrl: goerliRpcUrl,
       depositContractDeployBlock: 2917810,
     });
 
