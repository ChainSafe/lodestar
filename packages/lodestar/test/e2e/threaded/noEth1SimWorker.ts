import {parentPort, workerData} from "worker_threads";

import {initBLS} from "@chainsafe/bls";
import {consoleTransport, LogLevel, WinstonLogger} from "@chainsafe/lodestar-utils";

import {getDevBeaconNode} from "../../utils/node/beacon";
import {getDevValidator} from "../../utils/node/validator";

(async function () {
  await initBLS();

  const {
    nodeIndex,
    validatorsPerNode,
    startIndex,
  } = workerData.options;

  const logger = new WinstonLogger({
    level: LogLevel.debug
  }, [
    consoleTransport,
    // fileTransport(path.join(__dirname, "./node_" + nodeIndex + ".log"))
  ]);
  const node = await getDevBeaconNode({
    ...workerData.options,
    options: {
      logger: {
        // chain: {
        //   level: LogLevel.debug
        // },
        // api: {
        //   level: LogLevel.verbose
        // },
        // network: {
        //   level: LogLevel.debug
        // },
        // sync: {
        //   level: LogLevel.debug
        // },
        // node: {
        //   level: LogLevel.debug
        // }
      }
    },
    logger: logger.child({module: `Node ${nodeIndex}`})
  });

  const validator = getDevValidator({
    node,
    startIndex,
    count: validatorsPerNode,
    logger: logger.child({module: `Validator ${startIndex}-${startIndex+validatorsPerNode}`}),
  });

  await node.start();
  await validator.start();

  node.chain.on("justifiedCheckpoint", () => {
<<<<<<< HEAD
    parentPort.postMessage({
      event: "justifiedCheckpoint"
    });
=======
    validator.stop().then(() =>
      node.stop().then(() =>
        parentPort.postMessage({
          event: "justifiedCheckpoint",
        })
      )
    );
>>>>>>> c86ee809
  });
})();<|MERGE_RESOLUTION|>--- conflicted
+++ resolved
@@ -56,11 +56,6 @@
   await validator.start();
 
   node.chain.on("justifiedCheckpoint", () => {
-<<<<<<< HEAD
-    parentPort.postMessage({
-      event: "justifiedCheckpoint"
-    });
-=======
     validator.stop().then(() =>
       node.stop().then(() =>
         parentPort.postMessage({
@@ -68,6 +63,5 @@
         })
       )
     );
->>>>>>> c86ee809
   });
 })();