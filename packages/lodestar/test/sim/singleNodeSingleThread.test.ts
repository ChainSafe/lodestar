import {SLOTS_PER_EPOCH} from "@chainsafe/lodestar-params";
import {phase0} from "@chainsafe/lodestar-types";
import {toHexString} from "@chainsafe/ssz";
import {getDevBeaconNode} from "../utils/node/beacon";
import {waitForEvent} from "../utils/events/resolver";
import {getAndInitDevValidators} from "../utils/node/validator";
import {ChainEvent} from "../../src/chain";
import {RestApiOptions} from "../../src/api/rest";
import {testLogger, TestLoggerOpts, LogLevel} from "../utils/logger";
import {logFilesDir} from "./params";
import {simTestInfoTracker} from "../utils/node/simTest";
import {sleep, TimestampFormatCode} from "@chainsafe/lodestar-utils";
import {initBLS} from "@chainsafe/lodestar-cli/src/util";
import {IChainConfig} from "@chainsafe/lodestar-config";
import {INTEROP_BLOCK_HASH} from "../../src/node/utils/interop/state";
import {createRemoteSignerServer} from "@chainsafe/lodestar-validator/test/utils/createRemoteSignerServer";

/* eslint-disable no-console, @typescript-eslint/naming-convention */

describe("Run single node single thread interop validators (no eth1) until checkpoint", function () {
  const testParams: Pick<IChainConfig, "SECONDS_PER_SLOT"> = {
    SECONDS_PER_SLOT: 2,
  };

  const validatorClientCount = 1;
  const validatorsPerClient = 32;

  const testCases: {
    event: ChainEvent.justified | ChainEvent.finalized;
    altairEpoch: number;
<<<<<<< HEAD
    mergeEpoch: number;
    withRemoteSigner?: boolean;
=======
    bellatrixEpoch: number;
>>>>>>> 9be6d134
  }[] = [
    // phase0 fork only
    {event: ChainEvent.finalized, altairEpoch: Infinity, bellatrixEpoch: Infinity},
    // altair fork only
    {event: ChainEvent.finalized, altairEpoch: 0, bellatrixEpoch: Infinity},
    // altair fork at epoch 2
<<<<<<< HEAD
    {event: ChainEvent.finalized, altairEpoch: 2, mergeEpoch: Infinity},
    // merge fork at epoch 0
    {event: ChainEvent.finalized, altairEpoch: 0, mergeEpoch: 0},

    // Remote signer with altair
    {event: ChainEvent.justified, altairEpoch: 0, mergeEpoch: Infinity, withRemoteSigner: true},
  ];

  before(async function () {
    await initBLS();
  });

  const afterEachCallbacks: (() => Promise<unknown> | unknown)[] = [];
  afterEach(async () => {
    // Run the afterEachCallbacks in a specific order decided latter in the test
    for (let i = 0; i < afterEachCallbacks.length; i++) {
      await afterEachCallbacks[i]?.();
    }
    afterEachCallbacks.length = 0;
  });

  for (const {event, altairEpoch, mergeEpoch, withRemoteSigner} of testCases) {
    const testIdStr = [
      `altair-${altairEpoch}`,
      `merge-${mergeEpoch}`,
      `vc-${validatorClientCount}`,
      `vPc-${validatorsPerClient}`,
      withRemoteSigner ? "remote_signer" : "local_signer",
      `event-${event}`,
    ].join("_");

    it(`singleNode ${testIdStr}`, async function () {
=======
    {event: ChainEvent.finalized, altairEpoch: 2, bellatrixEpoch: Infinity},
    // bellatrix fork at epoch 0
    {event: ChainEvent.finalized, altairEpoch: 0, bellatrixEpoch: 0},
  ];

  for (const {event, altairEpoch, bellatrixEpoch} of testCases) {
    it(`singleNode ${validatorClientCount} vc / ${validatorsPerClient} validator > until ${event}, altair ${altairEpoch} bellatrix ${bellatrixEpoch}`, async function () {
>>>>>>> 9be6d134
      // Should reach justification in 3 epochs max, and finalization in 4 epochs max
      const expectedEpochsToFinish = event === ChainEvent.justified ? 3 : 4;
      // 1 epoch of margin of error
      const epochsOfMargin = 1;
      const timeoutSetupMargin = 5 * 1000; // Give extra 5 seconds of margin

      // delay a bit so regular sync sees it's up to date and sync is completed from the beginning
      const genesisSlotsDelay = 3;

      const timeout =
        ((epochsOfMargin + expectedEpochsToFinish) * SLOTS_PER_EPOCH + genesisSlotsDelay) *
        testParams.SECONDS_PER_SLOT *
        1000;

      this.timeout(timeout + 2 * timeoutSetupMargin);

      const genesisTime = Math.floor(Date.now() / 1000) + genesisSlotsDelay * testParams.SECONDS_PER_SLOT;

      const testLoggerOpts: TestLoggerOpts = {
        logLevel: LogLevel.info,
<<<<<<< HEAD
        logFile: `${logFilesDir}/singlethread_singlenode_${testIdStr}.log`,
=======
        logFile: `${logFilesDir}/singlethread_singlenode_altair-${altairEpoch}_bellatrix-${bellatrixEpoch}_vc-${validatorClientCount}_vs-${validatorsPerClient}_event-${event}.log`,
>>>>>>> 9be6d134
        timestampFormat: {
          format: TimestampFormatCode.EpochSlot,
          genesisTime,
          slotsPerEpoch: SLOTS_PER_EPOCH,
          secondsPerSlot: testParams.SECONDS_PER_SLOT,
        },
      };
      const loggerNodeA = testLogger("Node-A", testLoggerOpts);

      const bn = await getDevBeaconNode({
        params: {...testParams, ALTAIR_FORK_EPOCH: altairEpoch, BELLATRIX_FORK_EPOCH: bellatrixEpoch},
        options: {
          api: {rest: {enabled: true} as RestApiOptions},
          sync: {isSingleNode: true},
          executionEngine: {mode: "mock", genesisBlockHash: toHexString(INTEROP_BLOCK_HASH)},
        },
        validatorCount: validatorClientCount * validatorsPerClient,
        logger: loggerNodeA,
        genesisTime,
      });
      afterEachCallbacks[3] = () => bn.close();

      const stopInfoTracker = simTestInfoTracker(bn, loggerNodeA);
      afterEachCallbacks[2] = () => stopInfoTracker();

      const remoteSignerPort = 38000;
      const remoteSignerUrl = `http://localhost:${remoteSignerPort}`;

      const {validators, secretKeys} = await getAndInitDevValidators({
        node: bn,
        validatorsPerClient,
        validatorClientCount,
        startIndex: 0,
        // At least one sim test must use the REST API for beacon <-> validator comms
        useRestApi: true,
        testLoggerOpts,
        remoteSignerUrl: withRemoteSigner ? remoteSignerUrl : undefined,
      });

      if (withRemoteSigner) {
        const server = createRemoteSignerServer(secretKeys);
        afterEachCallbacks[0] = () => server.close();
        await server.listen(remoteSignerPort);
      }

      // TODO: Previous code waited for 1 slot between stopping the validators and stopInfoTracker()
      afterEachCallbacks[1] = () => Promise.all(validators.map((v) => v.stop()));
      await Promise.all(validators.map((v) => v.start()));

      // Wait for test to complete
      await waitForEvent<phase0.Checkpoint>(bn.chain.emitter, event, timeout);

      console.log(`\nGot event ${event}, stopping validators and nodes\n`);

      // wait for 1 slot
      await sleep(1 * bn.config.SECONDS_PER_SLOT * 1000);
      console.log("\n\nDone\n\n");
      await sleep(1000);
    });
  }
});<|MERGE_RESOLUTION|>--- conflicted
+++ resolved
@@ -28,25 +28,20 @@
   const testCases: {
     event: ChainEvent.justified | ChainEvent.finalized;
     altairEpoch: number;
-<<<<<<< HEAD
-    mergeEpoch: number;
+    bellatrixEpoch: number;
     withRemoteSigner?: boolean;
-=======
-    bellatrixEpoch: number;
->>>>>>> 9be6d134
   }[] = [
     // phase0 fork only
     {event: ChainEvent.finalized, altairEpoch: Infinity, bellatrixEpoch: Infinity},
     // altair fork only
     {event: ChainEvent.finalized, altairEpoch: 0, bellatrixEpoch: Infinity},
     // altair fork at epoch 2
-<<<<<<< HEAD
-    {event: ChainEvent.finalized, altairEpoch: 2, mergeEpoch: Infinity},
-    // merge fork at epoch 0
-    {event: ChainEvent.finalized, altairEpoch: 0, mergeEpoch: 0},
+    {event: ChainEvent.finalized, altairEpoch: 2, bellatrixEpoch: Infinity},
+    // bellatrix fork at epoch 0
+    {event: ChainEvent.finalized, altairEpoch: 0, bellatrixEpoch: 0},
 
     // Remote signer with altair
-    {event: ChainEvent.justified, altairEpoch: 0, mergeEpoch: Infinity, withRemoteSigner: true},
+    {event: ChainEvent.justified, altairEpoch: 0, bellatrixEpoch: Infinity, withRemoteSigner: true},
   ];
 
   before(async function () {
@@ -62,10 +57,10 @@
     afterEachCallbacks.length = 0;
   });
 
-  for (const {event, altairEpoch, mergeEpoch, withRemoteSigner} of testCases) {
+  for (const {event, altairEpoch, bellatrixEpoch, withRemoteSigner} of testCases) {
     const testIdStr = [
       `altair-${altairEpoch}`,
-      `merge-${mergeEpoch}`,
+      `bellatrix-${bellatrixEpoch}`,
       `vc-${validatorClientCount}`,
       `vPc-${validatorsPerClient}`,
       withRemoteSigner ? "remote_signer" : "local_signer",
@@ -73,15 +68,6 @@
     ].join("_");
 
     it(`singleNode ${testIdStr}`, async function () {
-=======
-    {event: ChainEvent.finalized, altairEpoch: 2, bellatrixEpoch: Infinity},
-    // bellatrix fork at epoch 0
-    {event: ChainEvent.finalized, altairEpoch: 0, bellatrixEpoch: 0},
-  ];
-
-  for (const {event, altairEpoch, bellatrixEpoch} of testCases) {
-    it(`singleNode ${validatorClientCount} vc / ${validatorsPerClient} validator > until ${event}, altair ${altairEpoch} bellatrix ${bellatrixEpoch}`, async function () {
->>>>>>> 9be6d134
       // Should reach justification in 3 epochs max, and finalization in 4 epochs max
       const expectedEpochsToFinish = event === ChainEvent.justified ? 3 : 4;
       // 1 epoch of margin of error
@@ -102,11 +88,7 @@
 
       const testLoggerOpts: TestLoggerOpts = {
         logLevel: LogLevel.info,
-<<<<<<< HEAD
         logFile: `${logFilesDir}/singlethread_singlenode_${testIdStr}.log`,
-=======
-        logFile: `${logFilesDir}/singlethread_singlenode_altair-${altairEpoch}_bellatrix-${bellatrixEpoch}_vc-${validatorClientCount}_vs-${validatorsPerClient}_event-${event}.log`,
->>>>>>> 9be6d134
         timestampFormat: {
           format: TimestampFormatCode.EpochSlot,
           genesisTime,
