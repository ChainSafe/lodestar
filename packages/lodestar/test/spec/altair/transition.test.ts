import {ForkName} from "@chainsafe/lodestar-params";
import {transition} from "../allForks/transition";

<<<<<<< HEAD
describeDirectorySpecTest<ITransitionTestCase, allForks.BeaconState>(
  `${ACTIVE_PRESET}/altair/transition`,
  join(SPEC_TEST_LOCATION, `/tests/${ACTIVE_PRESET}/altair/transition/core/pyspec_tests`),
  (testcase) => {
    const meta = testcase.meta;
    const {forkEpoch, blocksCount, forkBlock} = meta;
    // testConfig is used here to load forkEpoch from meta.yaml
    // eslint-disable-next-line @typescript-eslint/naming-convention
    const testConfig = createIChainForkConfig({ALTAIR_FORK_EPOCH: Number(forkEpoch)});
    let wrappedState = allForks.createCachedBeaconState(testConfig, testcase.pre as TreeBacked<allForks.BeaconState>);
    for (let i = 0; i < Number(blocksCount); i++) {
      let tbSignedBlock: allForks.SignedBeaconBlock;
      if (i <= forkBlock) {
        const signedBlock = testcase[`blocks_${i}`] as phase0.SignedBeaconBlock;
        tbSignedBlock = ssz.phase0.SignedBeaconBlock.createTreeBackedFromStruct(signedBlock);
      } else {
        const signedBlock = testcase[`blocks_${i}`] as altair.SignedBeaconBlock;
        tbSignedBlock = ssz.altair.SignedBeaconBlock.createTreeBackedFromStruct(signedBlock);
      }
      wrappedState = allForks.stateTransition(wrappedState, tbSignedBlock, {
        verifyStateRoot: true,
        verifyProposer: false,
        verifySignatures: false,
      });
    }
    return wrappedState;
  },
  {
    inputTypes: inputTypeSszTreeBacked,
    getSszTypes: (meta: ITransitionTestCase["meta"]) => {
      return {
        pre: ssz.phase0.BeaconState,
        post: ssz.altair.BeaconState,
        ...generateBlocksSZZTypeMapping(meta),
      };
    },
    shouldError: (testCase) => testCase.post === undefined,
    timeout: 10000,
    getExpected: (testCase) => testCase.post,
    expectFunc: (testCase, expected, actual) => {
      expectEqualBeaconState(ForkName.altair, expected, actual);
    },
  }
);

type BlocksSZZTypeMapping = Record<string, typeof ssz[ForkName]["SignedBeaconBlock"]>;

/**
 * https://github.com/ethereum/consensus-specs/tree/v1.1.10/tests/formats/transition
 */
function generateBlocksSZZTypeMapping(meta: ITransitionTestCase["meta"]): BlocksSZZTypeMapping {
  if (meta === undefined) {
    throw new Error("No meta data found");
  }
  const blocksMapping: BlocksSZZTypeMapping = {};
  // The fork_block is the index in the test data of the last block of the initial fork.
  for (let i = 0; i < meta.blocksCount; i++) {
    blocksMapping[`blocks_${i}`] = i <= meta.forkBlock ? ssz.phase0.SignedBeaconBlock : ssz.altair.SignedBeaconBlock;
  }
  return blocksMapping;
}

interface ITransitionTestCase extends IBaseSpecTest {
  [k: string]: altair.SignedBeaconBlock | unknown | null | undefined;
  meta: {
    postFork: ForkName;
    forkEpoch: Epoch;
    forkBlock: Uint64;
    blocksCount: Uint64;
    blsSetting?: BigInt;
  };
  pre: phase0.BeaconState;
  post: altair.BeaconState;
}
=======
// eslint-disable-next-line @typescript-eslint/naming-convention
transition((forkEpoch) => ({ALTAIR_FORK_EPOCH: forkEpoch}), ForkName.phase0, ForkName.altair);
>>>>>>> e30eca0b
<|MERGE_RESOLUTION|>--- conflicted
+++ resolved
@@ -1,82 +1,5 @@
 import {ForkName} from "@chainsafe/lodestar-params";
 import {transition} from "../allForks/transition";
 
-<<<<<<< HEAD
-describeDirectorySpecTest<ITransitionTestCase, allForks.BeaconState>(
-  `${ACTIVE_PRESET}/altair/transition`,
-  join(SPEC_TEST_LOCATION, `/tests/${ACTIVE_PRESET}/altair/transition/core/pyspec_tests`),
-  (testcase) => {
-    const meta = testcase.meta;
-    const {forkEpoch, blocksCount, forkBlock} = meta;
-    // testConfig is used here to load forkEpoch from meta.yaml
-    // eslint-disable-next-line @typescript-eslint/naming-convention
-    const testConfig = createIChainForkConfig({ALTAIR_FORK_EPOCH: Number(forkEpoch)});
-    let wrappedState = allForks.createCachedBeaconState(testConfig, testcase.pre as TreeBacked<allForks.BeaconState>);
-    for (let i = 0; i < Number(blocksCount); i++) {
-      let tbSignedBlock: allForks.SignedBeaconBlock;
-      if (i <= forkBlock) {
-        const signedBlock = testcase[`blocks_${i}`] as phase0.SignedBeaconBlock;
-        tbSignedBlock = ssz.phase0.SignedBeaconBlock.createTreeBackedFromStruct(signedBlock);
-      } else {
-        const signedBlock = testcase[`blocks_${i}`] as altair.SignedBeaconBlock;
-        tbSignedBlock = ssz.altair.SignedBeaconBlock.createTreeBackedFromStruct(signedBlock);
-      }
-      wrappedState = allForks.stateTransition(wrappedState, tbSignedBlock, {
-        verifyStateRoot: true,
-        verifyProposer: false,
-        verifySignatures: false,
-      });
-    }
-    return wrappedState;
-  },
-  {
-    inputTypes: inputTypeSszTreeBacked,
-    getSszTypes: (meta: ITransitionTestCase["meta"]) => {
-      return {
-        pre: ssz.phase0.BeaconState,
-        post: ssz.altair.BeaconState,
-        ...generateBlocksSZZTypeMapping(meta),
-      };
-    },
-    shouldError: (testCase) => testCase.post === undefined,
-    timeout: 10000,
-    getExpected: (testCase) => testCase.post,
-    expectFunc: (testCase, expected, actual) => {
-      expectEqualBeaconState(ForkName.altair, expected, actual);
-    },
-  }
-);
-
-type BlocksSZZTypeMapping = Record<string, typeof ssz[ForkName]["SignedBeaconBlock"]>;
-
-/**
- * https://github.com/ethereum/consensus-specs/tree/v1.1.10/tests/formats/transition
- */
-function generateBlocksSZZTypeMapping(meta: ITransitionTestCase["meta"]): BlocksSZZTypeMapping {
-  if (meta === undefined) {
-    throw new Error("No meta data found");
-  }
-  const blocksMapping: BlocksSZZTypeMapping = {};
-  // The fork_block is the index in the test data of the last block of the initial fork.
-  for (let i = 0; i < meta.blocksCount; i++) {
-    blocksMapping[`blocks_${i}`] = i <= meta.forkBlock ? ssz.phase0.SignedBeaconBlock : ssz.altair.SignedBeaconBlock;
-  }
-  return blocksMapping;
-}
-
-interface ITransitionTestCase extends IBaseSpecTest {
-  [k: string]: altair.SignedBeaconBlock | unknown | null | undefined;
-  meta: {
-    postFork: ForkName;
-    forkEpoch: Epoch;
-    forkBlock: Uint64;
-    blocksCount: Uint64;
-    blsSetting?: BigInt;
-  };
-  pre: phase0.BeaconState;
-  post: altair.BeaconState;
-}
-=======
 // eslint-disable-next-line @typescript-eslint/naming-convention
-transition((forkEpoch) => ({ALTAIR_FORK_EPOCH: forkEpoch}), ForkName.phase0, ForkName.altair);
->>>>>>> e30eca0b
+transition((forkEpoch) => ({ALTAIR_FORK_EPOCH: forkEpoch}), ForkName.phase0, ForkName.altair);