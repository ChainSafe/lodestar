import {ChainEventEmitter, computeAnchorCheckpoint, LodestarForkChoice} from "../../../../src/chain";
import {generateState} from "../../../utils/state";
import {FAR_FUTURE_EPOCH, MAX_EFFECTIVE_BALANCE} from "@chainsafe/lodestar-params";
import {config} from "@chainsafe/lodestar-config/minimal";
<<<<<<< HEAD
import {allForks, Gwei, Slot, ssz, ValidatorIndex} from "@chainsafe/lodestar-types";
=======
import {Gwei, Slot, ValidatorIndex} from "@chainsafe/lodestar-types";
>>>>>>> f9d7db5f
import {generateSignedBlock} from "../../../utils/block";
import {
  allForks,
  computeEpochAtSlot,
  getTemporaryBlockHeader,
  phase0,
  CachedBeaconState,
  createCachedBeaconState,
} from "@chainsafe/lodestar-beacon-state-transition";
import {expect} from "chai";
import {List, TreeBacked} from "@chainsafe/ssz";
import {generateValidators} from "../../../utils/validator";

describe("LodestarForkChoice", function () {
  let forkChoice: LodestarForkChoice;
  const anchorState = generateState(
    {
      slot: 0,
      validators: generateValidators(3, {
        effectiveBalance: MAX_EFFECTIVE_BALANCE,
        activationEpoch: 0,
        exitEpoch: FAR_FUTURE_EPOCH,
        withdrawableEpoch: FAR_FUTURE_EPOCH,
      }),
      balances: Array.from({length: 3}, () => BigInt(0)) as List<Gwei>,
      // Jan 01 2020
      genesisTime: 1577836800,
    },
    config
  );

  let state: CachedBeaconState<allForks.BeaconState>;

  before(() => {
    state = createCachedBeaconState(config, anchorState);
  });

  beforeEach(() => {
    const emitter = new ChainEventEmitter();
    const currentSlot = 40;
    forkChoice = new LodestarForkChoice({
      config,
      emitter,
      currentSlot,
      state,
    });
  });

  describe("forkchoice", function () {
    /**
     * slot 32(checkpoint) - orphaned (36)
     *                     \
     *                       parent (37) - child (38)
     */
    /*
    it("getHead - should not consider orphaned block as head", () => {
      const {blockHeader} = computeAnchorCheckpoint(config, anchorState);
      const finalizedRoot = ssz.phase0.BeaconBlockHeader.hashTreeRoot(blockHeader);
      const targetBlock = generateSignedBlock({message: {slot: 32}});
      targetBlock.message.parentRoot = finalizedRoot;
      //
      const targetState = runStateTransition(anchorState, targetBlock);
      targetBlock.message.stateRoot = config.getForkTypes(targetState.slot).BeaconState.hashTreeRoot(targetState);
      const {block: orphanedBlock, state: orphanedState} = makeChild({block: targetBlock, state: targetState}, 36);
      const {block: parentBlock, state: parentState} = makeChild({block: targetBlock, state: targetState}, 37);
      const {block: childBlock, state: childState} = makeChild({block: parentBlock, state: parentState}, 38);
      const parentBlockHex = ssz.phase0.BeaconBlock.hashTreeRoot(parentBlock.message);
      const orphanedBlockHex = ssz.phase0.BeaconBlock.hashTreeRoot(orphanedBlock.message);
      // forkchoice tie-break condition is based on root hex
      expect(orphanedBlockHex > parentBlockHex).to.be.true;
      forkChoice.updateTime(childBlock.message.slot);
      // 3 validators involved
      const justifiedBalances = [BigInt(1), BigInt(2), BigInt(3)];
      forkChoice.onBlock(targetBlock.message, targetState, justifiedBalances);
      forkChoice.onBlock(orphanedBlock.message, orphanedState);
      let head = forkChoice.getHead();
      expect(head.slot).to.be.equal(orphanedBlock.message.slot);
      forkChoice.onBlock(parentBlock.message, parentState);
      // tie break condition causes head to be orphaned block (based on hex root comparison)
      head = forkChoice.getHead();
      expect(head.slot).to.be.equal(orphanedBlock.message.slot);
      forkChoice.onBlock(childBlock.message, childState);
      head = forkChoice.getHead();
      // without vote, head gets stuck at orphaned block
      expect(head.slot).to.be.equal(orphanedBlock.message.slot);
      const source: phase0.Checkpoint = {
        root: finalizedRoot,
        epoch: computeEpochAtSlot(blockHeader.slot),
      };
      const attestation0 = createIndexedAttestation(source, targetBlock, orphanedBlock, 0);
      const attestation1 = createIndexedAttestation(source, targetBlock, parentBlock, 1);
      const attestation2 = createIndexedAttestation(source, targetBlock, childBlock, 2);
      forkChoice.onAttestation(attestation0);
      forkChoice.onAttestation(attestation1);
      forkChoice.onAttestation(attestation2);
      head = forkChoice.getHead();
      // with votes, head becomes the child block
      expect(head.slot).to.be.equal(childBlock.message.slot);
    });
    */

    /**
     * finalized - slot 8 (finalized 1) - slot 12 - slot 16 (finalized 2) - slot 20 - slot 24 (finalized 3) - slot 28 - slot 32 (finalized 4)
     */
    it("prune - should prune old blocks", () => {
      const {blockHeader} = computeAnchorCheckpoint(config, anchorState);
      const finalizedRoot = ssz.phase0.BeaconBlockHeader.hashTreeRoot(blockHeader);
      const block08 = generateSignedBlock({message: {slot: 8}});
      block08.message.parentRoot = finalizedRoot;
      const state08 = runStateTransition(anchorState, block08);
      block08.message.stateRoot = config.getForkTypes(state08.slot).BeaconState.hashTreeRoot(state08);

      const {block: block12, state: state12} = makeChild({block: block08, state: state08}, 12);
      const {block: block16, state: state16} = makeChild({block: block12, state: state12}, 16);
      state16.currentJustifiedCheckpoint = {
        root: ssz.phase0.BeaconBlock.hashTreeRoot(block08.message),
        epoch: 1,
      };
      const {block: block20, state: state20} = makeChild({block: block16, state: state16}, 20);
      const {block: block24, state: state24} = makeChild({block: block20, state: state20}, 24);
      state24.finalizedCheckpoint = {root: ssz.phase0.BeaconBlock.hashTreeRoot(block08.message), epoch: 1};
      state24.currentJustifiedCheckpoint = {
        root: ssz.phase0.BeaconBlock.hashTreeRoot(block16.message),
        epoch: 2,
      };
      const {block: block28, state: state28} = makeChild({block: block24, state: state24}, 28);
      const {block: block32, state: state32} = makeChild({block: block28, state: state28}, 32);
      state32.finalizedCheckpoint = {root: ssz.phase0.BeaconBlock.hashTreeRoot(block16.message), epoch: 2};
      state32.currentJustifiedCheckpoint = {
        root: ssz.phase0.BeaconBlock.hashTreeRoot(block24.message),
        epoch: 3,
      };
      forkChoice.updateTime(128);
      // 3 validators involved
      const justifiedBalances = [BigInt(1), BigInt(2), BigInt(3)];
      forkChoice.onBlock(block08.message, state08, justifiedBalances);
      forkChoice.onBlock(block12.message, state12, justifiedBalances);
      forkChoice.onBlock(block16.message, state16, justifiedBalances);
      forkChoice.onBlock(block20.message, state20, justifiedBalances);
      forkChoice.onBlock(block24.message, state24, justifiedBalances);
      forkChoice.onBlock(block28.message, state28, justifiedBalances);
      expect(forkChoice.iterateBlockSummaries(ssz.phase0.BeaconBlock.hashTreeRoot(block16.message)).length).to.be.equal(
        4
      );
      expect(forkChoice.iterateBlockSummaries(ssz.phase0.BeaconBlock.hashTreeRoot(block24.message)).length).to.be.equal(
        6
      );
      expect(forkChoice.getBlock(ssz.phase0.BeaconBlock.hashTreeRoot(block08.message))).to.be.not.null;
      expect(forkChoice.getBlock(ssz.phase0.BeaconBlock.hashTreeRoot(block12.message))).to.be.not.null;
      expect(forkChoice.hasBlock(ssz.phase0.BeaconBlock.hashTreeRoot(block08.message))).to.be.true;
      expect(forkChoice.hasBlock(ssz.phase0.BeaconBlock.hashTreeRoot(block12.message))).to.be.true;
      forkChoice.onBlock(block32.message, state32, justifiedBalances);
      forkChoice.prune(ssz.phase0.BeaconBlock.hashTreeRoot(block16.message));
      expect(forkChoice.iterateBlockSummaries(ssz.phase0.BeaconBlock.hashTreeRoot(block16.message)).length).to.be.equal(
        1
      );
      expect(forkChoice.iterateBlockSummaries(ssz.phase0.BeaconBlock.hashTreeRoot(block24.message)).length).to.be.equal(
        3
      );
      expect(forkChoice.getBlock(ssz.phase0.BeaconBlock.hashTreeRoot(block08.message))).to.be.null;
      expect(forkChoice.getBlock(ssz.phase0.BeaconBlock.hashTreeRoot(block12.message))).to.be.null;
      expect(forkChoice.hasBlock(ssz.phase0.BeaconBlock.hashTreeRoot(block08.message))).to.be.false;
      expect(forkChoice.hasBlock(ssz.phase0.BeaconBlock.hashTreeRoot(block12.message))).to.be.false;
    });

    /**
     * slot 32(checkpoint) - orphaned (33)
     *                     \
     *                       parent (34) - child (35)
     */
    it("iterateNonAncestors - should get non ancestor nodes", () => {
      const {blockHeader} = computeAnchorCheckpoint(config, anchorState);
      const finalizedRoot = ssz.phase0.BeaconBlockHeader.hashTreeRoot(blockHeader);
      const targetBlock = generateSignedBlock({message: {slot: 32}});
      targetBlock.message.parentRoot = finalizedRoot;
      const targetState = runStateTransition(anchorState, targetBlock);
      targetBlock.message.stateRoot = config.getForkTypes(targetState.slot).BeaconState.hashTreeRoot(targetState);
      const {block: orphanedBlock, state: orphanedState} = makeChild({block: targetBlock, state: targetState}, 33);
      const {block: parentBlock, state: parentState} = makeChild({block: targetBlock, state: targetState}, 34);
      const {block: childBlock, state: childState} = makeChild({block: parentBlock, state: parentState}, 35);
      forkChoice.updateTime(35);
      // 3 validators involved
      const justifiedBalances = [BigInt(1), BigInt(2), BigInt(3)];
      forkChoice.onBlock(targetBlock.message, targetState, justifiedBalances);
      forkChoice.onBlock(orphanedBlock.message, orphanedState);
      forkChoice.onBlock(parentBlock.message, parentState);
      forkChoice.onBlock(childBlock.message, childState);
      const childBlockRoot = ssz.phase0.BeaconBlock.hashTreeRoot(childBlock.message);
      // the old way to get non canonical blocks
      const nonCanonicalSummaries = forkChoice
        .forwardIterateBlockSummaries()
        .filter(
          (summary) =>
            summary.slot < childBlock.message.slot && !forkChoice.isDescendant(summary.blockRoot, childBlockRoot)
        );
      // compare to iterateNonAncestors api
      expect(forkChoice.iterateNonAncestors(childBlockRoot)).to.be.deep.equal(nonCanonicalSummaries);
    });
  });
});

// lightweight state transtion function for this test
function runStateTransition(
  preState: TreeBacked<allForks.BeaconState>,
  signedBlock: phase0.SignedBeaconBlock
): TreeBacked<allForks.BeaconState> {
  // Clone state because process slots and block are not pure
<<<<<<< HEAD
  const postState = ssz.phase0.BeaconState.clone(preState as phase0.BeaconState);
=======
  const postState = preState.clone();
>>>>>>> f9d7db5f
  // Process slots (including those with no blocks) since block
  allForks.processSlots(createCachedBeaconState(config, postState), signedBlock.message.slot);
  // processBlock
  postState.latestBlockHeader = getTemporaryBlockHeader(config, signedBlock.message);
<<<<<<< HEAD
  return ssz.phase0.BeaconState.clone(postState);
=======
  return postState;
>>>>>>> f9d7db5f
}

// create a child block/state from a parent block/state and a provided slot
function makeChild(
  parent: {block: phase0.SignedBeaconBlock; state: TreeBacked<allForks.BeaconState>},
  slot: Slot
): {block: phase0.SignedBeaconBlock; state: TreeBacked<allForks.BeaconState>} {
  const childBlock = generateSignedBlock({message: {slot}});
  const parentRoot = ssz.phase0.BeaconBlock.hashTreeRoot(parent.block.message);
  childBlock.message.parentRoot = parentRoot;
  const childState = runStateTransition(parent.state, childBlock);
  return {block: childBlock, state: childState};
}

export function createIndexedAttestation(
  source: phase0.Checkpoint,
  target: phase0.SignedBeaconBlock,
  block: phase0.SignedBeaconBlock,
  validatorIndex: ValidatorIndex
): phase0.IndexedAttestation {
  return {
    attestingIndices: [validatorIndex] as List<number>,
    data: {
      slot: block.message.slot,
      index: 0,
      beaconBlockRoot: ssz.phase0.BeaconBlock.hashTreeRoot(block.message),
      source,
      target: createCheckpoint(target),
    },
    signature: Buffer.alloc(96),
  };
}

function createCheckpoint(block: phase0.SignedBeaconBlock): phase0.Checkpoint {
  return {
    root: ssz.phase0.BeaconBlock.hashTreeRoot(block.message),
    epoch: computeEpochAtSlot(block.message.slot),
  };
}<|MERGE_RESOLUTION|>--- conflicted
+++ resolved
@@ -2,11 +2,7 @@
 import {generateState} from "../../../utils/state";
 import {FAR_FUTURE_EPOCH, MAX_EFFECTIVE_BALANCE} from "@chainsafe/lodestar-params";
 import {config} from "@chainsafe/lodestar-config/minimal";
-<<<<<<< HEAD
-import {allForks, Gwei, Slot, ssz, ValidatorIndex} from "@chainsafe/lodestar-types";
-=======
-import {Gwei, Slot, ValidatorIndex} from "@chainsafe/lodestar-types";
->>>>>>> f9d7db5f
+import {Gwei, Slot, ssz, ValidatorIndex} from "@chainsafe/lodestar-types";
 import {generateSignedBlock} from "../../../utils/block";
 import {
   allForks,
@@ -214,20 +210,12 @@
   signedBlock: phase0.SignedBeaconBlock
 ): TreeBacked<allForks.BeaconState> {
   // Clone state because process slots and block are not pure
-<<<<<<< HEAD
-  const postState = ssz.phase0.BeaconState.clone(preState as phase0.BeaconState);
-=======
   const postState = preState.clone();
->>>>>>> f9d7db5f
   // Process slots (including those with no blocks) since block
   allForks.processSlots(createCachedBeaconState(config, postState), signedBlock.message.slot);
   // processBlock
   postState.latestBlockHeader = getTemporaryBlockHeader(config, signedBlock.message);
-<<<<<<< HEAD
-  return ssz.phase0.BeaconState.clone(postState);
-=======
   return postState;
->>>>>>> f9d7db5f
 }
 
 // create a child block/state from a parent block/state and a provided slot
