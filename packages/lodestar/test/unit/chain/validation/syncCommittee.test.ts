import {initBLS} from "@chainsafe/lodestar-cli/src/util";
import {ForkChoice, IForkChoice} from "@chainsafe/lodestar-fork-choice";
import sinon from "sinon";
import {SinonStubbedInstance} from "sinon";
import {BeaconChain, IBeaconChain} from "../../../../src/chain";
import {LocalClock} from "../../../../src/chain/clock";
import {SyncCommitteeErrorCode} from "../../../../src/chain/errors/syncCommitteeError";
import {validateGossipSyncCommittee} from "../../../../src/chain/validation/syncCommittee";
import {expectRejectedWithLodestarError} from "../../../utils/errors";
import {generateCachedState} from "../../../utils/state";
import {generateSyncCommitteeSignature} from "../../../utils/syncCommittee";
import {phase0} from "@chainsafe/lodestar-types";
import {SLOTS_PER_EPOCH} from "@chainsafe/lodestar-params";
import {createIChainForkConfig, defaultChainConfig} from "@chainsafe/lodestar-config";
import {SeenSyncCommitteeMessages} from "../../../../src/chain/seenCache";

// https://github.com/ethereum/eth2.0-specs/blob/v1.1.0-alpha.3/specs/altair/p2p-interface.md
describe("Sync Committee Signature validation", function () {
  const sandbox = sinon.createSandbox();
  let chain: SinonStubbedInstance<IBeaconChain>;
  let forkChoiceStub: SinonStubbedInstance<IForkChoice>;
  let clockStub: SinonStubbedInstance<LocalClock>;
  // let computeSubnetsForSyncCommitteeStub: SinonStubFn<typeof syncCommitteeUtils["computeSubnetsForSyncCommittee"]>;
  let altairForkEpochBk: phase0.Epoch;
  const altairForkEpoch = 2020;
  const currentSlot = SLOTS_PER_EPOCH * (altairForkEpoch + 1);
  // eslint-disable-next-line @typescript-eslint/naming-convention
  const config = createIChainForkConfig(Object.assign({}, defaultChainConfig, {ALTAIR_FORK_EPOCH: altairForkEpoch}));
  // all validators have same pubkey
  const validatorIndexInSyncCommittee = 3;

  before(async function () {
    await initBLS();
    altairForkEpochBk = config.ALTAIR_FORK_EPOCH;
    config.ALTAIR_FORK_EPOCH = altairForkEpoch;
  });

  after(function () {
    config.ALTAIR_FORK_EPOCH = altairForkEpochBk;
  });

  beforeEach(function () {
    chain = sandbox.createStubInstance(BeaconChain);
    (chain as {
      seenSyncCommitteeMessages: SeenSyncCommitteeMessages;
    }).seenSyncCommitteeMessages = new SeenSyncCommitteeMessages();
    chain.getGenesisTime.returns(Math.floor(Date.now() / 1000));
    clockStub = sandbox.createStubInstance(LocalClock);
    chain.clock = clockStub;
    clockStub.isCurrentSlotGivenGossipDisparity.returns(true);
    forkChoiceStub = sandbox.createStubInstance(ForkChoice);
    chain.forkChoice = forkChoiceStub;
  });

  afterEach(function () {
    sandbox.restore();
  });

  it("should throw error - the signature's slot is in the past", async function () {
    clockStub.isCurrentSlotGivenGossipDisparity.returns(false);
    sandbox.stub(clockStub, "currentSlot").get(() => 100);

    const syncCommittee = generateSyncCommitteeSignature({slot: 1});
    await expectRejectedWithLodestarError(
<<<<<<< HEAD
      validateGossipSyncCommittee(chain, {signature: syncCommittee, validSignature: false}, 0),
=======
      validateGossipSyncCommittee(chain, db, syncCommittee, 0),
>>>>>>> 34f55490
      SyncCommitteeErrorCode.NOT_CURRENT_SLOT
    );
  });

  it("should throw error - the block being signed over has not been seen", async function () {
    const syncCommittee = generateSyncCommitteeSignature({slot: currentSlot});
    forkChoiceStub.hasBlock.returns(false);
    await expectRejectedWithLodestarError(
<<<<<<< HEAD
      validateGossipSyncCommittee(chain, {signature: syncCommittee, validSignature: false}, 0),
=======
      validateGossipSyncCommittee(chain, db, syncCommittee, 0),
>>>>>>> 34f55490
      SyncCommitteeErrorCode.UNKNOWN_BEACON_BLOCK_ROOT
    );
  });

  it("should throw error - there has been another valid sync committee signature for the declared slot", async function () {
    const syncCommittee = generateSyncCommitteeSignature({
      slot: currentSlot,
      validatorIndex: validatorIndexInSyncCommittee,
    });
    forkChoiceStub.hasBlock.returns(true);
    const headState = generateCachedState({slot: currentSlot}, config, true);
    chain.getHeadState.returns(headState);
    chain.seenSyncCommitteeMessages.isKnown = () => true;
    await expectRejectedWithLodestarError(
<<<<<<< HEAD
      validateGossipSyncCommittee(chain, {signature: syncCommittee, validSignature: false}, 0),
=======
      validateGossipSyncCommittee(chain, db, syncCommittee, 0),
>>>>>>> 34f55490
      SyncCommitteeErrorCode.SYNC_COMMITTEE_ALREADY_KNOWN
    );
  });

  it("should throw error - the validator is not part of the current sync committee", async function () {
    const syncCommittee = generateSyncCommitteeSignature({slot: currentSlot, validatorIndex: 100});
    forkChoiceStub.hasBlock.returns(true);
    const headState = generateCachedState({slot: currentSlot}, config, true);
    chain.getHeadState.returns(headState);

    await expectRejectedWithLodestarError(
<<<<<<< HEAD
      validateGossipSyncCommittee(chain, {signature: syncCommittee, validSignature: false}, 0),
=======
      validateGossipSyncCommittee(chain, db, syncCommittee, 0),
>>>>>>> 34f55490
      SyncCommitteeErrorCode.VALIDATOR_NOT_IN_SYNC_COMMITTEE
    );
  });

  /**
   * Skip this spec check: [REJECT] The subnet_id is correct, i.e. subnet_id in compute_subnets_for_sync_committee(state, sync_committee_signature.validator_index)
   * because it's the same to VALIDATOR_NOT_IN_SYNC_COMMITTEE
   */
  it.skip("should throw error - incorrect subnet", async function () {
    const syncCommittee = generateSyncCommitteeSignature({slot: currentSlot, validatorIndex: 1});
    forkChoiceStub.hasBlock.returns(true);
    const headState = generateCachedState({slot: currentSlot}, config, true);
    chain.getHeadState.returns(headState);
    await expectRejectedWithLodestarError(
<<<<<<< HEAD
      validateGossipSyncCommittee(chain, {signature: syncCommittee, validSignature: false}, 0),
=======
      validateGossipSyncCommittee(chain, db, syncCommittee, 0),
>>>>>>> 34f55490
      SyncCommitteeErrorCode.INVALID_SUB_COMMITTEE_INDEX
    );
  });

  it("should throw error - invalid signature", async function () {
    const syncCommittee = generateSyncCommitteeSignature({
      slot: currentSlot,
      validatorIndex: validatorIndexInSyncCommittee,
    });
    forkChoiceStub.hasBlock.returns(true);
    const headState = generateCachedState({slot: currentSlot}, config, true);

    chain.getHeadState.returns(headState);
    chain.bls = {verifySignatureSets: async () => false};
    await expectRejectedWithLodestarError(
<<<<<<< HEAD
      validateGossipSyncCommittee(chain, {signature: syncCommittee, validSignature: false}, 0),
=======
      validateGossipSyncCommittee(chain, db, syncCommittee, 0),
>>>>>>> 34f55490
      SyncCommitteeErrorCode.INVALID_SIGNATURE
    );
  });
});<|MERGE_RESOLUTION|>--- conflicted
+++ resolved
@@ -62,11 +62,7 @@
 
     const syncCommittee = generateSyncCommitteeSignature({slot: 1});
     await expectRejectedWithLodestarError(
-<<<<<<< HEAD
-      validateGossipSyncCommittee(chain, {signature: syncCommittee, validSignature: false}, 0),
-=======
-      validateGossipSyncCommittee(chain, db, syncCommittee, 0),
->>>>>>> 34f55490
+      validateGossipSyncCommittee(chain, syncCommittee, 0),
       SyncCommitteeErrorCode.NOT_CURRENT_SLOT
     );
   });
@@ -75,11 +71,7 @@
     const syncCommittee = generateSyncCommitteeSignature({slot: currentSlot});
     forkChoiceStub.hasBlock.returns(false);
     await expectRejectedWithLodestarError(
-<<<<<<< HEAD
-      validateGossipSyncCommittee(chain, {signature: syncCommittee, validSignature: false}, 0),
-=======
-      validateGossipSyncCommittee(chain, db, syncCommittee, 0),
->>>>>>> 34f55490
+      validateGossipSyncCommittee(chain, syncCommittee, 0),
       SyncCommitteeErrorCode.UNKNOWN_BEACON_BLOCK_ROOT
     );
   });
@@ -94,11 +86,7 @@
     chain.getHeadState.returns(headState);
     chain.seenSyncCommitteeMessages.isKnown = () => true;
     await expectRejectedWithLodestarError(
-<<<<<<< HEAD
-      validateGossipSyncCommittee(chain, {signature: syncCommittee, validSignature: false}, 0),
-=======
-      validateGossipSyncCommittee(chain, db, syncCommittee, 0),
->>>>>>> 34f55490
+      validateGossipSyncCommittee(chain, syncCommittee, 0),
       SyncCommitteeErrorCode.SYNC_COMMITTEE_ALREADY_KNOWN
     );
   });
@@ -110,11 +98,7 @@
     chain.getHeadState.returns(headState);
 
     await expectRejectedWithLodestarError(
-<<<<<<< HEAD
-      validateGossipSyncCommittee(chain, {signature: syncCommittee, validSignature: false}, 0),
-=======
-      validateGossipSyncCommittee(chain, db, syncCommittee, 0),
->>>>>>> 34f55490
+      validateGossipSyncCommittee(chain, syncCommittee, 0),
       SyncCommitteeErrorCode.VALIDATOR_NOT_IN_SYNC_COMMITTEE
     );
   });
@@ -129,11 +113,7 @@
     const headState = generateCachedState({slot: currentSlot}, config, true);
     chain.getHeadState.returns(headState);
     await expectRejectedWithLodestarError(
-<<<<<<< HEAD
-      validateGossipSyncCommittee(chain, {signature: syncCommittee, validSignature: false}, 0),
-=======
-      validateGossipSyncCommittee(chain, db, syncCommittee, 0),
->>>>>>> 34f55490
+      validateGossipSyncCommittee(chain, syncCommittee, 0),
       SyncCommitteeErrorCode.INVALID_SUB_COMMITTEE_INDEX
     );
   });
@@ -149,11 +129,7 @@
     chain.getHeadState.returns(headState);
     chain.bls = {verifySignatureSets: async () => false};
     await expectRejectedWithLodestarError(
-<<<<<<< HEAD
-      validateGossipSyncCommittee(chain, {signature: syncCommittee, validSignature: false}, 0),
-=======
-      validateGossipSyncCommittee(chain, db, syncCommittee, 0),
->>>>>>> 34f55490
+      validateGossipSyncCommittee(chain, syncCommittee, 0),
       SyncCommitteeErrorCode.INVALID_SIGNATURE
     );
   });
