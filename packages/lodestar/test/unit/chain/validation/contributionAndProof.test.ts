import {initBLS} from "@chainsafe/lodestar-cli/src/util";
import {defaultChainConfig} from "@chainsafe/lodestar-config";
import {ForkChoice, IForkChoice} from "@chainsafe/lodestar-fork-choice";
import sinon from "sinon";
import {SinonStubbedInstance} from "sinon";
import {BeaconChain, IBeaconChain} from "../../../../src/chain";
import {LocalClock} from "../../../../src/chain/clock";
import {SyncCommitteeErrorCode} from "../../../../src/chain/errors/syncCommitteeError";
import {expectRejectedWithLodestarError} from "../../../utils/errors";
import {StubbedBeaconDb} from "../../../utils/stub";
import {generateSignedContributionAndProof} from "../../../utils/contributionAndProof";
import {validateSyncCommitteeGossipContributionAndProof} from "../../../../src/chain/validation/syncCommitteeContributionAndProof";
// eslint-disable-next-line no-restricted-imports
import * as syncCommitteeUtils from "@chainsafe/lodestar-beacon-state-transition/lib/util/aggregator";
import {SinonStubFn} from "../../../utils/types";
import {generateCachedStateWithPubkeys} from "../../../utils/state";
import {SLOTS_PER_EPOCH} from "@chainsafe/lodestar-params";
import {createIChainForkConfig} from "@chainsafe/lodestar-config";

// https://github.com/ethereum/eth2.0-specs/blob/v1.1.0-alpha.3/specs/altair/p2p-interface.md
describe("Sync Committee Contribution And Proof validation", function () {
  const sandbox = sinon.createSandbox();
  let chain: SinonStubbedInstance<IBeaconChain>;
  let forkChoiceStub: SinonStubbedInstance<IForkChoice>;
  let clockStub: SinonStubbedInstance<LocalClock>;
  let db: StubbedBeaconDb;
  let isSyncCommitteeAggregatorStub: SinonStubFn<typeof syncCommitteeUtils["isSyncCommitteeAggregator"]>;

  const altairForkEpoch = 2020;
  const currentSlot = SLOTS_PER_EPOCH * (altairForkEpoch + 1);
  // eslint-disable-next-line @typescript-eslint/naming-convention
  const config = createIChainForkConfig(Object.assign({}, defaultChainConfig, {ALTAIR_FORK_EPOCH: altairForkEpoch}));

  before(async function () {
    await initBLS();
  });

  beforeEach(function () {
    chain = sandbox.createStubInstance(BeaconChain);
    chain.getGenesisTime.returns(Math.floor(Date.now() / 1000));
    clockStub = sandbox.createStubInstance(LocalClock);
    chain.clock = clockStub;
    clockStub.isCurrentSlotGivenGossipDisparity.returns(true);
    forkChoiceStub = sandbox.createStubInstance(ForkChoice);
    chain.forkChoice = forkChoiceStub;
    db = new StubbedBeaconDb(sandbox, config);
    isSyncCommitteeAggregatorStub = sandbox.stub(syncCommitteeUtils, "isSyncCommitteeAggregator");
  });

  afterEach(function () {
    sandbox.restore();
  });

  it("should throw error - the signature's slot is not the current", async function () {
    clockStub.isCurrentSlotGivenGossipDisparity.returns(false);
    sandbox.stub(clockStub, "currentSlot").get(() => 100);

    const signedContributionAndProof = generateSignedContributionAndProof({contribution: {slot: 1}});
    await expectRejectedWithLodestarError(
<<<<<<< HEAD
      validateSyncCommitteeGossipContributionAndProof(chain, db, signedContributionAndProof),
=======
      validateSyncCommitteeGossipContributionAndProof(chain, db, {
        contributionAndProof: signedContributionAndProof,
        validSignature: false,
      }),
>>>>>>> 04d8ef36
      SyncCommitteeErrorCode.NOT_CURRENT_SLOT
    );
  });

  it("should throw error - the block being signed over has not been seen", async function () {
    const signedContributionAndProof = generateSignedContributionAndProof({contribution: {slot: currentSlot}});
    forkChoiceStub.hasBlock.returns(false);

    await expectRejectedWithLodestarError(
<<<<<<< HEAD
      validateSyncCommitteeGossipContributionAndProof(chain, db, signedContributionAndProof),
=======
      validateSyncCommitteeGossipContributionAndProof(chain, db, {
        contributionAndProof: signedContributionAndProof,
        validSignature: false,
      }),
>>>>>>> 04d8ef36
      SyncCommitteeErrorCode.UNKNOWN_BEACON_BLOCK_ROOT
    );
  });

  it("should throw error - subCommitteeIndex is not in allowed range", async function () {
    const signedContributionAndProof = generateSignedContributionAndProof({
      contribution: {slot: currentSlot, subCommitteeIndex: 10000},
    });
    forkChoiceStub.hasBlock.returns(true);

    await expectRejectedWithLodestarError(
<<<<<<< HEAD
      validateSyncCommitteeGossipContributionAndProof(chain, db, signedContributionAndProof),
=======
      validateSyncCommitteeGossipContributionAndProof(chain, db, {
        contributionAndProof: signedContributionAndProof,
        validSignature: false,
      }),
>>>>>>> 04d8ef36
      SyncCommitteeErrorCode.INVALID_SUB_COMMITTEE_INDEX
    );
  });

  it("should throw error - there is same contribution with same aggregator and index and slot", async function () {
    const signedContributionAndProof = generateSignedContributionAndProof({contribution: {slot: currentSlot}});
    forkChoiceStub.hasBlock.returns(true);
    const headState = await generateCachedStateWithPubkeys({slot: currentSlot}, config, true);
    chain.getHeadState.returns(headState);
    db.syncCommitteeContribution.has.returns(true);
    await expectRejectedWithLodestarError(
<<<<<<< HEAD
      validateSyncCommitteeGossipContributionAndProof(chain, db, signedContributionAndProof),
=======
      validateSyncCommitteeGossipContributionAndProof(chain, db, {
        contributionAndProof: signedContributionAndProof,
        validSignature: false,
      }),
>>>>>>> 04d8ef36
      SyncCommitteeErrorCode.SYNC_COMMITTEE_ALREADY_KNOWN
    );
  });

  it("should throw error - invalid aggregator", async function () {
    const signedContributionAndProof = generateSignedContributionAndProof({contribution: {slot: currentSlot}});
    forkChoiceStub.hasBlock.returns(true);
    db.syncCommitteeContribution.has.returns(false);
    const headState = await generateCachedStateWithPubkeys({slot: currentSlot}, config, true);
    chain.getHeadState.returns(headState);
    isSyncCommitteeAggregatorStub.returns(false);
    await expectRejectedWithLodestarError(
<<<<<<< HEAD
      validateSyncCommitteeGossipContributionAndProof(chain, db, signedContributionAndProof),
=======
      validateSyncCommitteeGossipContributionAndProof(chain, db, {
        contributionAndProof: signedContributionAndProof,
        validSignature: false,
      }),
>>>>>>> 04d8ef36
      SyncCommitteeErrorCode.INVALID_AGGREGATOR
    );
  });

  /**
   * Skip this spec: [REJECT] The aggregator's validator index is within the current sync committee -- i.e. state.validators[contribution_and_proof.aggregator_index].pubkey in state.current_sync_committee.pubkeys.
   * because we check the aggregator index already and we always sync sync pubkeys with indices
   */
  it.skip("should throw error - aggregator index is not in sync committee", async function () {
    const signedContributionAndProof = generateSignedContributionAndProof({contribution: {slot: currentSlot}});
    forkChoiceStub.hasBlock.returns(true);
    db.syncCommitteeContribution.has.returns(false);
    isSyncCommitteeAggregatorStub.returns(true);
    const headState = await generateCachedStateWithPubkeys({slot: currentSlot}, config, true);
    chain.getHeadState.returns(headState);
    await expectRejectedWithLodestarError(
<<<<<<< HEAD
      validateSyncCommitteeGossipContributionAndProof(chain, db, signedContributionAndProof),
=======
      validateSyncCommitteeGossipContributionAndProof(chain, db, {
        contributionAndProof: signedContributionAndProof,
        validSignature: false,
      }),
>>>>>>> 04d8ef36
      SyncCommitteeErrorCode.AGGREGATOR_PUBKEY_UNKNOWN
    );
  });

  it("should throw error - invalid selection_proof signature", async function () {
    const signedContributionAndProof = generateSignedContributionAndProof({contribution: {slot: currentSlot}});
    forkChoiceStub.hasBlock.returns(true);
    db.syncCommitteeContribution.has.returns(false);
    isSyncCommitteeAggregatorStub.returns(true);
    const headState = await generateCachedStateWithPubkeys({slot: currentSlot}, config, true);
    chain.getHeadState.returns(headState);
    chain.bls = {verifySignatureSets: async () => false};
    await expectRejectedWithLodestarError(
<<<<<<< HEAD
      validateSyncCommitteeGossipContributionAndProof(chain, db, signedContributionAndProof),
=======
      validateSyncCommitteeGossipContributionAndProof(chain, db, {
        contributionAndProof: signedContributionAndProof,
        validSignature: false,
      }),
>>>>>>> 04d8ef36
      SyncCommitteeErrorCode.INVALID_SIGNATURE
    );
  });

  // validation of signed_contribution_and_proof.signature is same test
  // the validation of aggregated signature of aggregation_bits is the same test
});<|MERGE_RESOLUTION|>--- conflicted
+++ resolved
@@ -57,14 +57,7 @@
 
     const signedContributionAndProof = generateSignedContributionAndProof({contribution: {slot: 1}});
     await expectRejectedWithLodestarError(
-<<<<<<< HEAD
       validateSyncCommitteeGossipContributionAndProof(chain, db, signedContributionAndProof),
-=======
-      validateSyncCommitteeGossipContributionAndProof(chain, db, {
-        contributionAndProof: signedContributionAndProof,
-        validSignature: false,
-      }),
->>>>>>> 04d8ef36
       SyncCommitteeErrorCode.NOT_CURRENT_SLOT
     );
   });
@@ -74,14 +67,7 @@
     forkChoiceStub.hasBlock.returns(false);
 
     await expectRejectedWithLodestarError(
-<<<<<<< HEAD
       validateSyncCommitteeGossipContributionAndProof(chain, db, signedContributionAndProof),
-=======
-      validateSyncCommitteeGossipContributionAndProof(chain, db, {
-        contributionAndProof: signedContributionAndProof,
-        validSignature: false,
-      }),
->>>>>>> 04d8ef36
       SyncCommitteeErrorCode.UNKNOWN_BEACON_BLOCK_ROOT
     );
   });
@@ -93,14 +79,7 @@
     forkChoiceStub.hasBlock.returns(true);
 
     await expectRejectedWithLodestarError(
-<<<<<<< HEAD
       validateSyncCommitteeGossipContributionAndProof(chain, db, signedContributionAndProof),
-=======
-      validateSyncCommitteeGossipContributionAndProof(chain, db, {
-        contributionAndProof: signedContributionAndProof,
-        validSignature: false,
-      }),
->>>>>>> 04d8ef36
       SyncCommitteeErrorCode.INVALID_SUB_COMMITTEE_INDEX
     );
   });
@@ -112,14 +91,7 @@
     chain.getHeadState.returns(headState);
     db.syncCommitteeContribution.has.returns(true);
     await expectRejectedWithLodestarError(
-<<<<<<< HEAD
       validateSyncCommitteeGossipContributionAndProof(chain, db, signedContributionAndProof),
-=======
-      validateSyncCommitteeGossipContributionAndProof(chain, db, {
-        contributionAndProof: signedContributionAndProof,
-        validSignature: false,
-      }),
->>>>>>> 04d8ef36
       SyncCommitteeErrorCode.SYNC_COMMITTEE_ALREADY_KNOWN
     );
   });
@@ -132,14 +104,7 @@
     chain.getHeadState.returns(headState);
     isSyncCommitteeAggregatorStub.returns(false);
     await expectRejectedWithLodestarError(
-<<<<<<< HEAD
       validateSyncCommitteeGossipContributionAndProof(chain, db, signedContributionAndProof),
-=======
-      validateSyncCommitteeGossipContributionAndProof(chain, db, {
-        contributionAndProof: signedContributionAndProof,
-        validSignature: false,
-      }),
->>>>>>> 04d8ef36
       SyncCommitteeErrorCode.INVALID_AGGREGATOR
     );
   });
@@ -156,14 +121,7 @@
     const headState = await generateCachedStateWithPubkeys({slot: currentSlot}, config, true);
     chain.getHeadState.returns(headState);
     await expectRejectedWithLodestarError(
-<<<<<<< HEAD
       validateSyncCommitteeGossipContributionAndProof(chain, db, signedContributionAndProof),
-=======
-      validateSyncCommitteeGossipContributionAndProof(chain, db, {
-        contributionAndProof: signedContributionAndProof,
-        validSignature: false,
-      }),
->>>>>>> 04d8ef36
       SyncCommitteeErrorCode.AGGREGATOR_PUBKEY_UNKNOWN
     );
   });
@@ -177,14 +135,7 @@
     chain.getHeadState.returns(headState);
     chain.bls = {verifySignatureSets: async () => false};
     await expectRejectedWithLodestarError(
-<<<<<<< HEAD
       validateSyncCommitteeGossipContributionAndProof(chain, db, signedContributionAndProof),
-=======
-      validateSyncCommitteeGossipContributionAndProof(chain, db, {
-        contributionAndProof: signedContributionAndProof,
-        validSignature: false,
-      }),
->>>>>>> 04d8ef36
       SyncCommitteeErrorCode.INVALID_SIGNATURE
     );
   });
