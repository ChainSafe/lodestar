import sinon from "sinon";
import {expect} from "chai";
// @ts-ignore
import PeerInfo from "peer-info";
// @ts-ignore
import PeerId from "peer-id";
import {Goodbye, Status} from "@chainsafe/eth2.0-types";
import {config} from "@chainsafe/eth2.0-config/lib/presets/mainnet";
<<<<<<< HEAD
import {describe, it, beforeEach, afterEach} from "mocha";
=======
import * as ssz from "@chainsafe/ssz/lib/core/signingRoot";

>>>>>>> b497f5b8
import {Method, ZERO_HASH} from "../../../src/constants";
import {BeaconChain} from "../../../src/chain";
import {Libp2pNetwork} from "../../../src/network";
import {WinstonLogger} from "../../../src/logger";
import {generateState} from "../../utils/state";
import {SyncReqResp} from "../../../src/sync/reqResp";
import {BlockRepository, ChainRepository, StateRepository, BlockArchiveRepository} from "../../../src/db/api/beacon/repositories";
import {ReqResp} from "../../../src/network/reqResp";
import {ReputationStore} from "../../../src/sync/IReputation";

describe("syncing", function () {
  const sandbox = sinon.createSandbox();
  let syncRpc: SyncReqResp;
<<<<<<< HEAD
  let chainStub: any, networkStub: any, dbStub: any, repsStub: any, logger: any, reqRespStub: any;
=======
  let chainStub, networkStub, dbStub, repsStub, logger, reqRespStub, signingRootStub;
>>>>>>> b497f5b8

  beforeEach(() => {
    chainStub = sandbox.createStubInstance(BeaconChain);
    chainStub.latestState = generateState();
    chainStub.config = config;
    reqRespStub = sandbox.createStubInstance(ReqResp);
    networkStub = sandbox.createStubInstance(Libp2pNetwork);
    networkStub.reqResp = reqRespStub;
    dbStub = {
      chain: sandbox.createStubInstance(ChainRepository),
      state: sandbox.createStubInstance(StateRepository),
      block: sandbox.createStubInstance(BlockRepository),
      blockArchive: sandbox.createStubInstance(BlockArchiveRepository),
    };
    repsStub = sandbox.createStubInstance(ReputationStore);
    signingRootStub = sandbox.stub(ssz, "signingRoot");
    logger = new WinstonLogger();
    logger.silent = true;

    syncRpc = new SyncReqResp({}, {
      config,
      db: dbStub,
      chain: chainStub,
      network: networkStub,
      reps: repsStub,
      logger,
    });
  });

  afterEach(() => {
    sandbox.restore();
    logger.silent = false;
  });


<<<<<<< HEAD
  it("should able to create Status - genesis time", async function () {
=======
  it("should able to create Hello - genesis time", async function () {
>>>>>>> b497f5b8
    chainStub.genesisTime = 0;
    chainStub.networkId = 1n;
    chainStub.chainId = 1;

    const expected: Status = {
      headForkVersion: Buffer.alloc(4),
      finalizedRoot: ZERO_HASH ,
      finalizedEpoch: 0,
      headRoot: ZERO_HASH,
      headSlot: 0,
    };

    try {
      // @ts-ignore
      const result = await syncRpc.createStatus();
      expect(result).deep.equal(expected);
    }catch (e) {
      expect.fail(e.stack);
    }
  });
  it("should start and stop sync rpc", async function () {
    const peerInfo: PeerInfo = new PeerInfo(new PeerId(Buffer.from("lodestar")));
    networkStub.hasPeer.returns(true);
    networkStub.getPeers.returns([peerInfo, peerInfo]);
    repsStub.get.returns({
      latestStatus: {},
    });


    try {
      await syncRpc.start();
      await syncRpc.stop();

    }catch (e) {
      expect.fail(e.stack);
    }
  });

  it("should handle request  - onHello(success)", async function () {
    const peerInfo: PeerInfo = new PeerInfo(new PeerId(Buffer.from("lodestar")));
    const body: Status = {
      headForkVersion: Buffer.alloc(4),
      finalizedRoot: Buffer.alloc(32),
      finalizedEpoch: 1,
      headRoot: Buffer.alloc(32),
      headSlot: 1,
    };
    repsStub.get.returns({
      latestStatus: null,
    });
    reqRespStub.sendResponse.resolves(0);
    dbStub.block.getChainHead.resolves(Buffer.alloc(0));
    dbStub.state.get.resolves(generateState());
    try {
      await syncRpc.onRequest(peerInfo, Method.Status, "status", body);
      expect(reqRespStub.sendResponse.calledOnce).to.be.true;
      expect(reqRespStub.goodbye.called).to.be.false;
    }catch (e) {
      expect.fail(e.stack);
    }
  });

  it("should handle request  - onHello(error)", async function () {
    const peerInfo: PeerInfo = new PeerInfo(new PeerId(Buffer.from("lodestar")));
    const body: Status = {
      headForkVersion: Buffer.alloc(4),
      finalizedRoot: Buffer.alloc(32),
      finalizedEpoch: 1,
      headRoot: Buffer.alloc(32),
      headSlot: 1,
    };
    repsStub.get.returns({
      latestStatus: null,
    });
    try {
      reqRespStub.sendResponse.throws(new Error("server error"));
      await syncRpc.onRequest(peerInfo, Method.Status, "status", body);
    }catch (e) {
      expect(reqRespStub.sendResponse.called).to.be.true;
    }
  });

  it("should disconnect on hello - incorrect headForkVersion", async function() {
    const body: Hello = {
      headForkVersion: Buffer.alloc(4),
      finalizedRoot: Buffer.alloc(32),
      finalizedEpoch: 1,
      headRoot: Buffer.alloc(32),
      headSlot: 1,
    };

    dbStub.block.getChainHead.resolves(Buffer.alloc(0));
    const state = generateState();
    state.fork.currentVersion = Buffer.from("efgh");
    dbStub.state.get.resolves(state);
    expect(await syncRpc.shouldDisconnectOnHello(body)).to.be.true;
  });

  it("should disconnect on hello - incorrect finalized checkpoint", async function() {
    const body: Hello = {
      headForkVersion: Buffer.alloc(4),
      finalizedRoot: Buffer.from("xyz"),
      finalizedEpoch: 1,
      headRoot: Buffer.alloc(32),
      headSlot: 1,
    };

    dbStub.block.getChainHead.resolves(Buffer.alloc(0));
    const state = generateState();
    state.fork.currentVersion = Buffer.alloc(4);
    state.finalizedCheckpoint.epoch = 2;
    dbStub.state.get.resolves(state);
    signingRootStub.returns(Buffer.from("not xyz"));
    expect(await syncRpc.shouldDisconnectOnHello(body)).to.be.true;
  });

  it("should not disconnect on hello", async function() {
    const body: Hello = {
      headForkVersion: Buffer.alloc(4),
      finalizedRoot: Buffer.from("xyz"),
      finalizedEpoch: 1,
      headRoot: Buffer.alloc(32),
      headSlot: 1,
    };

    dbStub.block.getChainHead.resolves(Buffer.alloc(0));
    const state = generateState();
    state.fork.currentVersion = Buffer.alloc(4);
    state.finalizedCheckpoint.epoch = 1;
    dbStub.state.get.resolves(state);
    signingRootStub.returns(Buffer.from("xyz"));

    expect(await syncRpc.shouldDisconnectOnHello(body)).to.be.false;
  });

  it("should handle request - onGoodbye", async function () {
    const peerInfo: PeerInfo = new PeerInfo(new PeerId(Buffer.from("lodestar")));
    const goodbye: Goodbye = 1n;
    networkStub.disconnect.resolves(0);
    try {
      await syncRpc.onRequest(peerInfo, Method.Goodbye, "goodBye", goodbye);
      expect(networkStub.disconnect.calledOnce).to.be.true;
    }catch (e) {
      expect.fail(e.stack);
    }
  });

  it("should fail to handle request ", async function () {
    const peerInfo: PeerInfo = new PeerInfo(new PeerId(Buffer.from("lodestar")));
    try {
      await syncRpc.onRequest(peerInfo, null, "null", null);
    }catch (e) {
      expect.fail(e.stack);
    }
  });
});<|MERGE_RESOLUTION|>--- conflicted
+++ resolved
@@ -6,12 +6,8 @@
 import PeerId from "peer-id";
 import {Goodbye, Status} from "@chainsafe/eth2.0-types";
 import {config} from "@chainsafe/eth2.0-config/lib/presets/mainnet";
-<<<<<<< HEAD
-import {describe, it, beforeEach, afterEach} from "mocha";
-=======
 import * as ssz from "@chainsafe/ssz/lib/core/signingRoot";
 
->>>>>>> b497f5b8
 import {Method, ZERO_HASH} from "../../../src/constants";
 import {BeaconChain} from "../../../src/chain";
 import {Libp2pNetwork} from "../../../src/network";
@@ -25,11 +21,7 @@
 describe("syncing", function () {
   const sandbox = sinon.createSandbox();
   let syncRpc: SyncReqResp;
-<<<<<<< HEAD
-  let chainStub: any, networkStub: any, dbStub: any, repsStub: any, logger: any, reqRespStub: any;
-=======
   let chainStub, networkStub, dbStub, repsStub, logger, reqRespStub, signingRootStub;
->>>>>>> b497f5b8
 
   beforeEach(() => {
     chainStub = sandbox.createStubInstance(BeaconChain);
@@ -65,11 +57,7 @@
   });
 
 
-<<<<<<< HEAD
   it("should able to create Status - genesis time", async function () {
-=======
-  it("should able to create Hello - genesis time", async function () {
->>>>>>> b497f5b8
     chainStub.genesisTime = 0;
     chainStub.networkId = 1n;
     chainStub.chainId = 1;
@@ -108,7 +96,7 @@
     }
   });
 
-  it("should handle request  - onHello(success)", async function () {
+  it("should handle request  - onStatus(success)", async function () {
     const peerInfo: PeerInfo = new PeerInfo(new PeerId(Buffer.from("lodestar")));
     const body: Status = {
       headForkVersion: Buffer.alloc(4),
@@ -132,7 +120,7 @@
     }
   });
 
-  it("should handle request  - onHello(error)", async function () {
+  it("should handle request  - onStatus(error)", async function () {
     const peerInfo: PeerInfo = new PeerInfo(new PeerId(Buffer.from("lodestar")));
     const body: Status = {
       headForkVersion: Buffer.alloc(4),
@@ -152,8 +140,8 @@
     }
   });
 
-  it("should disconnect on hello - incorrect headForkVersion", async function() {
-    const body: Hello = {
+  it("should disconnect on status - incorrect headForkVersion", async function() {
+    const body: Status = {
       headForkVersion: Buffer.alloc(4),
       finalizedRoot: Buffer.alloc(32),
       finalizedEpoch: 1,
@@ -165,11 +153,11 @@
     const state = generateState();
     state.fork.currentVersion = Buffer.from("efgh");
     dbStub.state.get.resolves(state);
-    expect(await syncRpc.shouldDisconnectOnHello(body)).to.be.true;
-  });
-
-  it("should disconnect on hello - incorrect finalized checkpoint", async function() {
-    const body: Hello = {
+    expect(await syncRpc.shouldDisconnectOnStatus(body)).to.be.true;
+  });
+
+  it("should disconnect on status - incorrect finalized checkpoint", async function() {
+    const body: Status = {
       headForkVersion: Buffer.alloc(4),
       finalizedRoot: Buffer.from("xyz"),
       finalizedEpoch: 1,
@@ -183,11 +171,11 @@
     state.finalizedCheckpoint.epoch = 2;
     dbStub.state.get.resolves(state);
     signingRootStub.returns(Buffer.from("not xyz"));
-    expect(await syncRpc.shouldDisconnectOnHello(body)).to.be.true;
-  });
-
-  it("should not disconnect on hello", async function() {
-    const body: Hello = {
+    expect(await syncRpc.shouldDisconnectOnStatus(body)).to.be.true;
+  });
+
+  it("should not disconnect on status", async function() {
+    const body: Status = {
       headForkVersion: Buffer.alloc(4),
       finalizedRoot: Buffer.from("xyz"),
       finalizedEpoch: 1,
@@ -202,7 +190,7 @@
     dbStub.state.get.resolves(state);
     signingRootStub.returns(Buffer.from("xyz"));
 
-    expect(await syncRpc.shouldDisconnectOnHello(body)).to.be.false;
+    expect(await syncRpc.shouldDisconnectOnStatus(body)).to.be.false;
   });
 
   it("should handle request - onGoodbye", async function () {
