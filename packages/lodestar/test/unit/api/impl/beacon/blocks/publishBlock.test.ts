--- conflicted
+++ resolved
@@ -1,59 +1,28 @@
 import {expect, use} from "chai";
 import chaiAsPromised from "chai-as-promised";
 import sinon, {SinonStubbedInstance} from "sinon";
-<<<<<<< HEAD
-import {Gossip} from "../../../../../../src/network/gossip/gossip";
-import {IGossip} from "../../../../../../src/network/gossip/interface";
 import {BeaconBlockApi} from "../../../../../../src/api/impl/beacon/blocks";
-=======
-import {IBeaconSync} from "../../../../../../src/sync/interface";
-import {BeaconBlockApi} from "../../../../../../src/api/impl/beacon/blocks";
-import {BeaconChain, IBeaconChain} from "../../../../../../src/chain";
+import {BeaconChain} from "../../../../../../src/chain";
 import {Eth2Gossipsub} from "../../../../../../src/network/gossip";
-import {INetwork} from "../../../../../../src/network/interface";
-import {Network} from "../../../../../../src/network/network";
-import {BeaconSync} from "../../../../../../src/sync/sync";
->>>>>>> 5b1b3361
 import {generateEmptySignedBlock} from "../../../../../utils/block";
 import {SignedBeaconBlock} from "@chainsafe/lodestar-types/lib/allForks";
-import {BeaconChain} from "../../../../../../src/chain";
 import {BeaconSync} from "../../../../../../src/sync";
 
 use(chaiAsPromised);
 
 describe("api - beacon - publishBlock", function () {
-<<<<<<< HEAD
-  let gossipStub: SinonStubbedInstance<IGossip>;
+  let gossipStub: SinonStubbedInstance<Eth2Gossipsub>;
   let block: SignedBeaconBlock;
   let blockApi: BeaconBlockApi;
   let chainStub: SinonStubbedInstance<BeaconChain>;
   let syncStub: SinonStubbedInstance<BeaconSync>;
 
   beforeEach(() => {
-    gossipStub = sinon.createStubInstance(Gossip);
-    gossipStub.publishBlock = sinon.stub();
-    this.ctx.networkStub.gossip = gossipStub;
+    gossipStub = sinon.createStubInstance(Eth2Gossipsub);
+    gossipStub.publishBeaconBlock = sinon.stub();
+    this.ctx.networkStub.gossip = (gossipStub as unknown) as Eth2Gossipsub;
     chainStub = this.ctx.chainStub;
     syncStub = this.ctx.syncStub;
-=======
-  const sandbox = sinon.createSandbox();
-
-  let blockApi: BeaconBlockApi;
-  let chainStub: SinonStubbedInstance<IBeaconChain>;
-  let syncStub: SinonStubbedInstance<IBeaconSync>;
-  let networkStub: SinonStubbedInstance<INetwork>;
-  let gossipStub: SinonStubbedInstance<Eth2Gossipsub>;
-  let dbStub: StubbedBeaconDb;
-
-  beforeEach(function () {
-    chainStub = sinon.createStubInstance(BeaconChain);
-    syncStub = sinon.createStubInstance(BeaconSync);
-    networkStub = sinon.createStubInstance(Network);
-    gossipStub = sinon.createStubInstance(Eth2Gossipsub);
-    gossipStub.publishBeaconBlock = sinon.stub();
-    networkStub.gossip = (gossipStub as unknown) as Eth2Gossipsub;
-    dbStub = new StubbedBeaconDb(sinon, config);
->>>>>>> 5b1b3361
     blockApi = new BeaconBlockApi(
       {},
       {
