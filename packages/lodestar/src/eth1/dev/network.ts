/**
 * @module eth1/dev
 */

import ganache from "ganache-core";
import {promisify} from "util";
import * as utils from 'ethers/utils';
import deepmerge from "deepmerge";
import * as ethers from "ethers/ethers";
import {ILogger, WinstonLogger} from "../../logger";
import devEth1Options from "./options";
<<<<<<< HEAD
import {ILoggingOptions} from "../../logger/option";
=======
import {ILoggingOptions} from "../../logger/interface";
>>>>>>> dc06d147
import {Module} from "../../logger/abstract";

export const devNetworkOpts =  {
  port: 8545,
  networkId: 200,
  defaultBalance: 1000,
  host: '127.0.0.1',
};

export interface PrivateNetworkOpts {
  port?: number;
  host?: string;
  networkId?: number;
  defaultBalance?: number;
  dbPath?: string;
  blockTime?: number;
  mnemonic?: string;
  loggingOptions?: ILoggingOptions;
}

export class PrivateEth1Network {

  private server: any;

  private blockchain: any;

  private opts: PrivateNetworkOpts;

  private logger: ILogger;

  public constructor(opts: PrivateNetworkOpts, {logger}: {logger?: ILogger} ) {
    this.opts = deepmerge(devNetworkOpts, opts);
    this.logger = logger || new WinstonLogger(opts.loggingOptions, Module.ETH1);
    this.server = ganache.server({
      ...this.opts,
      // eslint-disable-next-line  @typescript-eslint/camelcase
      default_balance_ether: this.opts.defaultBalance,
      // eslint-disable-next-line  @typescript-eslint/camelcase
      db_path: this.opts.dbPath
    });
  }

  public async start(): Promise<void> {
    this.blockchain  =
      await promisify(this.server.listen.bind(this.server))(this.opts.port, this.opts.host);
    this.logger.info(`Started private network node on ${this.opts.host}:${this.opts.port}`);
    this.logger.info(
      `Generating accounts with mnemonic: ${this.blockchain._provider.options.mnemonic}`
    );
    this.logger.info('List of accounts with eth balance (<address>:<privateKey>-<balance>):');
    Object.keys(this.blockchain.accounts).forEach((address) => {
      const privateKey = this.blockchain.accounts[address].secretKey.toString('hex');
      const balance = utils.formatEther(this.blockchain.accounts[address].account.balance);
      this.logger.info(`${address}:0x${privateKey} - ${balance} ETH`);
    });
    await this.deployDepositContract();
  }

  public async stop(): Promise<void> {
    await promisify(this.server.close)();
  }

  /**
   * Returns array of private keys
   */
  public accounts(): string[] {
    return Object
      .values(this.blockchain.accounts as any[])
      .map(account => account.secretKey);
  }

  public rpcUrl(): string {
    return `http://${this.opts.host}:${this.opts.port}`;
  }

  public mnemonic(): string {
    return this.blockchain._provider.options.mnemonic;
  }

  public async deployDepositContract(): Promise<string> {
    const deployKey = this.blockchain.accounts[this.blockchain.coinbase].secretKey.toString('hex');
    const provider = new ethers.providers.Web3Provider(this.blockchain._provider);
    const deployWallet = new ethers.Wallet(deployKey, provider);
    const factory = new ethers.ContractFactory(
      devEth1Options.depositContract.abi,
      devEth1Options.depositContract.bytecode,
      deployWallet
    );
    const contract = await factory.deploy();
    const address = contract.address;
    await contract.deployed();
    this.logger.info(`Deposit contract deployed to address: ${address}`);
    return address;
  }
}<|MERGE_RESOLUTION|>--- conflicted
+++ resolved
@@ -7,13 +7,8 @@
 import * as utils from 'ethers/utils';
 import deepmerge from "deepmerge";
 import * as ethers from "ethers/ethers";
-import {ILogger, WinstonLogger} from "../../logger";
+import {ILogger, LogLevel, WinstonLogger} from "../../logger";
 import devEth1Options from "./options";
-<<<<<<< HEAD
-import {ILoggingOptions} from "../../logger/option";
-=======
-import {ILoggingOptions} from "../../logger/interface";
->>>>>>> dc06d147
 import {Module} from "../../logger/abstract";
 
 export const devNetworkOpts =  {
@@ -31,7 +26,7 @@
   dbPath?: string;
   blockTime?: number;
   mnemonic?: string;
-  loggingOptions?: ILoggingOptions;
+  loggingLevel?: LogLevel;
 }
 
 export class PrivateEth1Network {
@@ -46,7 +41,7 @@
 
   public constructor(opts: PrivateNetworkOpts, {logger}: {logger?: ILogger} ) {
     this.opts = deepmerge(devNetworkOpts, opts);
-    this.logger = logger || new WinstonLogger(opts.loggingOptions, Module.ETH1);
+    this.logger = logger || new WinstonLogger(opts.loggingLevel, Module.ETH1);
     this.server = ganache.server({
       ...this.opts,
       // eslint-disable-next-line  @typescript-eslint/camelcase
