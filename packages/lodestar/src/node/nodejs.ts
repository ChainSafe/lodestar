--- conflicted
+++ resolved
@@ -128,19 +128,10 @@
     // start db if not already started
     await db.start();
 
-<<<<<<< HEAD
-    let metrics: IMetrics | null = null;
-    if (opts.metrics.enabled) {
-      if (db.metricsRegistry) {
-        metricsRegistries.push(db.metricsRegistry);
-      }
-      metrics = createMetrics(opts.metrics, config, anchorState, metricsRegistries);
-=======
     const metrics = opts.metrics.enabled
       ? createMetrics(opts.metrics, config, anchorState, logger.child({module: "VMON"}), metricsRegistries)
       : null;
     if (metrics) {
->>>>>>> 4827b29f
       initBeaconMetrics(metrics, anchorState);
     }
 
