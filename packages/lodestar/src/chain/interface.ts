import {EventEmitter} from "events";
import StrictEventEmitter from "strict-event-emitter-types";

import {
  Attestation,
  BeaconState,
  Checkpoint,
  Root,
  SignedBeaconBlock,
  Uint16,
  Uint64,
  ForkDigest,
  ENRForkID,
} from "@chainsafe/lodestar-types";

import {ILMDGHOST} from "./forkChoice";
import {IBeaconClock} from "./clock/interface";

export interface IChainEvents {
  unknownBlockRoot: (root: Root) => void;
  processedBlock: (signedBlock: SignedBeaconBlock) => void;
  processedCheckpoint: (checkPoint: Checkpoint) => void;
  processedAttestation: (attestation: Attestation) => void;
  justifiedCheckpoint: (checkpoint: Checkpoint) => void;
  finalizedCheckpoint: (checkpoint: Checkpoint) => void;
  forkDigestChanged: () => void;
  forkDigest: (forkDigest: ForkDigest) => void;
}

export type ChainEventEmitter = StrictEventEmitter<EventEmitter, IChainEvents>;

/**
 * The IBeaconChain service deals with processing incoming blocks, advancing a state transition
 * and applying the fork choice rule to update the chain head
 */
export interface IBeaconChain extends ChainEventEmitter {
  forkChoice: ILMDGHOST;
  clock: IBeaconClock;
  chainId: Uint16;
  networkId: Uint64;
  currentForkDigest: ForkDigest;
  /**
   * Start beacon chain processing
   */
  start(): Promise<void>;

  /**
   * Stop beacon chain processing
   */
  stop(): Promise<void>;

  /**
   * Return ENRForkID.
   */
  getENRForkID(): Promise<ENRForkID>;

  getHeadState(): Promise<BeaconState|null>;

  getHeadBlock(): Promise<SignedBeaconBlock|null>;

  getFinalizedCheckpoint(): Promise<Checkpoint>;

  /**
   * Add attestation to the fork-choice rule
   */
  receiveAttestation(attestation: Attestation): Promise<void>;

  /**
   * Pre-process and run the per slot state transition function
   */
  receiveBlock(signedBlock: SignedBeaconBlock, trusted?: boolean): Promise<void>;

  /**
   * Initialize the chain with a genesis state
   */
<<<<<<< HEAD
  initializeBeaconChain(genesisState: BeaconState): Promise<void>;

  isInitialized(): boolean;
=======
  initializeBeaconChain(genesisState: BeaconState, depositDataRootList: TreeBacked<List<Root>>): Promise<void>;
>>>>>>> 4601c9f5
}

export interface IAttestationProcessor {
  receiveBlock(signedBlock: SignedBeaconBlock, trusted?: boolean): Promise<void>;
  receiveAttestation(attestation: Attestation): Promise<void>;
}<|MERGE_RESOLUTION|>--- conflicted
+++ resolved
@@ -73,13 +73,7 @@
   /**
    * Initialize the chain with a genesis state
    */
-<<<<<<< HEAD
   initializeBeaconChain(genesisState: BeaconState): Promise<void>;
-
-  isInitialized(): boolean;
-=======
-  initializeBeaconChain(genesisState: BeaconState, depositDataRootList: TreeBacked<List<Root>>): Promise<void>;
->>>>>>> 4601c9f5
 }
 
 export interface IAttestationProcessor {
