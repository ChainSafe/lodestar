--- conflicted
+++ resolved
@@ -12,27 +12,17 @@
   }
 
   async verifySignatureSets(sets: ISignatureSet[]): Promise<boolean> {
-<<<<<<< HEAD
-    return verifySignatureSetsMaybeBatch(
-      sets.map((set) => ({
-        publicKey: getAggregatedPubkey(set),
-        message: set.signingRoot,
-        signature: set.signature,
-      }))
-    );
-=======
     const timer = this.metrics?.blsThreadPool.mainThreadDurationInThreadPool.startTimer();
     try {
       return verifySignatureSetsMaybeBatch(
         sets.map((set) => ({
           publicKey: getAggregatedPubkey(set),
-          message: set.signingRoot.valueOf() as Uint8Array,
+          message: set.signingRoot,
           signature: set.signature,
         }))
       );
     } finally {
       if (timer) timer();
     }
->>>>>>> bbe818d1
   }
 }