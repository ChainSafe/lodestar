--- conflicted
+++ resolved
@@ -399,18 +399,17 @@
   return ssz.phase0.Checkpoint.equals(data.source, justifiedCheckpoint);
 }
 
-<<<<<<< HEAD
 /**
  * Returns true if the `TIMELY_SOURCE` bit in a `ParticipationFlags` is set
  */
 export function flagIsTimelySource(flag: ParticipationFlags): boolean {
   return (flag & TIMELY_SOURCE) === TIMELY_SOURCE;
-=======
+}
+
 function bitArrayMergeOrWith(bits1: BitList, bits2: BitList): void {
   for (let i = 0; i < bits2.length; i++) {
     if (bits2[i]) {
       bits1[i] = true;
     }
   }
->>>>>>> 40c8ff59
 }