import {phase0, Slot, Root, ssz} from "@chainsafe/lodestar-types";
import {PointFormat, Signature} from "@chainsafe/bls/types";
import bls from "@chainsafe/bls";
import {BitArray, toHexString} from "@chainsafe/ssz";
<<<<<<< HEAD
import {MapDef} from "../../util/map";
import {InsertOutcome, OpPoolError, OpPoolErrorCode} from "./types";
import {pruneBySlot} from "./utils";
=======
import {InsertOutcome, OpPoolError, OpPoolErrorCode} from "./types.js";
import {pruneBySlot} from "./utils.js";
import {MapDef} from "../../util/map.js";
>>>>>>> 1031e7e2

/**
 * The number of slots that will be stored in the pool.
 *
 * For example, if `SLOTS_RETAINED == 3` and the pool is pruned at slot `6`, then all attestations
 * at slots less than `4` will be dropped and any future attestation with a slot less than `4`
 * will be refused.
 */
const SLOTS_RETAINED = 3;

/**
 * The maximum number of distinct `AttestationData` that will be stored in each slot.
 *
 * This is a DoS protection measure.
 */
const MAX_ATTESTATIONS_PER_SLOT = 16_384;

type AggregateFast = {
  data: phase0.Attestation["data"];
  aggregationBits: BitArray;
  signature: Signature;
};

/** Hex string of DataRoot `TODO` */
type DataRootHex = string;

/**
 * A pool of `Attestation` that is specially designed to store "unaggregated" attestations from
 * the native aggregation scheme.
 *
 * **The `NaiveAggregationPool` does not do any signature or attestation verification. It assumes
 * that all `Attestation` objects provided are valid.**
 *
 * ## Details
 *
 * The pool sorts the `Attestation` by `attestation.data.slot`, then by `attestation.data`.
 *
 * As each unaggregated attestation is added it is aggregated with any existing `attestation` with
 * the same `AttestationData`. Considering that the pool only accepts attestations with a single
 * signature, there should only ever be a single aggregated `Attestation` for any given
 * `AttestationData`.
 *
 * The pool has a capacity for `SLOTS_RETAINED` slots, when a new `attestation.data.slot` is
 * provided, the oldest slot is dropped and replaced with the new slot. The pool can also be
 * pruned by supplying a `current_slot`; all existing attestations with a slot lower than
 * `current_slot - SLOTS_RETAINED` will be removed and any future attestation with a slot lower
 * than that will also be refused. Pruning is done automatically based upon the attestations it
 * receives and it can be triggered manually.
 */
export class AttestationPool {
  private readonly attestationByRootBySlot = new MapDef<Slot, Map<DataRootHex, AggregateFast>>(
    () => new Map<DataRootHex, AggregateFast>()
  );
  private lowestPermissibleSlot = 0;

  // TODO: Add metrics for total num of attestations in the pool

  /**
   * Accepts an `VerifiedUnaggregatedAttestation` and attempts to apply it to the "naive
   * aggregation pool".
   *
   * The naive aggregation pool is used by local validators to produce
   * `SignedAggregateAndProof`.
   *
   * If the attestation is too old (low slot) to be included in the pool it is simply dropped
   * and no error is returned.
   *
   * Expects the attestation to be fully validated:
   * - Valid signature
   * - Consistent bitlength
   * - Valid committeeIndex
   * - Valid data
   */
  add(attestation: phase0.Attestation): InsertOutcome {
    const slot = attestation.data.slot;
    const lowestPermissibleSlot = this.lowestPermissibleSlot;

    // Reject any attestations that are too old.
    if (slot < lowestPermissibleSlot) {
      return InsertOutcome.Old;
    }

    // Limit object per slot
    const aggregateByRoot = this.attestationByRootBySlot.getOrDefault(slot);
    if (aggregateByRoot.size >= MAX_ATTESTATIONS_PER_SLOT) {
      throw new OpPoolError({code: OpPoolErrorCode.REACHED_MAX_PER_SLOT});
    }

    const dataRoot = ssz.phase0.AttestationData.hashTreeRoot(attestation.data);
    const dataRootHex = toHexString(dataRoot);

    // Pre-aggregate the contribution with existing items
    const aggregate = aggregateByRoot.get(dataRootHex);
    if (aggregate) {
      // Aggregate mutating
      return aggregateAttestationInto(aggregate, attestation);
    } else {
      // Create new aggregate
      aggregateByRoot.set(dataRootHex, attestationToAggregate(attestation));
      return InsertOutcome.NewData;
    }
  }

  /**
   * For validator API to get an aggregate
   */
  getAggregate(slot: Slot, dataRoot: Root): phase0.Attestation {
    const dataRootHex = toHexString(dataRoot);
    const aggregate = this.attestationByRootBySlot.get(slot)?.get(dataRootHex);
    if (!aggregate) {
      // TODO: Add metric for missing aggregates
      throw Error(`No attestation for slot=${slot} dataRoot=${dataRootHex}`);
    }

    return fastToAttestation(aggregate);
  }

  /**
   * Removes any attestations with a slot lower than `current_slot` and bars any future
   * attestations with a slot lower than `current_slot - SLOTS_RETAINED`.
   */
  prune(clockSlot: Slot): void {
    pruneBySlot(this.attestationByRootBySlot, clockSlot, SLOTS_RETAINED);
    this.lowestPermissibleSlot = Math.max(clockSlot - SLOTS_RETAINED, 0);
  }

  /**
   * Get all attestations optionally filtered by `attestation.data.slot`
   * @param bySlot slot to filter, `bySlot === attestation.data.slot`
   */
  getAll(bySlot?: Slot): phase0.Attestation[] {
    const attestations: phase0.Attestation[] = [];

    const aggregateByRoots =
      bySlot === undefined
        ? Array.from(this.attestationByRootBySlot.values())
        : [this.attestationByRootBySlot.get(bySlot)];

    for (const aggregateByRoot of aggregateByRoots) {
      if (aggregateByRoot) {
        for (const aggFast of aggregateByRoot.values()) {
          attestations.push(fastToAttestation(aggFast));
        }
      }
    }

    return attestations;
  }
}

// - Retrieve agg attestations by slot and data root
// - Insert attestations coming from gossip and API

/**
 * Aggregate a new contribution into `aggregate` mutating it
 */
function aggregateAttestationInto(aggregate: AggregateFast, attestation: phase0.Attestation): InsertOutcome {
  const bitIndex = attestation.aggregationBits.getSingleTrueBit();

  // Should never happen, attestations are verified against this exact condition before
  if (bitIndex === null) {
    throw Error("Invalid attestation not exactly one bit set");
  }

  if (aggregate.aggregationBits.get(bitIndex) === true) {
    return InsertOutcome.AlreadyKnown;
  }

  aggregate.aggregationBits.set(bitIndex, true);
  aggregate.signature = bls.Signature.aggregate([
    aggregate.signature,
    bls.Signature.fromBytes(attestation.signature, undefined, true),
  ]);
  return InsertOutcome.Aggregated;
}

/**
 * Format `contribution` into an efficient `aggregate` to add more contributions in with aggregateContributionInto()
 */
function attestationToAggregate(attestation: phase0.Attestation): AggregateFast {
  return {
    data: attestation.data,
    // clone because it will be mutated
    aggregationBits: attestation.aggregationBits.clone(),
    signature: bls.Signature.fromBytes(attestation.signature, undefined, true),
  };
}

/**
 * Unwrap AggregateFast to phase0.Attestation
 */
function fastToAttestation(aggFast: AggregateFast): phase0.Attestation {
  return {
    data: aggFast.data,
    aggregationBits: aggFast.aggregationBits,
    signature: aggFast.signature.toBytes(PointFormat.compressed),
  };
}<|MERGE_RESOLUTION|>--- conflicted
+++ resolved
@@ -2,15 +2,9 @@
 import {PointFormat, Signature} from "@chainsafe/bls/types";
 import bls from "@chainsafe/bls";
 import {BitArray, toHexString} from "@chainsafe/ssz";
-<<<<<<< HEAD
-import {MapDef} from "../../util/map";
-import {InsertOutcome, OpPoolError, OpPoolErrorCode} from "./types";
-import {pruneBySlot} from "./utils";
-=======
 import {InsertOutcome, OpPoolError, OpPoolErrorCode} from "./types.js";
 import {pruneBySlot} from "./utils.js";
 import {MapDef} from "../../util/map.js";
->>>>>>> 1031e7e2
 
 /**
  * The number of slots that will be stored in the pool.
