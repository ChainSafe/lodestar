--- conflicted
+++ resolved
@@ -1,7 +1,4 @@
-<<<<<<< HEAD
-=======
-import {ssz, ValidatorIndex} from "@chainsafe/lodestar-types";
->>>>>>> d8f702b1
+import {ValidatorIndex} from "@chainsafe/lodestar-types";
 import {List} from "@chainsafe/ssz";
 import {
   phase0,
