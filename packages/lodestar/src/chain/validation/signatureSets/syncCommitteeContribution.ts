import {PublicKey} from "@chainsafe/bls";
import {altair, ssz} from "@chainsafe/lodestar-types";
import {DOMAIN_SYNC_COMMITTEE, SYNC_COMMITTEE_SIZE, SYNC_COMMITTEE_SUBNET_COUNT} from "@chainsafe/lodestar-params";
import {readonlyValues} from "@chainsafe/ssz";
import {
  CachedBeaconState,
  computeEpochAtSlot,
  computeSigningRoot,
  getDomain,
  ISignatureSet,
  SignatureSetType,
} from "@chainsafe/lodestar-beacon-state-transition";

export function getSyncCommitteeContributionSignatureSet(
  state: CachedBeaconState<altair.BeaconState>,
  contribution: altair.SyncCommitteeContribution
): ISignatureSet {
<<<<<<< HEAD
  const currentEpoch = computeEpochAtSlot(contribution.slot);
  const domain = getDomain(state, DOMAIN_SYNC_COMMITTEE, currentEpoch);
=======
  const {config} = state;
  const epochSig = computeEpochAtSlot(config, contribution.slot);
  const domain = getDomain(config, state, config.params.DOMAIN_SYNC_COMMITTEE, epochSig);
>>>>>>> f9d7db5f
  return {
    type: SignatureSetType.aggregate,
    pubkeys: getContributionPubkeys(state, contribution),
    signingRoot: computeSigningRoot(ssz.Root, contribution.beaconBlockRoot, domain),
    signature: contribution.signature.valueOf() as Uint8Array,
  };
}

/**
 * Retrieve pubkeys in contribution aggregate using epochCtx:
 * - currSyncCommitteeIndexes cache
 * - index2pubkey cache
 */
function getContributionPubkeys(
  state: CachedBeaconState<altair.BeaconState>,
  contribution: altair.SyncCommitteeContribution
): PublicKey[] {
  const pubkeys: PublicKey[] = [];

  const subCommitteeSize = Math.floor(SYNC_COMMITTEE_SIZE / SYNC_COMMITTEE_SUBNET_COUNT);
  const startIndex = contribution.subCommitteeIndex * subCommitteeSize;
  const aggBits = Array.from(readonlyValues(contribution.aggregationBits));

  for (const [i, bit] of aggBits.entries()) {
    if (bit) {
      const indexInCommittee = startIndex + i;
      const validatorIndex = state.currSyncCommitteeIndexes[indexInCommittee];
      const pubkey = state.index2pubkey[validatorIndex];
      pubkeys.push(pubkey);
    }
  }

  return pubkeys;
}<|MERGE_RESOLUTION|>--- conflicted
+++ resolved
@@ -15,14 +15,8 @@
   state: CachedBeaconState<altair.BeaconState>,
   contribution: altair.SyncCommitteeContribution
 ): ISignatureSet {
-<<<<<<< HEAD
-  const currentEpoch = computeEpochAtSlot(contribution.slot);
-  const domain = getDomain(state, DOMAIN_SYNC_COMMITTEE, currentEpoch);
-=======
-  const {config} = state;
-  const epochSig = computeEpochAtSlot(config, contribution.slot);
-  const domain = getDomain(config, state, config.params.DOMAIN_SYNC_COMMITTEE, epochSig);
->>>>>>> f9d7db5f
+  const epochSig = computeEpochAtSlot(contribution.slot);
+  const domain = getDomain(state, DOMAIN_SYNC_COMMITTEE, epochSig);
   return {
     type: SignatureSetType.aggregate,
     pubkeys: getContributionPubkeys(state, contribution),
