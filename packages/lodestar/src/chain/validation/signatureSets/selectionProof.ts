import {DOMAIN_SELECTION_PROOF} from "@chainsafe/lodestar-params";
import {IBeaconConfig} from "@chainsafe/lodestar-config";
import {allForks, phase0, Slot, ssz} from "@chainsafe/lodestar-types";
import {PublicKey} from "@chainsafe/bls";
import {
  computeEpochAtSlot,
  computeSigningRoot,
  getDomain,
  ISignatureSet,
  SignatureSetType,
} from "@chainsafe/lodestar-beacon-state-transition";

export function getSelectionProofSignatureSet(
  config: IBeaconConfig,
  state: allForks.BeaconState,
  slot: Slot,
  aggregator: PublicKey,
  aggregateAndProof: phase0.SignedAggregateAndProof
): ISignatureSet {
<<<<<<< HEAD
  const epoch = computeEpochAtSlot(slot);
  const selectionProofDomain = getDomain(state, DOMAIN_SELECTION_PROOF, epoch);
=======
  const epochSig = computeEpochAtSlot(config, slot);
  const selectionProofDomain = getDomain(config, state, config.params.DOMAIN_SELECTION_PROOF, epochSig);
>>>>>>> f9d7db5f

  return {
    type: SignatureSetType.single,
    pubkey: aggregator,
    signingRoot: computeSigningRoot(ssz.Slot, slot, selectionProofDomain),
    signature: aggregateAndProof.message.selectionProof.valueOf() as Uint8Array,
  };
}<|MERGE_RESOLUTION|>--- conflicted
+++ resolved
@@ -17,13 +17,8 @@
   aggregator: PublicKey,
   aggregateAndProof: phase0.SignedAggregateAndProof
 ): ISignatureSet {
-<<<<<<< HEAD
-  const epoch = computeEpochAtSlot(slot);
-  const selectionProofDomain = getDomain(state, DOMAIN_SELECTION_PROOF, epoch);
-=======
-  const epochSig = computeEpochAtSlot(config, slot);
-  const selectionProofDomain = getDomain(config, state, config.params.DOMAIN_SELECTION_PROOF, epochSig);
->>>>>>> f9d7db5f
+  const epochSig = computeEpochAtSlot(slot);
+  const selectionProofDomain = getDomain(state, DOMAIN_SELECTION_PROOF, epochSig);
 
   return {
     type: SignatureSetType.single,
