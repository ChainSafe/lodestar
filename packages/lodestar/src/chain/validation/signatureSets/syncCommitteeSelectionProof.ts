import {DOMAIN_SYNC_COMMITTEE_SELECTION_PROOF} from "@chainsafe/lodestar-params";
import {allForks, altair, ssz} from "@chainsafe/lodestar-types";
import {
  CachedBeaconState,
  computeEpochAtSlot,
  computeSigningRoot,
  getDomain,
  ISignatureSet,
  SignatureSetType,
} from "@chainsafe/lodestar-beacon-state-transition";

export function getSyncCommitteeSelectionProofSignatureSet(
  state: CachedBeaconState<allForks.BeaconState>,
  contributionAndProof: altair.ContributionAndProof
): ISignatureSet {
  const {epochCtx} = state;
  const slot = contributionAndProof.contribution.slot;
<<<<<<< HEAD
  const epoch = computeEpochAtSlot(slot);
  const domain = getDomain(state, DOMAIN_SYNC_COMMITTEE_SELECTION_PROOF, epoch);
=======
  const epochSig = computeEpochAtSlot(config, slot);
  const domain = getDomain(config, state, config.params.DOMAIN_SYNC_COMMITTEE_SELECTION_PROOF, epochSig);
>>>>>>> f9d7db5f
  const signingData: altair.SyncAggregatorSelectionData = {
    slot,
    subCommitteeIndex: contributionAndProof.contribution.subCommitteeIndex,
  };
  return {
    type: SignatureSetType.single,
    pubkey: epochCtx.index2pubkey[contributionAndProof.aggregatorIndex],
    signingRoot: computeSigningRoot(ssz.altair.SyncAggregatorSelectionData, signingData, domain),
    signature: contributionAndProof.selectionProof.valueOf() as Uint8Array,
  };
}<|MERGE_RESOLUTION|>--- conflicted
+++ resolved
@@ -15,13 +15,8 @@
 ): ISignatureSet {
   const {epochCtx} = state;
   const slot = contributionAndProof.contribution.slot;
-<<<<<<< HEAD
-  const epoch = computeEpochAtSlot(slot);
-  const domain = getDomain(state, DOMAIN_SYNC_COMMITTEE_SELECTION_PROOF, epoch);
-=======
-  const epochSig = computeEpochAtSlot(config, slot);
-  const domain = getDomain(config, state, config.params.DOMAIN_SYNC_COMMITTEE_SELECTION_PROOF, epochSig);
->>>>>>> f9d7db5f
+  const epochSig = computeEpochAtSlot(slot);
+  const domain = getDomain(state, DOMAIN_SYNC_COMMITTEE_SELECTION_PROOF, epochSig);
   const signingData: altair.SyncAggregatorSelectionData = {
     slot,
     subCommitteeIndex: contributionAndProof.contribution.subCommitteeIndex,
