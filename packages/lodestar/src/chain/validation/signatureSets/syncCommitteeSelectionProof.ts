--- conflicted
+++ resolved
@@ -15,26 +15,16 @@
 ): ISignatureSet {
   const {epochCtx} = state;
   const slot = contributionAndProof.contribution.slot;
-<<<<<<< HEAD
   const epoch = computeEpochAtSlot(slot);
   const domain = getDomain(state, DOMAIN_SYNC_COMMITTEE_SELECTION_PROOF, epoch);
-  const signingData: altair.SyncCommitteeSigningData = {
-=======
-  const epoch = computeEpochAtSlot(config, slot);
-  const domain = getDomain(config, state, config.params.DOMAIN_SYNC_COMMITTEE_SELECTION_PROOF, epoch);
   const signingData: altair.SyncAggregatorSelectionData = {
->>>>>>> 4ed5c6a0
     slot,
     subCommitteeIndex: contributionAndProof.contribution.subCommitteeIndex,
   };
   return {
     type: SignatureSetType.single,
     pubkey: epochCtx.index2pubkey[contributionAndProof.aggregatorIndex],
-<<<<<<< HEAD
-    signingRoot: computeSigningRoot(ssz.altair.SyncCommitteeSigningData, signingData, domain),
-=======
-    signingRoot: computeSigningRoot(config, config.types.altair.SyncAggregatorSelectionData, signingData, domain),
->>>>>>> 4ed5c6a0
+    signingRoot: computeSigningRoot(ssz.altair.SyncAggregatorSelectionData, signingData, domain),
     signature: contributionAndProof.selectionProof.valueOf() as Uint8Array,
   };
 }