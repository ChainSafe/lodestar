import {CachedBeaconState, computeSyncPeriodAtSlot} from "@chainsafe/lodestar-beacon-state-transition";
import {SYNC_COMMITTEE_SIZE, SYNC_COMMITTEE_SUBNET_COUNT} from "@chainsafe/lodestar-params";
import {allForks, altair} from "@chainsafe/lodestar-types";
<<<<<<< HEAD
import {GossipAction, ISyncCommitteeJob, SyncCommitteeError, SyncCommitteeErrorCode} from "../errors";
=======
import {IBeaconDb} from "../../db";
import {GossipAction, SyncCommitteeError, SyncCommitteeErrorCode} from "../errors";
>>>>>>> 34f55490
import {IBeaconChain} from "../interface";
import {getSyncCommitteeSignatureSet} from "./signatureSets";

type IndexInSubCommittee = number;

/**
 * Spec v1.1.0-alpha.5
 */
export async function validateGossipSyncCommittee(
  chain: IBeaconChain,
<<<<<<< HEAD
  job: ISyncCommitteeJob,
  subnet: number
): Promise<void> {
  const {signature: syncCommittee, validSignature} = job;
  const {slot, validatorIndex} = syncCommittee;

=======
  db: IBeaconDb,
  syncCommittee: altair.SyncCommitteeMessage,
  subnet: number
): Promise<{indexInSubCommittee: IndexInSubCommittee}> {
>>>>>>> 34f55490
  const headState = chain.getHeadState();
  const indexInSubCommittee = validateGossipSyncCommitteeExceptSig(chain, headState, subnet, syncCommittee);

  // [IGNORE] The signature's slot is for the current slot, i.e. sync_committee_signature.slot == current_slot.
  // > Checked in validateGossipSyncCommitteeExceptSig()

  // [IGNORE] The block being signed over (sync_committee_signature.beacon_block_root) has been seen (via both gossip and non-gossip sources).
  // > Checked in validateGossipSyncCommitteeExceptSig()

  // [IGNORE] There has been no other valid sync committee signature for the declared slot for the validator referenced
  // by sync_committee_signature.validator_index.
  if (chain.seenSyncCommitteeMessages.isKnown(slot, subnet, validatorIndex)) {
    throw new SyncCommitteeError(GossipAction.IGNORE, {
      code: SyncCommitteeErrorCode.SYNC_COMMITTEE_ALREADY_KNOWN,
    });
  }

  // [REJECT] The subnet_id is valid for the given validator, i.e. subnet_id in compute_subnets_for_sync_committee(state, sync_committee_signature.validator_index).
  // Note this validation implies the validator is part of the broader current sync committee along with the correct subcommittee.
  // > Checked in validateGossipSyncCommitteeExceptSig()

  // [REJECT] The signature is valid for the message beacon_block_root for the validator referenced by validator_index.
  await validateSyncCommitteeSigOnly(chain, headState, syncCommittee);

  // Register this valid item as seen
<<<<<<< HEAD
  chain.seenSyncCommitteeMessages.add(slot, subnet, validatorIndex);
=======
  db.syncCommittee.seen(subnet, syncCommittee);

  return {indexInSubCommittee};
>>>>>>> 34f55490
}

/**
 * Abstracted so it can be re-used in API validation.
 */
export async function validateSyncCommitteeSigOnly(
  chain: IBeaconChain,
  headState: CachedBeaconState<allForks.BeaconState>,
  syncCommittee: altair.SyncCommitteeMessage
): Promise<void> {
  const signatureSet = getSyncCommitteeSignatureSet(headState, syncCommittee);
  if (!(await chain.bls.verifySignatureSets([signatureSet]))) {
    throw new SyncCommitteeError(GossipAction.REJECT, {
      code: SyncCommitteeErrorCode.INVALID_SIGNATURE,
    });
  }
}

/**
 * Spec v1.1.0-alpha.3
 */
export function validateGossipSyncCommitteeExceptSig(
  chain: IBeaconChain,
  headState: CachedBeaconState<allForks.BeaconState>,
  subnet: number,
  data: Pick<altair.SyncCommitteeMessage, "slot" | "beaconBlockRoot" | "validatorIndex">
): IndexInSubCommittee {
  const {slot, beaconBlockRoot, validatorIndex} = data;
  // [IGNORE] The signature's slot is for the current slot, i.e. sync_committee_signature.slot == current_slot.
  // (with a MAXIMUM_GOSSIP_CLOCK_DISPARITY allowance)
  if (!chain.clock.isCurrentSlotGivenGossipDisparity(slot)) {
    throw new SyncCommitteeError(GossipAction.IGNORE, {
      code: SyncCommitteeErrorCode.NOT_CURRENT_SLOT,
      currentSlot: chain.clock.currentSlot,
      slot,
    });
  }

  // [IGNORE] The block being signed over (sync_committee_signature.beacon_block_root) has been seen (via both gossip and non-gossip sources).
  if (!chain.forkChoice.hasBlock(beaconBlockRoot)) {
    throw new SyncCommitteeError(GossipAction.IGNORE, {
      code: SyncCommitteeErrorCode.UNKNOWN_BEACON_BLOCK_ROOT,
      beaconBlockRoot: beaconBlockRoot as Uint8Array,
    });
  }

  // [REJECT] The subcommittee index is in the allowed range, i.e. contribution.subcommittee_index < SYNC_COMMITTEE_SUBNET_COUNT.
  if (subnet >= SYNC_COMMITTEE_SUBNET_COUNT) {
    throw new SyncCommitteeError(GossipAction.REJECT, {
      code: SyncCommitteeErrorCode.INVALID_SUB_COMMITTEE_INDEX,
      subCommitteeIndex: subnet,
    });
  }

  // [REJECT] The subnet_id is valid for the given validator, i.e. subnet_id in compute_subnets_for_sync_committee(state, sync_committee_signature.validator_index).
  // Note this validation implies the validator is part of the broader current sync committee along with the correct subcommittee.
  const indexInSubCommittee = getIndexInSubCommittee(headState, subnet, data);
  if (indexInSubCommittee === null) {
    throw new SyncCommitteeError(GossipAction.REJECT, {
      code: SyncCommitteeErrorCode.VALIDATOR_NOT_IN_SYNC_COMMITTEE,
      validatorIndex,
    });
  }

  return indexInSubCommittee;
}

/**
 * Returns the IndexInSubCommittee of the given `subnet`.
 * Returns `null` if not part of the sync committee or not part of the given `subnet`
 */
function getIndexInSubCommittee(
  headState: CachedBeaconState<allForks.BeaconState>,
  subnet: number,
  data: Pick<altair.SyncCommitteeMessage, "slot" | "validatorIndex">
): IndexInSubCommittee | null {
  // Note: The range of slots a validator has to perform duties is off by one.
  // The previous slot wording means that if your validator is in a sync committee for a period that runs from slot
  // 100 to 200,then you would actually produce signatures in slot 99 - 199.
  const statePeriod = computeSyncPeriodAtSlot(headState.slot);
  const dataPeriod = computeSyncPeriodAtSlot(data.slot + 1); // See note above for the +1 offset

  const syncComitteeValidatorIndexMap =
    dataPeriod === statePeriod + 1
      ? headState.nextSyncCommittee.validatorIndexMap
      : headState.currentSyncCommittee.validatorIndexMap;

  const indexesInCommittee = syncComitteeValidatorIndexMap?.get(data.validatorIndex);
  if (indexesInCommittee === undefined) {
    // Not part of the sync committee
    return null;
  }

  // TODO: Cache this value
  const SYNC_COMMITTEE_SUBNET_SIZE = Math.floor(SYNC_COMMITTEE_SIZE / SYNC_COMMITTEE_SUBNET_COUNT);

  for (const indexInCommittee of indexesInCommittee) {
    if (Math.floor(indexInCommittee / SYNC_COMMITTEE_SUBNET_SIZE) === subnet) {
      return indexInCommittee % SYNC_COMMITTEE_SUBNET_SIZE;
    }
  }

  // Not part of this specific subnet
  return null;
}<|MERGE_RESOLUTION|>--- conflicted
+++ resolved
@@ -1,12 +1,7 @@
 import {CachedBeaconState, computeSyncPeriodAtSlot} from "@chainsafe/lodestar-beacon-state-transition";
 import {SYNC_COMMITTEE_SIZE, SYNC_COMMITTEE_SUBNET_COUNT} from "@chainsafe/lodestar-params";
 import {allForks, altair} from "@chainsafe/lodestar-types";
-<<<<<<< HEAD
-import {GossipAction, ISyncCommitteeJob, SyncCommitteeError, SyncCommitteeErrorCode} from "../errors";
-=======
-import {IBeaconDb} from "../../db";
 import {GossipAction, SyncCommitteeError, SyncCommitteeErrorCode} from "../errors";
->>>>>>> 34f55490
 import {IBeaconChain} from "../interface";
 import {getSyncCommitteeSignatureSet} from "./signatureSets";
 
@@ -17,19 +12,11 @@
  */
 export async function validateGossipSyncCommittee(
   chain: IBeaconChain,
-<<<<<<< HEAD
-  job: ISyncCommitteeJob,
-  subnet: number
-): Promise<void> {
-  const {signature: syncCommittee, validSignature} = job;
-  const {slot, validatorIndex} = syncCommittee;
-
-=======
-  db: IBeaconDb,
   syncCommittee: altair.SyncCommitteeMessage,
   subnet: number
 ): Promise<{indexInSubCommittee: IndexInSubCommittee}> {
->>>>>>> 34f55490
+  const {slot, validatorIndex} = syncCommittee;
+
   const headState = chain.getHeadState();
   const indexInSubCommittee = validateGossipSyncCommitteeExceptSig(chain, headState, subnet, syncCommittee);
 
@@ -55,13 +42,9 @@
   await validateSyncCommitteeSigOnly(chain, headState, syncCommittee);
 
   // Register this valid item as seen
-<<<<<<< HEAD
   chain.seenSyncCommitteeMessages.add(slot, subnet, validatorIndex);
-=======
-  db.syncCommittee.seen(subnet, syncCommittee);
 
   return {indexInSubCommittee};
->>>>>>> 34f55490
 }
 
 /**
