--- conflicted
+++ resolved
@@ -1,10 +1,6 @@
-import {phase0, allForks} from "@chainsafe/lodestar-beacon-state-transition/";
+import {phase0, allForks} from "@chainsafe/lodestar-beacon-state-transition";
 import {IBeaconConfig} from "@chainsafe/lodestar-config";
-<<<<<<< HEAD
-import {phase0, ssz, ValidatorIndex} from "@chainsafe/lodestar-types";
-=======
-import {ValidatorIndex} from "@chainsafe/lodestar-types";
->>>>>>> f9d7db5f
+import {ssz, ValidatorIndex} from "@chainsafe/lodestar-types";
 import {IBeaconChain} from "..";
 import {AttesterSlashingError, AttesterSlashingErrorCode} from "../errors/attesterSlashingError";
 import {IBeaconDb} from "../../db";
@@ -30,15 +26,10 @@
 
   const state = chain.getHeadState();
 
-<<<<<<< HEAD
-  // verifySignature = false, verified in batch below
-  if (!isValidAttesterSlashing(state, attesterSlashing, false)) {
-=======
   try {
     // verifySignature = false, verified in batch below
     phase0.assertValidAttesterSlashing(state, attesterSlashing, false);
   } catch (e) {
->>>>>>> f9d7db5f
     throw new AttesterSlashingError({
       code: AttesterSlashingErrorCode.INVALID,
       error: e as Error,
