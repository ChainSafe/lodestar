import {AbortSignal} from "@chainsafe/abort-controller";
import {Epoch, Slot} from "@chainsafe/lodestar-types";
import {IChainForkConfig} from "@chainsafe/lodestar-config";
import {ErrorAborted} from "@chainsafe/lodestar-utils";
import {computeEpochAtSlot, computeTimeAtSlot, getCurrentSlot} from "@chainsafe/lodestar-beacon-state-transition";

import {ChainEvent, ChainEventEmitter} from "../emitter.js";

<<<<<<< HEAD
import {MAXIMUM_GOSSIP_CLOCK_DISPARITY} from "../../constants";
import {IBeaconClock} from "./interface";
=======
import {IBeaconClock} from "./interface.js";
import {MAXIMUM_GOSSIP_CLOCK_DISPARITY} from "../../constants/index.js";
>>>>>>> 1031e7e2

/**
 * A local clock, the clock time is assumed to be trusted
 */
export class LocalClock implements IBeaconClock {
  private readonly config: IChainForkConfig;
  private readonly genesisTime: number;
  private timeoutId: number;
  private readonly emitter: ChainEventEmitter;
  private readonly signal: AbortSignal;
  private _currentSlot: number;

  constructor({
    config,
    genesisTime,
    emitter,
    signal,
  }: {
    config: IChainForkConfig;
    genesisTime: number;
    emitter: ChainEventEmitter;
    signal: AbortSignal;
  }) {
    this.config = config;
    this.genesisTime = genesisTime;
    this.timeoutId = setTimeout(this.onNextSlot, this.msUntilNextSlot());
    this.signal = signal;
    this.emitter = emitter;
    this._currentSlot = getCurrentSlot(this.config, this.genesisTime);
    this.signal.addEventListener("abort", () => clearTimeout(this.timeoutId), {once: true});
  }

  get currentSlot(): Slot {
    const slot = getCurrentSlot(this.config, this.genesisTime);
    if (slot > this._currentSlot) {
      clearTimeout(this.timeoutId);
      this.onNextSlot(slot);
    }
    return slot;
  }

  /**
   * If it's too close to next slot given MAXIMUM_GOSSIP_CLOCK_DISPARITY, return currentSlot + 1.
   * Otherwise return currentSlot
   */
  get currentSlotWithGossipDisparity(): Slot {
    const currentSlot = this.currentSlot;
    const nextSlotTime = computeTimeAtSlot(this.config, currentSlot + 1, this.genesisTime) * 1000;
    return nextSlotTime - Date.now() < MAXIMUM_GOSSIP_CLOCK_DISPARITY ? currentSlot + 1 : currentSlot;
  }

  get currentEpoch(): Epoch {
    return computeEpochAtSlot(this.currentSlot);
  }

  /** Returns the slot if the internal clock were advanced by `toleranceSec`. */
  slotWithFutureTolerance(toleranceSec: number): Slot {
    // this is the same to getting slot at now + toleranceSec
    return getCurrentSlot(this.config, this.genesisTime - toleranceSec);
  }

  /** Returns the slot if the internal clock were reversed by `toleranceSec`. */
  slotWithPastTolerance(toleranceSec: number): Slot {
    // this is the same to getting slot at now - toleranceSec
    return getCurrentSlot(this.config, this.genesisTime + toleranceSec);
  }

  /**
   * Check if a slot is current slot given MAXIMUM_GOSSIP_CLOCK_DISPARITY.
   */
  isCurrentSlotGivenGossipDisparity(slot: Slot): boolean {
    const currentSlot = this.currentSlot;
    if (currentSlot === slot) {
      return true;
    }
    const nextSlotTime = computeTimeAtSlot(this.config, currentSlot + 1, this.genesisTime) * 1000;
    // we're too close to next slot, accept next slot
    if (nextSlotTime - Date.now() < MAXIMUM_GOSSIP_CLOCK_DISPARITY) {
      return slot === currentSlot + 1;
    }
    const currentSlotTime = computeTimeAtSlot(this.config, currentSlot, this.genesisTime) * 1000;
    // we've just passed the current slot, accept previous slot
    if (Date.now() - currentSlotTime < MAXIMUM_GOSSIP_CLOCK_DISPARITY) {
      return slot === currentSlot - 1;
    }
    return false;
  }

  async waitForSlot(slot: Slot): Promise<void> {
    if (this.signal.aborted) {
      throw new ErrorAborted();
    }

    if (this.currentSlot >= slot) {
      return;
    }

    return new Promise((resolve, reject) => {
      const onSlot = (clockSlot: Slot): void => {
        if (clockSlot >= slot) {
          onDone();
        }
      };

      const onDone = (): void => {
        this.emitter.off(ChainEvent.clockSlot, onSlot);
        this.signal.removeEventListener("abort", onAbort);
        resolve();
      };

      const onAbort = (): void => {
        this.emitter.off(ChainEvent.clockSlot, onSlot);
        reject(new ErrorAborted());
      };

      this.emitter.on(ChainEvent.clockSlot, onSlot);
      this.signal.addEventListener("abort", onAbort, {once: true});
    });
  }

  secFromSlot(slot: Slot, toSec = Date.now() / 1000): number {
    return toSec - (this.genesisTime + slot * this.config.SECONDS_PER_SLOT);
  }

  private onNextSlot = (slot?: Slot): void => {
    const clockSlot = slot ?? getCurrentSlot(this.config, this.genesisTime);
    // process multiple clock slots in the case the main thread has been saturated for > SECONDS_PER_SLOT
    while (this._currentSlot < clockSlot) {
      const previousSlot = this._currentSlot;
      this._currentSlot++;

      this.emitter.emit(ChainEvent.clockSlot, this._currentSlot);

      const previousEpoch = computeEpochAtSlot(previousSlot);
      const currentEpoch = computeEpochAtSlot(this._currentSlot);

      if (previousEpoch < currentEpoch) {
        this.emitter.emit(ChainEvent.clockEpoch, currentEpoch);
      }
    }
    //recursively invoke onNextSlot
    this.timeoutId = setTimeout(this.onNextSlot, this.msUntilNextSlot());
  };

  private msUntilNextSlot(): number {
    const miliSecondsPerSlot = this.config.SECONDS_PER_SLOT * 1000;
    const diffInMiliSeconds = Date.now() - this.genesisTime * 1000;
    return miliSecondsPerSlot - (diffInMiliSeconds % miliSecondsPerSlot);
  }
}<|MERGE_RESOLUTION|>--- conflicted
+++ resolved
@@ -6,13 +6,8 @@
 
 import {ChainEvent, ChainEventEmitter} from "../emitter.js";
 
-<<<<<<< HEAD
-import {MAXIMUM_GOSSIP_CLOCK_DISPARITY} from "../../constants";
-import {IBeaconClock} from "./interface";
-=======
 import {IBeaconClock} from "./interface.js";
 import {MAXIMUM_GOSSIP_CLOCK_DISPARITY} from "../../constants/index.js";
->>>>>>> 1031e7e2
 
 /**
  * A local clock, the clock time is assumed to be trusted
