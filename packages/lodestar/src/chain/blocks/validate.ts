--- conflicted
+++ resolved
@@ -1,13 +1,9 @@
 import {toHexString} from "@chainsafe/ssz";
 import {computeEpochAtSlot} from "@chainsafe/lodestar-beacon-state-transition";
 import {IBeaconConfig} from "@chainsafe/lodestar-config";
-import {ILogger} from "@chainsafe/lodestar-utils/lib/logger";
-<<<<<<< HEAD
+import {ILogger} from "@chainsafe/lodestar-utils";
 import {ForkChoice} from "@chainsafe/lodestar-fork-choice";
-=======
-import {ILMDGHOST} from "../forkChoice";
 import {IBlockProcessJob} from "../interface";
->>>>>>> c1a87f19
 import {ChainEventEmitter} from "../emitter";
 
 export function validateBlock(
@@ -29,7 +25,7 @@
         if (
           finalizedCheckpoint &&
           finalizedCheckpoint.epoch > 0 &&
-          computeEpochAtSlot(config, job.signedBlock.message.slot) <= finalizedCheckpoint.epoch
+          computeEpochAtSlot(config, job.signedBlock.message.slot) < finalizedCheckpoint.epoch
         ) {
           logger.debug(
             `Block ${toHexString(blockHash)} with slot ${job.signedBlock.message.slot} is not after ` +
@@ -37,17 +33,12 @@
           );
           continue;
         }
-        try {
         const currentSlot = forkChoice.getHead().slot;
         logger.debug(
           `Received block with hash ${toHexString(blockHash)}` +
             `at slot ${job.signedBlock.message.slot}. Current state slot ${currentSlot}`
         );
         yield job;
-        } catch (e) {
-          console.log(e);
-          continue;
-        }
       }
     })();
   };
