import {AbortSignal} from "abort-controller";
<<<<<<< HEAD
import {readonlyValues, toHexString} from "@chainsafe/ssz";
import {allForks, phase0, Slot, ssz, Version} from "@chainsafe/lodestar-types";
=======
import {readonlyValues, toHexString, TreeBacked} from "@chainsafe/ssz";
import {allForks, altair, phase0, Slot, Version} from "@chainsafe/lodestar-types";
>>>>>>> 13bb1203
import {ILogger} from "@chainsafe/lodestar-utils";
import {IBlockSummary} from "@chainsafe/lodestar-fork-choice";
import {CachedBeaconState, computeEpochAtSlot} from "@chainsafe/lodestar-beacon-state-transition";

import {AttestationError, AttestationErrorCode, BlockError, BlockErrorCode} from "./errors";
import {IBlockJob} from "./interface";
import {ChainEvent, ChainEventEmitter, IChainEvents} from "./emitter";
import {BeaconChain} from "./chain";

// eslint-disable-next-line @typescript-eslint/no-explicit-any
type ListenerType<T> = [T] extends [(...args: infer U) => any] ? U : [T] extends [void] ? [] : [T];
type AnyCallback = () => Promise<void>;

/**
 * Returns a function that runs an async handler function with input args,
 * If the handler function successfully completes,
 * then emits the event on the event emitter using the same args
 */
function wrapHandler<
  Event extends keyof IChainEvents = keyof IChainEvents,
  Callback extends IChainEvents[Event] = IChainEvents[Event]
>(
  event: Event,
  emitter: ChainEventEmitter,
  logger: ILogger,
  handler: (...args: Parameters<Callback>) => Promise<void> | void
) {
  return async (...args: Parameters<Callback>): Promise<void> => {
    try {
      await handler(...args);
      emitter.emit(event, ...((args as unknown) as ListenerType<Callback>));
    } catch (e) {
      logger.error("Error handling event", {event}, e);
    }
  };
}

/**
 * Attach ChainEventEmitter event handlers
 * Listen on `signal` to remove event handlers
 *
 * Events are handled in the following way:
 * Because the chain relies on event handlers to perform side effects (eg: cache/db updates),
 * We require the chain's event handlers to run and complete in full before external event handlers are allowed to run.
 *
 * This is accomplished by maintaining a separate `chain.internalEmitter` and `chain.emitter`.
 * Chain submodules emit events on the `internalEmitter`, where chain event handlers are listening.
 * Once a chain event emitter is completed, the same event, with the same args, is emitted on `chain.emitter`, for consumption by external parties.
 */
export function handleChainEvents(this: BeaconChain, signal: AbortSignal): void {
  const handlersObj: {
    [K in keyof IChainEvents]: IChainEvents[K];
  } = {
    [ChainEvent.attestation]: onAttestation,
    [ChainEvent.block]: onBlock,
    [ChainEvent.checkpoint]: onCheckpoint,
    [ChainEvent.clockEpoch]: onClockEpoch,
    [ChainEvent.clockSlot]: onClockSlot,
    [ChainEvent.errorAttestation]: onErrorAttestation,
    [ChainEvent.errorBlock]: onErrorBlock,
    [ChainEvent.finalized]: onFinalized,
    [ChainEvent.forkChoiceFinalized]: onForkChoiceFinalized,
    [ChainEvent.forkChoiceHead]: onForkChoiceHead,
    [ChainEvent.forkChoiceJustified]: onForkChoiceJustified,
    [ChainEvent.forkChoiceReorg]: onForkChoiceReorg,
    [ChainEvent.forkVersion]: onForkVersion,
    [ChainEvent.justified]: onJustified,
  };

  const emitter = this.emitter;
  const logger = this.logger;
  const onAbort: (() => void)[] = [];

  for (const [eventStr, handler] of Object.entries(handlersObj)) {
    const event = eventStr as ChainEvent;
    const wrappedHandler = wrapHandler(event, emitter, logger, handler.bind(this) as AnyCallback) as AnyCallback;
    this.internalEmitter.on(event, wrappedHandler);
    onAbort.push(() => this.internalEmitter.off(event, wrappedHandler));
  }

  signal.addEventListener(
    "abort",
    () => {
      for (const fn of onAbort) fn();
    },
    {once: true}
  );
}

export async function onClockSlot(this: BeaconChain, slot: Slot): Promise<void> {
  this.logger.verbose("Clock slot", {slot});
  this.forkChoice.updateTime(slot);
  this.metrics?.clockSlot.set(slot);

  await Promise.all(
    // Attestations can only affect the fork choice of subsequent slots.
    // Process the attestations in `slot - 1`, rather than `slot`
    this.pendingAttestations.getBySlot(slot - 1).map((job) => {
      this.pendingAttestations.remove(job);
      return this.attestationProcessor.processAttestationJob(job);
    })
  );

  await Promise.all(
    this.pendingBlocks.getBySlot(slot).map(async (root) => {
      const pendingBlock = await this.db.pendingBlock.get(root);
      if (pendingBlock) {
        this.pendingBlocks.remove(pendingBlock);
        await this.db.pendingBlock.delete(root);
        return this.blockProcessor.processBlockJob({
          signedBlock: pendingBlock,
          reprocess: false,
          prefinalized: false,
          validSignatures: false,
          validProposerSignature: false,
        });
      }
    })
  );

  this.logger.debug("Block pools: ", {
    pendingBlocks: this.pendingBlocks.getTotalPendingBlocks(),
    currentSlot: this.clock.currentSlot,
  });
}

export function onClockEpoch(): void {
  //
}

export function onForkVersion(this: BeaconChain, version: Version): void {
  this.logger.verbose("New fork version", ssz.Version.toJson(version));
}

export function onCheckpoint(
  this: BeaconChain,
  cp: phase0.Checkpoint,
  state: CachedBeaconState<allForks.BeaconState>
): void {
  this.logger.verbose("Checkpoint processed", ssz.phase0.Checkpoint.toJson(cp));
  this.checkpointStateCache.add(cp, state);

  this.metrics?.currentValidators.set({status: "active"}, state.currentShuffling.activeIndices.length);
  const parentBlockSummary = this.forkChoice.getBlock(state.latestBlockHeader.parentRoot);

  if (parentBlockSummary) {
    const justifiedCheckpoint = state.currentJustifiedCheckpoint;
    const justifiedEpoch = justifiedCheckpoint.epoch;
    const preJustifiedEpoch = parentBlockSummary.justifiedEpoch;
    if (justifiedEpoch > preJustifiedEpoch) {
      this.internalEmitter.emit(ChainEvent.justified, justifiedCheckpoint, state);
    }
    const finalizedCheckpoint = state.finalizedCheckpoint;
    const finalizedEpoch = finalizedCheckpoint.epoch;
    const preFinalizedEpoch = parentBlockSummary.finalizedEpoch;
    if (finalizedEpoch > preFinalizedEpoch) {
      this.internalEmitter.emit(ChainEvent.finalized, finalizedCheckpoint, state);
    }
  }
}

export function onJustified(
  this: BeaconChain,
  cp: phase0.Checkpoint,
  state: CachedBeaconState<allForks.BeaconState>
): void {
  this.logger.verbose("Checkpoint justified", ssz.phase0.Checkpoint.toJson(cp));
  this.metrics?.previousJustifiedEpoch.set(state.previousJustifiedCheckpoint.epoch);
  this.metrics?.currentJustifiedEpoch.set(cp.epoch);
}

<<<<<<< HEAD
export function onFinalized(this: BeaconChain, cp: phase0.Checkpoint): void {
  this.logger.verbose("Checkpoint finalized", ssz.phase0.Checkpoint.toJson(cp));
=======
export async function onFinalized(this: BeaconChain, cp: phase0.Checkpoint): Promise<void> {
  this.logger.verbose("Checkpoint finalized", this.config.types.phase0.Checkpoint.toJson(cp));
>>>>>>> 13bb1203
  this.metrics?.finalizedEpoch.set(cp.epoch);

  // Only after altair
  if (cp.epoch >= this.config.params.ALTAIR_FORK_EPOCH) {
    try {
      const state = await this.regen.getCheckpointState(cp);
      const block = await this.getCanonicalBlockAtSlot(state.slot);
      if (!block) {
        throw Error(`No block found for checkpoint ${cp.epoch} : ${toHexString(cp.root)}`);
      }

      await this.lightclientUpdater.onFinalized(
        cp,
        block.message as altair.BeaconBlock,
        state as TreeBacked<altair.BeaconState>
      );
    } catch (e) {
      this.logger.error("Error lightclientUpdater.onFinalized", {epoch: cp.epoch}, e);
    }
  }
}

export function onForkChoiceJustified(this: BeaconChain, cp: phase0.Checkpoint): void {
  this.logger.verbose("Fork choice justified", ssz.phase0.Checkpoint.toJson(cp));
}

export function onForkChoiceFinalized(this: BeaconChain, cp: phase0.Checkpoint): void {
  this.logger.verbose("Fork choice finalized", ssz.phase0.Checkpoint.toJson(cp));
}

export function onForkChoiceHead(this: BeaconChain, head: IBlockSummary): void {
  this.logger.verbose("New chain head", {
    headSlot: head.slot,
    headRoot: toHexString(head.blockRoot),
  });
  this.metrics?.headSlot.set(head.slot);
}

export function onForkChoiceReorg(this: BeaconChain, head: IBlockSummary, oldHead: IBlockSummary, depth: number): void {
  this.logger.verbose("Chain reorg", {depth});
}

export function onAttestation(this: BeaconChain, attestation: phase0.Attestation): void {
  this.logger.debug("Attestation processed", {
    slot: attestation.data.slot,
    index: attestation.data.index,
    targetRoot: toHexString(attestation.data.target.root),
    aggregationBits: ssz.phase0.CommitteeBits.toJson(attestation.aggregationBits),
  });
}

export async function onBlock(
  this: BeaconChain,
  block: allForks.SignedBeaconBlock,
  postState: CachedBeaconState<allForks.BeaconState>,
  job: IBlockJob
): Promise<void> {
  const blockRoot = this.config.getForkTypes(block.message.slot).BeaconBlock.hashTreeRoot(block.message);
  this.logger.verbose("Block processed", {
    slot: block.message.slot,
    root: toHexString(blockRoot),
  });

  this.stateCache.add(postState);
  if (!job.reprocess) {
    await this.db.block.add(block);
  }

  if (!job.prefinalized) {
    // Only process attestations in response to an non-prefinalized block
    await Promise.all([
      // process the attestations in the block
      ...Array.from(readonlyValues(block.message.body.attestations), (attestation) => {
        return this.attestationProcessor.processAttestationJob({
          attestation,
          // attestation signatures from blocks have already been verified
          validSignature: true,
        });
      }),
      // process pending attestations which needed the block
      ...this.pendingAttestations.getByBlock(blockRoot).map((job) => {
        this.pendingAttestations.remove(job);
        return this.attestationProcessor.processAttestationJob(job);
      }),
    ]);
  }
  // if reprocess job, don't have to reprocess block operations or pending blocks
  if (!job.reprocess) {
    await this.db.processBlockOperations(block);
    await Promise.all(
      this.pendingBlocks.getByParent(blockRoot).map(async (root) => {
        const pendingBlock = await this.db.pendingBlock.get(root);
        if (pendingBlock) {
          this.pendingBlocks.remove(pendingBlock);
          await this.db.pendingBlock.delete(root);
          return this.blockProcessor.processBlockJob({
            signedBlock: pendingBlock,
            reprocess: false,
            prefinalized: false,
            validSignatures: false,
            validProposerSignature: false,
          });
        }
      })
    );
  }

  // Only after altair
  if (computeEpochAtSlot(this.config, block.message.slot) >= this.config.params.ALTAIR_FORK_EPOCH) {
    try {
      await this.lightclientUpdater.onHead(
        block.message as altair.BeaconBlock,
        postState as TreeBacked<altair.BeaconState>
      );
    } catch (e) {
      this.logger.error("Error lightclientUpdater.onHead", {slot: block.message.slot}, e);
    }
  }
}

export async function onErrorAttestation(this: BeaconChain, err: AttestationError): Promise<void> {
  if (!(err instanceof AttestationError)) {
    this.logger.error("Non AttestationError received", {}, err);
    return;
  }

  this.logger.debug("Attestation error", {}, err);
  const attestationRoot = ssz.phase0.Attestation.hashTreeRoot(err.job.attestation);

  switch (err.type.code) {
    case AttestationErrorCode.FUTURE_SLOT:
      this.logger.debug("Add attestation to pool", {
        reason: err.type.code,
        attestationRoot: toHexString(attestationRoot),
      });
      this.pendingAttestations.putBySlot(err.type.attestationSlot, err.job);
      break;

    case AttestationErrorCode.UNKNOWN_TARGET_ROOT:
      this.logger.debug("Add attestation to pool", {
        reason: err.type.code,
        attestationRoot: toHexString(attestationRoot),
      });
      this.pendingAttestations.putByBlock(err.type.root, err.job);
      break;

    case AttestationErrorCode.UNKNOWN_BEACON_BLOCK_ROOT:
      this.pendingAttestations.putByBlock(err.type.beaconBlockRoot, err.job);
      break;

    default:
      await this.db.attestation.remove(err.job.attestation);
  }
}

export async function onErrorBlock(this: BeaconChain, err: BlockError): Promise<void> {
  if (!(err instanceof BlockError)) {
    this.logger.error("Non BlockError received", {}, err);
    return;
  }

  this.logger.error("Block error", {slot: err.job.signedBlock.message.slot}, err);
  const blockRoot = this.config
    .getForkTypes(err.job.signedBlock.message.slot)
    .BeaconBlock.hashTreeRoot(err.job.signedBlock.message);

  switch (err.type.code) {
    case BlockErrorCode.FUTURE_SLOT:
      this.logger.debug("Add block to pool", {
        reason: err.type.code,
        blockRoot: toHexString(blockRoot),
      });
      this.pendingBlocks.addBySlot(err.job.signedBlock);
      await this.db.pendingBlock.add(err.job.signedBlock);
      break;

    case BlockErrorCode.PARENT_UNKNOWN:
      this.logger.debug("Add block to pool", {
        reason: err.type.code,
        blockRoot: toHexString(blockRoot),
      });
      // add to pendingBlocks first which is not await
      // this is to process a block range
      this.pendingBlocks.addByParent(err.job.signedBlock);
      await this.db.pendingBlock.add(err.job.signedBlock);
      break;

    case BlockErrorCode.INCORRECT_PROPOSER:
    case BlockErrorCode.REPEAT_PROPOSAL:
    case BlockErrorCode.STATE_ROOT_MISMATCH:
    case BlockErrorCode.PER_BLOCK_PROCESSING_ERROR:
    case BlockErrorCode.BLOCK_IS_NOT_LATER_THAN_PARENT:
    case BlockErrorCode.UNKNOWN_PROPOSER:
      await this.db.badBlock.put(blockRoot);
      this.logger.warn("Found bad block", {blockRoot: toHexString(blockRoot)}, err);
      break;
  }
}<|MERGE_RESOLUTION|>--- conflicted
+++ resolved
@@ -1,11 +1,6 @@
 import {AbortSignal} from "abort-controller";
-<<<<<<< HEAD
-import {readonlyValues, toHexString} from "@chainsafe/ssz";
-import {allForks, phase0, Slot, ssz, Version} from "@chainsafe/lodestar-types";
-=======
 import {readonlyValues, toHexString, TreeBacked} from "@chainsafe/ssz";
-import {allForks, altair, phase0, Slot, Version} from "@chainsafe/lodestar-types";
->>>>>>> 13bb1203
+import {allForks, altair, phase0, Slot, ssz, Version} from "@chainsafe/lodestar-types";
 import {ILogger} from "@chainsafe/lodestar-utils";
 import {IBlockSummary} from "@chainsafe/lodestar-fork-choice";
 import {CachedBeaconState, computeEpochAtSlot} from "@chainsafe/lodestar-beacon-state-transition";
@@ -177,17 +172,12 @@
   this.metrics?.currentJustifiedEpoch.set(cp.epoch);
 }
 
-<<<<<<< HEAD
-export function onFinalized(this: BeaconChain, cp: phase0.Checkpoint): void {
+export async function onFinalized(this: BeaconChain, cp: phase0.Checkpoint): Promise<void> {
   this.logger.verbose("Checkpoint finalized", ssz.phase0.Checkpoint.toJson(cp));
-=======
-export async function onFinalized(this: BeaconChain, cp: phase0.Checkpoint): Promise<void> {
-  this.logger.verbose("Checkpoint finalized", this.config.types.phase0.Checkpoint.toJson(cp));
->>>>>>> 13bb1203
   this.metrics?.finalizedEpoch.set(cp.epoch);
 
   // Only after altair
-  if (cp.epoch >= this.config.params.ALTAIR_FORK_EPOCH) {
+  if (cp.epoch >= this.config.ALTAIR_FORK_EPOCH) {
     try {
       const state = await this.regen.getCheckpointState(cp);
       const block = await this.getCanonicalBlockAtSlot(state.slot);
@@ -292,7 +282,7 @@
   }
 
   // Only after altair
-  if (computeEpochAtSlot(this.config, block.message.slot) >= this.config.params.ALTAIR_FORK_EPOCH) {
+  if (computeEpochAtSlot(block.message.slot) >= this.config.ALTAIR_FORK_EPOCH) {
     try {
       await this.lightclientUpdater.onHead(
         block.message as altair.BeaconBlock,
