/**
 * @module chain/forkChoice
 */

import assert from "assert";

import {fromHexString, toHexString} from "@chainsafe/ssz";
import {Gwei, Slot, ValidatorIndex, Number64, Checkpoint, Epoch} from "@chainsafe/lodestar-types";
import {IBeaconConfig} from "@chainsafe/lodestar-config";
import {computeSlotsSinceEpochStart, getCurrentSlot} from "@chainsafe/lodestar-beacon-state-transition";

import {ILMDGHOST} from "../interface";

import {AttestationAggregator, RootHex,} from "./attestationAggregator";
import {sleep} from "../../../util/sleep";


/**
 * A block root with additional metadata required to form a DAG
 * with vote weights and best blocks stored as metadata
 */
class Node {
  // block data
  public slot: Slot;
  public blockRoot: RootHex;

  /**
   * Total weight for a block and its children
   */
  public weight: Gwei;

  /**
   * Parent node, the previous block
   */
  public parent: Node | null;

  /**
   * Child node with the most weight
   */
  public bestChild: Node;

  /**
   * Decendent node with the most weight
   */
  public bestTarget: Node;

  /**
   * All direct children
   */
  public children: Record<RootHex, Node>;

  public constructor({slot, blockRoot, parent}: { slot: Slot; blockRoot: RootHex; parent: Node }) {
    this.slot = slot;
    this.blockRoot = blockRoot;
    this.parent = parent;

    this.weight = 0n;
    this.bestChild = null;
    this.bestTarget = null;
    this.children = {};
  }

  /**
   * Compare two nodes for equality
   */
  public equals(other: Node): boolean {
    return this.blockRoot === other.blockRoot;
  }

  /**
   * Determine which node is 'better'
   */
  public betterThan(other: Node): boolean {
    return (
      // n2 weight greater
      this.weight > other.weight ||
      // equal weights and lexographically higher root
      (this.weight === other.weight && this.blockRoot > other.blockRoot)
    );
  }

  /**
   * Add child node
   */
  public addChild(child: Node): void {
    this.children[child.blockRoot] = child;
    if (Object.values(this.children).length === 1) {
      // this is the only child, propagate itself as best target as far as necessary
      this.bestChild = child;
      let c: Node = child;
      // eslint-disable-next-line @typescript-eslint/no-this-alias
      let p: Node = this;
      while (p) {
        if (c.equals(p.bestChild)) {
          p.bestTarget = child.bestTarget;
          c = p;
          p = p.parent;
        } else {
          // stop propagating when the child is not the best child of the parent
          break;
        }
      }
    }
  }

  /**
   * Update node weight
   */
  public propagateWeightChange(delta: Gwei): void {
    this.weight += delta;
    if (this.parent) {
      if (delta < 0) {
        this.onRemoveWeight();
      } else {
        this.onAddWeight();
      }
      this.parent.propagateWeightChange(delta);
    }
  }

  /**
   * Update parent best child / best target in the added weight case
   */
  private onAddWeight(): void {
    if (this.equals(this.parent.bestChild) || this.betterThan(this.parent.bestChild)) {
      this.parent.bestChild = this;
      this.parent.bestTarget = this.bestTarget;
    }
  }

  /**
   * Update parent best child / best target in the removed weight case
   */
  private onRemoveWeight(): void {
    // if this node is the best child it may lose that position
    if (this.equals(this.parent.bestChild)) {
      const newBest = Object.values(this.parent.children)
        .reduce((a, b) => b.betterThan(a) ? b : a, this);
      // no longer the best
      if (!this.equals(newBest)) {
        this.parent.bestChild = newBest;
        this.parent.bestTarget = newBest.bestTarget;
      }
    }
  }
}

/**
 * Calculate best block using
 * Latest Message-Driven Greedy Heaviest Observed SubTree
 *
 * See https://github.com/protolambda/lmd-ghost#state-ful-dag
 */
export class StatefulDagLMDGHOST implements ILMDGHOST {
  private readonly config: IBeaconConfig;
  private genesisTime: Number64;

  /**
   * Aggregated attestations
   */
  private aggregator: AttestationAggregator;

  /**
   * Recently seen blocks, pruned up to last finalized block
   */
  private nodes: Record<RootHex, Node>;

  /**
   * Last finalized block
   */
  private finalized: { node: Node; epoch: Epoch } | null;

  /**
   * Last justified block
   */
  private justified: { node: Node; epoch: Epoch } | null;
  /**
   * Best justified checkpoint.
   */
  private bestJustifiedCheckpoint: Checkpoint;
  private synced: boolean;
  private interval: NodeJS.Timeout;

  public constructor(config: IBeaconConfig) {
    this.aggregator =
      new AttestationAggregator((hex: string) => this.nodes[hex] ? this.nodes[hex].slot : null);
    this.nodes = {};
    this.finalized = null;
    this.justified = null;
    this.synced = true;
    this.config = config;
  }

  /**
   * Start method, should not wait for it.
   * @param genesisTime
   */
  public async start(genesisTime: number): Promise<void> {
    this.genesisTime = genesisTime;
    const numSlot = computeSlotsSinceEpochStart(this.config, getCurrentSlot(this.config, this.genesisTime));
<<<<<<< HEAD
    const timeToWaitTillNextEpoch = (this.config.params.SLOTS_PER_EPOCH - numSlot) *
      this.config.params.SECONDS_PER_SLOT * 1000;
=======
    const timeToWaitTillNextEpoch = (
      (this.config.params.SLOTS_PER_EPOCH - numSlot) * this.config.params.SECONDS_PER_SLOT * 1000
    );
>>>>>>> fe12d5dc
    // Make sure we call onTick at start of each epoch
    await sleep(timeToWaitTillNextEpoch);
    const epochInterval = this.config.params.SLOTS_PER_EPOCH * this.config.params.SECONDS_PER_SLOT * 1000;
    if (!this.interval) {
      this.interval = setInterval(this.onTick.bind(this), epochInterval);
    }
  }

  public async stop(): Promise<void> {
    if (this.interval) {
      clearInterval(this.interval);
    }
  }

  public onTick(): void {
    if (this.bestJustifiedCheckpoint && (!this.justified ||
      this.bestJustifiedCheckpoint.epoch > this.justified.epoch)) {
      this.setJustified(this.bestJustifiedCheckpoint);
    }
  }

  public addBlock(slot: Slot, blockRootBuf: Uint8Array, parentRootBuf: Uint8Array,
    justifiedCheckpoint?: Checkpoint, finalizedCheckpoint?: Checkpoint): void {
    this.synced = false;
    const blockRoot = toHexString(blockRootBuf);
    const parentRoot = toHexString(parentRootBuf);
    // ensure blockRoot exists
    const node: Node = this.nodes[blockRoot] || new Node({
      slot,
      blockRoot,
      parent: this.nodes[parentRoot],
    });
    // best target is the node itself
    node.bestTarget = node;
    this.nodes[blockRoot] = node;

    // if parent root exists, link to blockRoot
    if (this.nodes[parentRoot]) {
      this.nodes[parentRoot].addChild(node);
    }
    if (justifiedCheckpoint && (!this.justified || justifiedCheckpoint.epoch > this.justified.epoch)) {
      if (this.bestJustifiedCheckpoint) {
        if (!this.justified ||
          justifiedCheckpoint.epoch > this.bestJustifiedCheckpoint.epoch) {
          this.checkAndSetJustified(justifiedCheckpoint);
        }
      } else {
        this.checkAndSetJustified(justifiedCheckpoint);
      }
    }
    if (finalizedCheckpoint && (!this.finalized || finalizedCheckpoint.epoch > this.finalized.epoch)) {
      this.setFinalized(finalizedCheckpoint);
    }
  }

  public addAttestation(blockRootBuf: Uint8Array, attester: ValidatorIndex, weight: Gwei): void {
    this.synced = false;
    this.aggregator.addAttestation({
      target: toHexString(blockRootBuf),
      attester,
      weight,
    });
  }

  public syncChanges(): void {
    Object.values(this.aggregator.latestAggregates).forEach((agg) => {
      if (!(agg.prevWeight === agg.weight)) {
        const delta = agg.weight - agg.prevWeight;
        agg.prevWeight = agg.weight;

        this.nodes[agg.target].propagateWeightChange(delta);
      }
    });

    this.synced = true;
  }

  public head(): Uint8Array {
    assert(this.justified);
    if (!this.synced) {
      this.syncChanges();
    }
    return fromHexString(this.justified.node.bestTarget.blockRoot);
  }

  // To address the bouncing attack, only update conflicting justified
  //  checkpoints in the fork choice if in the early slots of the epoch.
<<<<<<< HEAD
  public shouldUpdateJustifiedCheckpoint(blockRoot: Root): boolean {
    if (!this.justified) {
      return true;
    }
    if (computeSlotsSinceEpochStart(this.config, getCurrentSlot(this.config, this.genesisTime)) <
      this.config.params.SAFE_SLOTS_TO_UPDATE_JUSTIFIED) {
=======
  public shouldUpdateJustifiedCheckpoint(blockRoot: Uint8Array): boolean {
    if(!this.justified) {
      return true;
    }
    if(computeSlotsSinceEpochStart(this.config, getCurrentSlot(this.config, this.genesisTime)) <
       this.config.params.SAFE_SLOTS_TO_UPDATE_JUSTIFIED) {
>>>>>>> fe12d5dc
      return true;
    }
    const hexBlockRoot = toHexString(blockRoot);
    const newJustifiedBlock = this.nodes[hexBlockRoot];
    if (newJustifiedBlock.slot <= this.justified.node.slot) {
      return false;
    }
    if (this.getAncestor(hexBlockRoot, this.justified.node.slot) !== this.justified.node.blockRoot) {
      return false;
    }

    return true;
  }

  public getJustified(): Checkpoint {
    if (!this.justified) {
      return null;
    }
    return {root: fromHexString(this.justified.node.blockRoot), epoch: this.justified.epoch};
  }

  public getFinalized(): Checkpoint {
    if (!this.finalized) {
      return null;
    }
    return {root: fromHexString(this.finalized.node.blockRoot), epoch: this.finalized.epoch};
  }

  private setFinalized(checkpoint: Checkpoint): void {
    this.synced = false;
    const rootHex = toHexString(checkpoint.root);
    this.finalized = {node: this.nodes[rootHex], epoch: checkpoint.epoch};
    this.prune();
    this.aggregator.prune();
  }

  private checkAndSetJustified(checkpoint: Checkpoint): void {
    this.bestJustifiedCheckpoint = checkpoint;
    if (this.shouldUpdateJustifiedCheckpoint(checkpoint.root.valueOf() as Uint8Array)) {
      this.setJustified(checkpoint);
    }
  }

  private setJustified(checkpoint: Checkpoint): void {
    const {root: blockRoot, epoch} = checkpoint;
    const rootHex = toHexString(blockRoot);
    this.justified = {node: this.nodes[rootHex], epoch};
  }

  private getAncestor(root: RootHex, slot: Slot): RootHex | null {
    const node = this.nodes[root];
    if (!node) {
      return null;
    }
    if (node.slot > slot) {
      return this.getAncestor(node.parent.blockRoot, slot);
    } else if (node.slot === slot) {
      return node.blockRoot;
    } else {
      return null;
    }
  }

  private prune(): void {
    if (this.finalized) {
      Object.values(this.nodes).forEach((n) => {
        if (n.slot < this.finalized.node.slot) {
          delete this.nodes[n.blockRoot];
        }
      });
      this.finalized.node.parent = null;
    }
  }
}<|MERGE_RESOLUTION|>--- conflicted
+++ resolved
@@ -4,15 +4,15 @@
 
 import assert from "assert";
 
-import {fromHexString, toHexString} from "@chainsafe/ssz";
-import {Gwei, Slot, ValidatorIndex, Number64, Checkpoint, Epoch} from "@chainsafe/lodestar-types";
-import {IBeaconConfig} from "@chainsafe/lodestar-config";
-import {computeSlotsSinceEpochStart, getCurrentSlot} from "@chainsafe/lodestar-beacon-state-transition";
-
-import {ILMDGHOST} from "../interface";
-
-import {AttestationAggregator, RootHex,} from "./attestationAggregator";
-import {sleep} from "../../../util/sleep";
+import { fromHexString, toHexString } from "@chainsafe/ssz";
+import { Gwei, Slot, ValidatorIndex, Number64, Checkpoint, Epoch } from "@chainsafe/lodestar-types";
+import { IBeaconConfig } from "@chainsafe/lodestar-config";
+import { computeSlotsSinceEpochStart, getCurrentSlot } from "@chainsafe/lodestar-beacon-state-transition";
+
+import { ILMDGHOST } from "../interface";
+
+import { AttestationAggregator, RootHex, } from "./attestationAggregator";
+import { sleep } from "../../../util/sleep";
 
 
 /**
@@ -49,7 +49,7 @@
    */
   public children: Record<RootHex, Node>;
 
-  public constructor({slot, blockRoot, parent}: { slot: Slot; blockRoot: RootHex; parent: Node }) {
+  public constructor({ slot, blockRoot, parent }: { slot: Slot; blockRoot: RootHex; parent: Node }) {
     this.slot = slot;
     this.blockRoot = blockRoot;
     this.parent = parent;
@@ -198,14 +198,9 @@
   public async start(genesisTime: number): Promise<void> {
     this.genesisTime = genesisTime;
     const numSlot = computeSlotsSinceEpochStart(this.config, getCurrentSlot(this.config, this.genesisTime));
-<<<<<<< HEAD
-    const timeToWaitTillNextEpoch = (this.config.params.SLOTS_PER_EPOCH - numSlot) *
-      this.config.params.SECONDS_PER_SLOT * 1000;
-=======
     const timeToWaitTillNextEpoch = (
       (this.config.params.SLOTS_PER_EPOCH - numSlot) * this.config.params.SECONDS_PER_SLOT * 1000
     );
->>>>>>> fe12d5dc
     // Make sure we call onTick at start of each epoch
     await sleep(timeToWaitTillNextEpoch);
     const epochInterval = this.config.params.SLOTS_PER_EPOCH * this.config.params.SECONDS_PER_SLOT * 1000;
@@ -293,21 +288,12 @@
 
   // To address the bouncing attack, only update conflicting justified
   //  checkpoints in the fork choice if in the early slots of the epoch.
-<<<<<<< HEAD
-  public shouldUpdateJustifiedCheckpoint(blockRoot: Root): boolean {
+  public shouldUpdateJustifiedCheckpoint(blockRoot: Uint8Array): boolean {
     if (!this.justified) {
       return true;
     }
     if (computeSlotsSinceEpochStart(this.config, getCurrentSlot(this.config, this.genesisTime)) <
       this.config.params.SAFE_SLOTS_TO_UPDATE_JUSTIFIED) {
-=======
-  public shouldUpdateJustifiedCheckpoint(blockRoot: Uint8Array): boolean {
-    if(!this.justified) {
-      return true;
-    }
-    if(computeSlotsSinceEpochStart(this.config, getCurrentSlot(this.config, this.genesisTime)) <
-       this.config.params.SAFE_SLOTS_TO_UPDATE_JUSTIFIED) {
->>>>>>> fe12d5dc
       return true;
     }
     const hexBlockRoot = toHexString(blockRoot);
@@ -326,20 +312,20 @@
     if (!this.justified) {
       return null;
     }
-    return {root: fromHexString(this.justified.node.blockRoot), epoch: this.justified.epoch};
+    return { root: fromHexString(this.justified.node.blockRoot), epoch: this.justified.epoch };
   }
 
   public getFinalized(): Checkpoint {
     if (!this.finalized) {
       return null;
     }
-    return {root: fromHexString(this.finalized.node.blockRoot), epoch: this.finalized.epoch};
+    return { root: fromHexString(this.finalized.node.blockRoot), epoch: this.finalized.epoch };
   }
 
   private setFinalized(checkpoint: Checkpoint): void {
     this.synced = false;
     const rootHex = toHexString(checkpoint.root);
-    this.finalized = {node: this.nodes[rootHex], epoch: checkpoint.epoch};
+    this.finalized = { node: this.nodes[rootHex], epoch: checkpoint.epoch };
     this.prune();
     this.aggregator.prune();
   }
@@ -352,9 +338,9 @@
   }
 
   private setJustified(checkpoint: Checkpoint): void {
-    const {root: blockRoot, epoch} = checkpoint;
+    const { root: blockRoot, epoch } = checkpoint;
     const rootHex = toHexString(blockRoot);
-    this.justified = {node: this.nodes[rootHex], epoch};
+    this.justified = { node: this.nodes[rootHex], epoch };
   }
 
   private getAncestor(root: RootHex, slot: Slot): RootHex | null {
