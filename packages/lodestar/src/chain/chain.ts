/**
 * @module chain
 */

import path from "node:path";
import {
  BeaconStateAllForks,
  CachedBeaconStateAllForks,
  computeStartSlotAtEpoch,
  createCachedBeaconState,
  Index2PubkeyCache,
  PubkeyIndexMap,
} from "@chainsafe/lodestar-beacon-state-transition";
import {IBeaconConfig} from "@chainsafe/lodestar-config";
import {allForks, UintNum64, Root, phase0, Slot, RootHex, Epoch, ValidatorIndex} from "@chainsafe/lodestar-types";
import {CheckpointWithHex, IForkChoice, ProtoBlock} from "@chainsafe/lodestar-fork-choice";
import {ILogger, toHex} from "@chainsafe/lodestar-utils";
import {CompositeTypeAny, fromHexString, TreeView, Type} from "@chainsafe/ssz";
import {GENESIS_EPOCH, ZERO_HASH} from "../constants/index.js";
import {IBeaconDb} from "../db/index.js";
import {IMetrics} from "../metrics/index.js";
import {IEth1ForBlockProduction} from "../eth1/index.js";
import {IExecutionEngine, IExecutionBuilder} from "../execution/index.js";
import {ensureDir, writeIfNotExist} from "../util/file.js";
import {CheckpointStateCache, StateContextCache} from "./stateCache/index.js";
import {BlockProcessor, PartiallyVerifiedBlockFlags} from "./blocks/index.js";
import {IBeaconClock, LocalClock} from "./clock/index.js";
import {ChainEventEmitter} from "./emitter.js";
import {IBeaconChain, ProposerPreparationData} from "./interface.js";
import {IChainOptions} from "./options.js";
import {IStateRegenerator, QueuedStateRegenerator, RegenCaller} from "./regen/index.js";
import {initializeForkChoice} from "./forkChoice/index.js";
import {computeAnchorCheckpoint} from "./initState.js";
import {IBlsVerifier, BlsSingleThreadVerifier, BlsMultiThreadWorkerPool} from "./bls/index.js";
import {
  SeenAttesters,
  SeenAggregators,
  SeenBlockProposers,
  SeenSyncCommitteeMessages,
  SeenContributionAndProof,
} from "./seenCache/index.js";
import {
  AggregatedAttestationPool,
  AttestationPool,
  SyncCommitteeMessagePool,
  SyncContributionAndProofPool,
  OpPool,
} from "./opPools/index.js";
import {LightClientServer} from "./lightClient/index.js";
import {Archiver} from "./archiver/index.js";
import {PrepareNextSlotScheduler} from "./prepareNextSlot.js";
import {ReprocessController} from "./reprocess.js";
import {SeenAggregatedAttestations} from "./seenCache/seenAggregateAndProof.js";
import {SeenBlockAttesters} from "./seenCache/seenBlockAttesters.js";
import {BeaconProposerCache} from "./beaconProposerCache.js";
import {ChainEvent} from "./index.js";

export class BeaconChain implements IBeaconChain {
  readonly genesisTime: UintNum64;
  readonly genesisValidatorsRoot: Root;
  readonly eth1: IEth1ForBlockProduction;
  readonly executionEngine: IExecutionEngine;
  readonly executionBuilder?: IExecutionBuilder;
  // Expose config for convenience in modularized functions
  readonly config: IBeaconConfig;
  readonly anchorStateLatestBlockSlot: Slot;

  bls: IBlsVerifier;
  forkChoice: IForkChoice;
  clock: IBeaconClock;
  emitter: ChainEventEmitter;
  stateCache: StateContextCache;
  checkpointStateCache: CheckpointStateCache;
  regen: IStateRegenerator;
  readonly lightClientServer: LightClientServer;
  readonly reprocessController: ReprocessController;

  // Ops pool
  readonly attestationPool = new AttestationPool();
  readonly aggregatedAttestationPool = new AggregatedAttestationPool();
  readonly syncCommitteeMessagePool = new SyncCommitteeMessagePool();
  readonly syncContributionAndProofPool = new SyncContributionAndProofPool();
  readonly opPool = new OpPool();

  // Gossip seen cache
  readonly seenAttesters = new SeenAttesters();
  readonly seenAggregators = new SeenAggregators();
  readonly seenAggregatedAttestations: SeenAggregatedAttestations;
  readonly seenBlockProposers = new SeenBlockProposers();
  readonly seenSyncCommitteeMessages = new SeenSyncCommitteeMessages();
  readonly seenContributionAndProof: SeenContributionAndProof;
  // Seen cache for liveness checks
  readonly seenBlockAttesters = new SeenBlockAttesters();

  // Global state caches
  readonly pubkey2index: PubkeyIndexMap;
  readonly index2pubkey: Index2PubkeyCache;

  readonly beaconProposerCache: BeaconProposerCache;

  protected readonly blockProcessor: BlockProcessor;
  protected readonly db: IBeaconDb;
  protected readonly logger: ILogger;
  protected readonly metrics: IMetrics | null;
  protected readonly opts: IChainOptions;
  private readonly archiver: Archiver;
  private abortController = new AbortController();

  constructor(
    opts: IChainOptions,
    {
      config,
      db,
      logger,
      metrics,
      anchorState,
      eth1,
      executionEngine,
      executionBuilder,
    }: {
      config: IBeaconConfig;
      db: IBeaconDb;
      logger: ILogger;
      metrics: IMetrics | null;
      anchorState: BeaconStateAllForks;
      eth1: IEth1ForBlockProduction;
      executionEngine: IExecutionEngine;
      executionBuilder?: IExecutionBuilder;
    }
  ) {
    this.opts = opts;
    this.config = config;
    this.db = db;
    this.logger = logger;
    this.metrics = metrics;
    this.genesisTime = anchorState.genesisTime;
    this.anchorStateLatestBlockSlot = anchorState.latestBlockHeader.slot;
    this.genesisValidatorsRoot = anchorState.genesisValidatorsRoot;
    this.eth1 = eth1;
    this.executionEngine = executionEngine;
    this.executionBuilder = executionBuilder;

    const signal = this.abortController.signal;
    const emitter = new ChainEventEmitter();
    // by default, verify signatures on both main threads and worker threads
    const bls = opts.blsVerifyAllMainThread
      ? new BlsSingleThreadVerifier({metrics})
      : new BlsMultiThreadWorkerPool(opts, {logger, metrics});

    const clock = new LocalClock({config, emitter, genesisTime: this.genesisTime, signal});
    const stateCache = new StateContextCache({metrics});
    const checkpointStateCache = new CheckpointStateCache({metrics});

    this.seenAggregatedAttestations = new SeenAggregatedAttestations(metrics);
    this.seenContributionAndProof = new SeenContributionAndProof(metrics);

    // Initialize single global instance of state caches
    this.pubkey2index = new PubkeyIndexMap();
    this.index2pubkey = [];

    this.beaconProposerCache = new BeaconProposerCache(opts);

    // Restore state caches
    const cachedState = createCachedBeaconState(anchorState, {
      config,
      pubkey2index: this.pubkey2index,
      index2pubkey: this.index2pubkey,
    });
    const {checkpoint} = computeAnchorCheckpoint(config, anchorState);
    stateCache.add(cachedState);
    checkpointStateCache.add(checkpoint, cachedState);

    const forkChoice = initializeForkChoice(
      config,
      emitter,
      clock.currentSlot,
      cachedState,
      opts.proposerBoostEnabled,
      metrics
    );
    const regen = new QueuedStateRegenerator({
      config,
      forkChoice,
      stateCache,
      checkpointStateCache,
      db,
      metrics,
      emitter,
      signal,
    });

    const lightClientServer = new LightClientServer({config, db, metrics, emitter, logger});

    this.reprocessController = new ReprocessController(this.metrics);

    this.blockProcessor = new BlockProcessor(
      {
        clock,
        bls,
        regen,
        executionEngine,
        eth1,
        db,
        forkChoice,
        lightClientServer,
        stateCache,
        checkpointStateCache,
        seenAggregatedAttestations: this.seenAggregatedAttestations,
        seenBlockAttesters: this.seenBlockAttesters,
        beaconProposerCache: this.beaconProposerCache,
        reprocessController: this.reprocessController,
        emitter,
        config,
        logger,
        metrics,
        persistInvalidSszValue: this.persistInvalidSszValue.bind(this),
        persistInvalidSszView: this.persistInvalidSszView.bind(this),
      },
      opts,
      signal
    );

    this.forkChoice = forkChoice;
    this.clock = clock;
    this.regen = regen;
    this.bls = bls;
    this.checkpointStateCache = checkpointStateCache;
    this.stateCache = stateCache;
    this.emitter = emitter;
    this.lightClientServer = lightClientServer;

    this.archiver = new Archiver(db, this, logger, signal, opts);
<<<<<<< HEAD
    new PrecomputeNextEpochTransitionScheduler(this, this.config, metrics, this.logger, signal);
=======
    new PrepareNextSlotScheduler(this, this.config, metrics, this.logger, signal);
>>>>>>> 3682e4cd

    metrics?.opPool.aggregatedAttestationPoolSize.addCollect(() => this.onScrapeMetrics());

    // Event handlers
    this.emitter.addListener(ChainEvent.clockSlot, this.onClockSlot.bind(this));
    this.emitter.addListener(ChainEvent.clockEpoch, this.onClockEpoch.bind(this));
    this.emitter.addListener(ChainEvent.forkChoiceFinalized, this.onForkChoiceFinalized.bind(this));
    this.emitter.addListener(ChainEvent.forkChoiceJustified, this.onForkChoiceJustified.bind(this));
    this.emitter.addListener(ChainEvent.forkChoiceHead, this.onForkChoiceHead.bind(this));
  }

  async close(): Promise<void> {
    this.abortController.abort();
    this.stateCache.clear();
    this.checkpointStateCache.clear();
    await this.bls.close();
  }

  validatorSeenAtEpoch(index: ValidatorIndex, epoch: Epoch): boolean {
    // Caller must check that epoch is not older that current epoch - 1
    // else the caches for that epoch may already be pruned.

    return (
      // Dedicated cache for liveness checks, registers attesters seen through blocks.
      // Note: this check should be cheaper + overlap with counting participants of aggregates from gossip.
      this.seenBlockAttesters.isKnown(epoch, index) ||
      //
      // Re-use gossip caches. Populated on validation of gossip + API messages
      //   seenAttesters = single signer of unaggregated attestations
      this.seenAttesters.isKnown(epoch, index) ||
      //   seenAggregators = single aggregator index, not participants of the aggregate
      this.seenAggregators.isKnown(epoch, index) ||
      //   seenBlockProposers = single block proposer
      this.seenBlockProposers.seenAtEpoch(epoch, index)
    );
  }

  /** Populate in-memory caches with persisted data. Call at least once on startup */
  async loadFromDisk(): Promise<void> {
    await this.opPool.fromPersisted(this.db);
  }

  /** Persist in-memory data to the DB. Call at least once before stopping the process */
  async persistToDisk(): Promise<void> {
    await this.archiver.persistToDisk();
    await this.opPool.toPersisted(this.db);
  }

  getHeadState(): CachedBeaconStateAllForks {
    // head state should always exist
    const head = this.forkChoice.getHead();
    const headState =
      this.checkpointStateCache.getLatest(head.blockRoot, Infinity) || this.stateCache.get(head.stateRoot);
    if (!headState) throw Error("headState does not exist");
    return headState;
  }

  async getHeadStateAtCurrentEpoch(): Promise<CachedBeaconStateAllForks> {
    const currentEpochStartSlot = computeStartSlotAtEpoch(this.clock.currentEpoch);
    const head = this.forkChoice.getHead();
    const bestSlot = currentEpochStartSlot > head.slot ? currentEpochStartSlot : head.slot;
    return await this.regen.getBlockSlotState(head.blockRoot, bestSlot, RegenCaller.getDuties);
  }

  async getCanonicalBlockAtSlot(slot: Slot): Promise<allForks.SignedBeaconBlock | null> {
    const finalizedBlock = this.forkChoice.getFinalizedBlock();
    if (finalizedBlock.slot > slot) {
      return this.db.blockArchive.get(slot);
    }
    const block = this.forkChoice.getCanonicalBlockAtSlot(slot);
    if (!block) {
      return null;
    }
    return await this.db.block.get(fromHexString(block.blockRoot));
  }

  async processBlock(block: allForks.SignedBeaconBlock, flags?: PartiallyVerifiedBlockFlags): Promise<void> {
    return await this.blockProcessor.processBlockJob({...flags, block});
  }

  async processChainSegment(blocks: allForks.SignedBeaconBlock[], flags?: PartiallyVerifiedBlockFlags): Promise<void> {
    return await this.blockProcessor.processChainSegment(blocks.map((block) => ({...flags, block})));
  }

  getStatus(): phase0.Status {
    const head = this.forkChoice.getHead();
    const finalizedCheckpoint = this.forkChoice.getFinalizedCheckpoint();
    return {
      // fork_digest: The node's ForkDigest (compute_fork_digest(current_fork_version, genesis_validators_root)) where
      // - current_fork_version is the fork version at the node's current epoch defined by the wall-clock time (not necessarily the epoch to which the node is sync)
      // - genesis_validators_root is the static Root found in state.genesis_validators_root
      forkDigest: this.config.forkName2ForkDigest(this.config.getForkName(this.clock.currentSlot)),
      // finalized_root: state.finalized_checkpoint.root for the state corresponding to the head block (Note this defaults to Root(b'\x00' * 32) for the genesis finalized checkpoint).
      finalizedRoot: finalizedCheckpoint.epoch === GENESIS_EPOCH ? ZERO_HASH : finalizedCheckpoint.root,
      finalizedEpoch: finalizedCheckpoint.epoch,
      // TODO: PERFORMANCE: Memoize to prevent re-computing every time
      headRoot: fromHexString(head.blockRoot),
      headSlot: head.slot,
    };
  }

  /**
   * Returns Promise that resolves either on block found or once 1 slot passes.
   * Used to handle unknown block root for both unaggregated and aggregated attestations.
   * @returns true if blockFound
   */
  waitForBlockOfAttestation(slot: Slot, root: RootHex): Promise<boolean> {
    return this.reprocessController.waitForBlockOfAttestation(slot, root);
  }

  persistInvalidSszValue<T>(type: Type<T>, sszObject: T, suffix?: string): void {
    if (this.opts.persistInvalidSszObjects) {
      void this.persistInvalidSszObject(type.typeName, type.serialize(sszObject), type.hashTreeRoot(sszObject), suffix);
    }
  }

  persistInvalidSszView(view: TreeView<CompositeTypeAny>, suffix?: string): void {
    if (this.opts.persistInvalidSszObjects) {
      void this.persistInvalidSszObject(view.type.typeName, view.serialize(), view.hashTreeRoot(), suffix);
    }
  }

  private async persistInvalidSszObject(
    typeName: string,
    bytes: Uint8Array,
    root: Uint8Array,
    suffix?: string
  ): Promise<void> {
    if (!this.opts.persistInvalidSszObjects) {
      return;
    }

    const now = new Date();
    // yyyy-MM-dd
    const dateStr = now.toISOString().split("T")[0];

    // by default store to lodestar_archive of current dir
    const dirpath = path.join(this.opts.persistInvalidSszObjectsDir ?? "invalid_ssz_objects", dateStr);
    const filepath = path.join(dirpath, `${typeName}_${toHex(root)}.ssz`);

    await ensureDir(dirpath);

    // as of Feb 17 2022 there are a lot of duplicate files stored with different date suffixes
    // remove date suffixes in file name, and check duplicate to avoid redundant persistence
    await writeIfNotExist(filepath, bytes);

    this.logger.debug("Persisted invalid ssz object", {id: suffix, filepath});
  }

  private onScrapeMetrics(): void {
    const {attestationCount, attestationDataCount} = this.aggregatedAttestationPool.getAttestationCount();
    this.metrics?.opPool.aggregatedAttestationPoolSize.set(attestationCount);
    this.metrics?.opPool.aggregatedAttestationPoolUniqueData.set(attestationDataCount);
    this.metrics?.opPool.attestationPoolSize.set(this.attestationPool.getAttestationCount());
    this.metrics?.opPool.attesterSlashingPoolSize.set(this.opPool.attesterSlashingsSize);
    this.metrics?.opPool.proposerSlashingPoolSize.set(this.opPool.proposerSlashingsSize);
    this.metrics?.opPool.voluntaryExitPoolSize.set(this.opPool.voluntaryExitsSize);
    this.metrics?.opPool.syncCommitteeMessagePoolSize.set(this.syncCommitteeMessagePool.size);
    this.metrics?.opPool.syncContributionAndProofPoolSize.set(this.syncContributionAndProofPool.size);
  }

  private onClockSlot(slot: Slot): void {
    this.logger.verbose("Clock slot", {slot});

    // CRITICAL UPDATE
    this.forkChoice.updateTime(slot);

    this.metrics?.clockSlot.set(slot);

    this.attestationPool.prune(slot);
    this.aggregatedAttestationPool.prune(slot);
    this.syncCommitteeMessagePool.prune(slot);
    this.seenSyncCommitteeMessages.prune(slot);
    this.reprocessController.onSlot(slot);
  }

  private onClockEpoch(epoch: Epoch): void {
    this.seenAttesters.prune(epoch);
    this.seenAggregators.prune(epoch);
    this.seenAggregatedAttestations.prune(epoch);
    this.seenBlockAttesters.prune(epoch);
    this.beaconProposerCache.prune(epoch);
  }

  private onForkChoiceHead(head: ProtoBlock): void {
    const delaySec = this.clock.secFromSlot(head.slot);
    this.logger.verbose("New chain head", {
      headSlot: head.slot,
      headRoot: head.blockRoot,
      delaySec,
    });
    this.syncContributionAndProofPool.prune(head.slot);
    this.seenContributionAndProof.prune(head.slot);

    if (this.metrics) {
      this.metrics.headSlot.set(head.slot);
      // Only track "recent" blocks. Otherwise sync can distort this metrics heavily.
      // We want to track recent blocks coming from gossip, unknown block sync, and API.
      if (delaySec < 64 * this.config.SECONDS_PER_SLOT) {
        this.metrics.elapsedTimeTillBecomeHead.observe(delaySec);
      }
    }
  }

  private onForkChoiceJustified(this: BeaconChain, cp: CheckpointWithHex): void {
    this.logger.verbose("Fork choice justified", {epoch: cp.epoch, root: cp.rootHex});
  }

  private onForkChoiceFinalized(this: BeaconChain, cp: CheckpointWithHex): void {
    this.logger.verbose("Fork choice finalized", {epoch: cp.epoch, root: cp.rootHex});
    this.seenBlockProposers.prune(computeStartSlotAtEpoch(cp.epoch));

    // TODO: Improve using regen here
    const headState = this.stateCache.get(this.forkChoice.getHead().stateRoot);
    if (headState) {
      this.opPool.pruneAll(headState);
    }
  }

  async updateBeaconProposerData(epoch: Epoch, proposers: ProposerPreparationData[]): Promise<void> {
    proposers.forEach((proposer) => {
      this.beaconProposerCache.add(epoch, proposer);
    });
  }
}<|MERGE_RESOLUTION|>--- conflicted
+++ resolved
@@ -230,11 +230,7 @@
     this.lightClientServer = lightClientServer;
 
     this.archiver = new Archiver(db, this, logger, signal, opts);
-<<<<<<< HEAD
-    new PrecomputeNextEpochTransitionScheduler(this, this.config, metrics, this.logger, signal);
-=======
     new PrepareNextSlotScheduler(this, this.config, metrics, this.logger, signal);
->>>>>>> 3682e4cd
 
     metrics?.opPool.aggregatedAttestationPoolSize.addCollect(() => this.onScrapeMetrics());
 
