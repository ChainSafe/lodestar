--- conflicted
+++ resolved
@@ -17,11 +17,7 @@
 
 import {getEmptyBlock, initializeBeaconStateFromEth1, isValidGenesisState} from "./genesis/genesis";
 
-<<<<<<< HEAD
-import {stateTransition, processBlock} from "./stateTransition";
-=======
 import {processSlots, stateTransition} from "./stateTransition";
->>>>>>> 2693646e
 import {LMDGHOST, StatefulDagLMDGHOST} from "./forkChoice";
 import {
   computeEpochOfSlot,
@@ -37,13 +33,9 @@
 import {Block} from "ethers/providers";
 import fs from "fs";
 import {sleep} from "../validator/services/attestation";
-<<<<<<< HEAD
 import {priorityQueue, queue} from "async";
 import FastPriorityQueue from "fastpriorityqueue";
-=======
 import {getCurrentSlot} from "./stateTransition/util/genesis";
-import {priorityQueue, queue} from "async";
->>>>>>> 2693646e
 
 export interface IBeaconChainModules {
   config: IBeaconConfig;
@@ -88,18 +80,9 @@
     this.attestationProcessingQueue = queue(async (task: Function) => {
       await task();
     }, 1);
-<<<<<<< HEAD
-    // this.blockProcessingQueue = priorityQueue(async (task: Function) => {
-    //   await task();
-    // }, 1);
     this.blockProcessingQueue = new FastPriorityQueue((a: BeaconBlock, b: BeaconBlock) => {
       return a.slot < b.slot;
     });
-=======
-    this.blockProcessingQueue = priorityQueue(async (task: Function) => {
-      await task();
-    }, 1);
->>>>>>> 2693646e
   }
 
   public async start(): Promise<void> {
@@ -162,19 +145,6 @@
     if(!await this.db.block.has(block.parentRoot)) {
       this.emit("unknownBlockRoot", block.parentRoot);
     }
-<<<<<<< HEAD
-    // old code
-    // this.blockProcessingQueue.push(async () =>{
-    //   return this.processBlock(block, blockHash)
-    // }, block.slot);
-
-    //new shit
-=======
-    this.blockProcessingQueue.push(async () =>{
-      return this.processBlock(block, blockHash)
-    }, block.slot);
-  }
->>>>>>> 2693646e
 
     if(block.slot <= this.latestState.slot) {
       this.logger.warn(`Block ${blockHash.toString("hex")} is in past. Probably fork choice/double propose/processed block. Ignored for now.`);
@@ -189,15 +159,8 @@
         this.logger.warn(`Block ${blockHash.toString("hex")} tried to be processed too early. Requeue...`);
         //wait a bit to give new block a chance
         await sleep(500);
-<<<<<<< HEAD
         // add to priority queue
         this.blockProcessingQueue.add(block)
-=======
-
-        this.blockProcessingQueue.push(async () =>{
-          return this.processBlock(block, blockHash)
-        }, block.slot);
->>>>>>> 2693646e
         return;
       }
     }
