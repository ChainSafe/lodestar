--- conflicted
+++ resolved
@@ -2,14 +2,9 @@
  * @module logger
  */
 
-<<<<<<< HEAD
 import {createLogger, format, Logger, transports} from 'winston';
 import {defaultLogLevel, LogLevel, LogLevels, ILogger, ILoggerOptions, customColors} from "./interface";
 import chalk from "chalk";
-=======
-import {createLogger, format, Logger, transports} from "winston";
-import {defaultLogLevel, ILogger, ILoggerOptions, LogLevel} from "./interface";
->>>>>>> 3205d1d0
 
 export class WinstonLogger implements ILogger {
   private winston: Logger;
@@ -61,15 +56,6 @@
     //@ts-ignore
     this._level = LogLevel[options.level];
     this._silent = false;
-  }
-
-  public child(options: ILoggerOptions): WinstonLogger {
-    const logger = Object.create(WinstonLogger.prototype);
-    return Object.assign(logger, {
-      winston: this.winston.child({module: options.module}),
-      _level: options.level,
-      _silent: false,
-    });
   }
 
   public debug(message: string | object, context?: object): void {
@@ -127,7 +113,6 @@
   public get silent(): boolean {
     return this._silent;
   }
-<<<<<<< HEAD
 
   public child(options: ILoggerOptions): WinstonLogger {
     const logger = Object.create(WinstonLogger.prototype);
@@ -139,6 +124,4 @@
 
     });
   }
-=======
->>>>>>> 3205d1d0
 }