--- conflicted
+++ resolved
@@ -4,11 +4,6 @@
 
 import {createLogger, format, Logger, transports} from 'winston';
 import {AbstractLogger, LogLevel, Module} from "./abstract";
-<<<<<<< HEAD
-import {ILoggingOptions} from "./option";
-=======
-import {ILoggingOptions} from "./interface";
->>>>>>> dc06d147
 
 export class WinstonLogger extends AbstractLogger {
 
@@ -16,29 +11,11 @@
   private loggingModule;
   private loggingLevel;
 
-<<<<<<< HEAD
-  public constructor(loggingOptions?: ILoggingOptions, loggingModule?: Module ) {
+  public constructor(loggingLevel?: LogLevel, loggingModule?: Module ) {
     super();
     this.loggingModule = loggingModule || Module.DEFAULT;
-    if (loggingOptions) {
-      this.loggingLevel = loggingOptions.loggingLevel.get(this.loggingModule) || LogLevel.DEFAULT;
-    }else {
-      this.loggingLevel = LogLevel.DEFAULT;
-    }
-=======
-  public constructor(loggingOptions?: ILoggingOptions ) {
-    super();
+    this.loggingLevel = loggingLevel || LogLevel.DEFAULT;
 
-    if (!loggingOptions) {
-      this.loggingModule = Module.DEFAULT;
-      this.loggingLevel = LogLevel.DEFAULT;
-    }
-    else {
-      this.loggingModule = loggingOptions.loggingModule;
-      this.loggingLevel = loggingOptions.loggingLevel;
-    }
-
->>>>>>> dc06d147
     this.winston = createLogger({
       level: this.loggingLevel,
       transports: [
@@ -49,13 +26,10 @@
               format: 'YYYY-MM-DD HH:mm:ss'
             }),
             format.printf(
-<<<<<<< HEAD
               info => {
                 return `${info.timestamp} [${this.loggingModule.toUpperCase()}] ${info.level}: ${info.message}`;
               }
-=======
-              info => `${info.timestamp} ${this.loggingModule} ${info.level}: ${info.message}`
->>>>>>> dc06d147
+
             )
           ),
           handleExceptions: true
