--- conflicted
+++ resolved
@@ -1,28 +1,16 @@
 import crypto from "node:crypto";
 import {bellatrix, RootHex, Root} from "@chainsafe/lodestar-types";
-<<<<<<< HEAD
-import {toHexString} from "@chainsafe/ssz";
+import {toHexString, fromHexString} from "@chainsafe/ssz";
 import {ZERO_HASH, ZERO_HASH_HEX} from "../constants/index.js";
-=======
-import {toHexString, fromHexString} from "@chainsafe/ssz";
 import {BYTES_PER_LOGS_BLOOM} from "@chainsafe/lodestar-params";
-
-import {ZERO_HASH, ZERO_HASH_HEX} from "../constants";
->>>>>>> 75e405c8
 import {
   ExecutePayloadStatus,
   ExecutePayloadResponse,
   IExecutionEngine,
   PayloadId,
   PayloadAttributes,
-<<<<<<< HEAD
+  PayloadIdCache,
 } from "./interface.js";
-import {BYTES_PER_LOGS_BLOOM} from "@chainsafe/lodestar-params";
-=======
-  PayloadIdCache,
-} from "./interface";
-
->>>>>>> 75e405c8
 const INTEROP_GAS_LIMIT = 30e6;
 
 export type ExecutionEngineMockOpts = {
