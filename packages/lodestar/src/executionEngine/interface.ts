import {bellatrix, Root, RootHex} from "@chainsafe/lodestar-types";

import {DATA, QUANTITY} from "../eth1/provider/utils";
// An execution engine can produce a payload id anywhere the the uint64 range
// Since we do no processing with this id, we have no need to deserialize it
export type PayloadId = string;

export enum ExecutePayloadStatus {
  /** given payload is valid */
  VALID = "VALID",
  /** given payload is invalid */
  INVALID = "INVALID",
  /** sync process is in progress */
  SYNCING = "SYNCING",
  /**
   * blockHash is valid, but payload is not part of canonical chain and hasn't been fully
   * validated
   */
  ACCEPTED = "ACCEPTED",
  /** blockHash is invalid */
  INVALID_BLOCK_HASH = "INVALID_BLOCK_HASH",
  /** invalid terminal block */
  INVALID_TERMINAL_BLOCK = "INVALID_TERMINAL_BLOCK",
  /** EL error */
  ELERROR = "ELERROR",
  /** EL unavailable */
  UNAVAILABLE = "UNAVAILABLE",
  /** EL replied with SYNCING or ACCEPTED when its not safe to import optimistic blocks */
  UNSAFE_OPTIMISTIC_STATUS = "UNSAFE_OPTIMISTIC_STATUS",
}

export type ExecutePayloadResponse =
  | {status: ExecutePayloadStatus.SYNCING | ExecutePayloadStatus.ACCEPTED; latestValidHash: null; validationError: null}
  | {status: ExecutePayloadStatus.VALID; latestValidHash: RootHex; validationError: null}
  | {status: ExecutePayloadStatus.INVALID; latestValidHash: RootHex; validationError: string | null}
  | {
      status:
        | ExecutePayloadStatus.INVALID_BLOCK_HASH
        | ExecutePayloadStatus.INVALID_TERMINAL_BLOCK
        | ExecutePayloadStatus.ELERROR
        | ExecutePayloadStatus.UNAVAILABLE;
      latestValidHash: null;
      validationError: string;
    };

export type ForkChoiceUpdateStatus =
  | ExecutePayloadStatus.VALID
  | ExecutePayloadStatus.INVALID
  | ExecutePayloadStatus.SYNCING
  | ExecutePayloadStatus.INVALID_TERMINAL_BLOCK;

export type PayloadAttributes = {
  timestamp: number;
<<<<<<< HEAD
  random: Uint8Array;
  suggestedFeeRecipient: Uint8Array;
=======
  prevRandao: Uint8Array | ByteVector;
  suggestedFeeRecipient: Uint8Array | ByteVector;
>>>>>>> bbe818d1
};

export type ApiPayloadAttributes = {
  /** QUANTITY, 64 Bits - value for the timestamp field of the new payload */
  timestamp: QUANTITY;
  /** DATA, 32 Bytes - value for the prevRandao field of the new payload */
  prevRandao: DATA;
  /** DATA, 20 Bytes - suggested value for the coinbase field of the new payload */
  suggestedFeeRecipient: DATA;
};
/**
 * Execution engine represents an abstract protocol to interact with execution clients. Potential transports include:
 * - JSON RPC over network
 * - IPC
 * - Integrated code into the same binary
 */
export interface IExecutionEngine {
  /**
   * A state transition function which applies changes to the self.execution_state.
   * Returns ``True`` iff ``execution_payload`` is valid with respect to ``self.execution_state``.
   *
   * Required for block processing in the beacon state transition function.
   * https://github.com/ethereum/consensus-specs/blob/0eb0a934a3/specs/merge/beacon-chain.md#on_payload
   *
   * Should be called in advance before, after or in parallel to block processing
   */
  notifyNewPayload(executionPayload: bellatrix.ExecutionPayload): Promise<ExecutePayloadResponse>;

  /**
   * Signal fork choice updates
   * This function performs two actions atomically:
   * - Re-organizes the execution payload chain and corresponding state to make head_block_hash the head.
   * - Applies finality to the execution state: it irreversibly persists the chain of all execution payloads and
   *   corresponding state, up to and including finalized_block_hash.
   *
   * The call of the notify_forkchoice_updated function maps on the POS_FORKCHOICE_UPDATED event defined in the EIP-3675.
   * https://github.com/ethereum/consensus-specs/blob/dev/specs/merge/fork-choice.md#notify_forkchoice_updated
   *
   * Should be called in response to fork-choice head and finalized events
   */
  notifyForkchoiceUpdate(
    headBlockHash: Root | RootHex,
    finalizedBlockHash: RootHex,
    payloadAttributes?: PayloadAttributes
  ): Promise<PayloadId | null>;

  /**
   * Given the payload_id, get_payload returns the most recent version of the execution payload that has been built
   * since the corresponding call to prepare_payload method.
   *
   * Required for block producing
   * https://github.com/ethereum/consensus-specs/blob/dev/specs/merge/validator.md#get_payload
   */
  getPayload(payloadId: PayloadId): Promise<bellatrix.ExecutionPayload>;
}<|MERGE_RESOLUTION|>--- conflicted
+++ resolved
@@ -51,13 +51,8 @@
 
 export type PayloadAttributes = {
   timestamp: number;
-<<<<<<< HEAD
-  random: Uint8Array;
+  prevRandao: Uint8Array;
   suggestedFeeRecipient: Uint8Array;
-=======
-  prevRandao: Uint8Array | ByteVector;
-  suggestedFeeRecipient: Uint8Array | ByteVector;
->>>>>>> bbe818d1
 };
 
 export type ApiPayloadAttributes = {
