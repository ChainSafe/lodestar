--- conflicted
+++ resolved
@@ -375,16 +375,8 @@
         contributionAndProofs.map(async (contributionAndProof, i) => {
           try {
             // TODO: Validate in batch
-<<<<<<< HEAD
-            await validateSyncCommitteeGossipContributionAndProof(chain, {
-              contributionAndProof,
-              validSignature: false,
-            });
+            await validateSyncCommitteeGossipContributionAndProof(chain, db, contributionAndProof);
             chain.syncContributionAndProofPool.add(contributionAndProof.message);
-=======
-            await validateSyncCommitteeGossipContributionAndProof(chain, db, contributionAndProof);
-            db.syncCommitteeContribution.add(contributionAndProof.message);
->>>>>>> 34f55490
             await network.gossip.publishContributionAndProof(contributionAndProof);
           } catch (e) {
             errors.push(e);
