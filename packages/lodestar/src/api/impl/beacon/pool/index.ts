import {Api as IBeaconPoolApi} from "@chainsafe/lodestar-api/lib/routes/beacon/pool";
import {Epoch} from "@chainsafe/lodestar-types";
import {allForks} from "@chainsafe/lodestar-beacon-state-transition";
import {SYNC_COMMITTEE_SIZE, SYNC_COMMITTEE_SUBNET_COUNT} from "@chainsafe/lodestar-params";
import {IAttestationJob} from "../../../../chain";
import {AttestationError, AttestationErrorCode} from "../../../../chain/errors";
import {validateGossipAttestation} from "../../../../chain/validation";
import {validateGossipAttesterSlashing} from "../../../../chain/validation/attesterSlashing";
import {validateGossipProposerSlashing} from "../../../../chain/validation/proposerSlashing";
import {validateGossipVoluntaryExit} from "../../../../chain/validation/voluntaryExit";
import {validateSyncCommitteeSigOnly} from "../../../../chain/validation/syncCommittee";
import {ApiModules} from "../../types";

export function getBeaconPoolApi({
  chain,
  config,
  logger,
  network,
  db,
}: Pick<ApiModules, "chain" | "config" | "logger" | "network" | "db">): IBeaconPoolApi {
  return {
    async getPoolAttestations(filters) {
      const attestations = (await db.attestation.values()).filter((attestation) => {
        if (filters?.slot && filters?.slot !== attestation.data.slot) {
          return false;
        }
        if (filters?.committeeIndex && filters?.committeeIndex !== attestation.data.index) {
          return false;
        }
        return true;
      });

      return {data: attestations};
    },

    async getPoolAttesterSlashings() {
      return {data: await db.attesterSlashing.values()};
    },

    async getPoolProposerSlashings() {
      return {data: await db.proposerSlashing.values()};
    },

    async getPoolVoluntaryExits() {
      return {data: await db.voluntaryExit.values()};
    },

    async submitPoolAttestations(attestations) {
<<<<<<< HEAD
      for (const attestation of attestations) {
        const attestationJob = {
          attestation,
          validSignature: false,
        } as IAttestationJob;
        let attestationTargetState;
        try {
          attestationTargetState = await chain.regen.getCheckpointState(attestation.data.target);
        } catch (e) {
          throw new AttestationError({
            code: AttestationErrorCode.MISSING_ATTESTATION_TARGET_STATE,
            error: e as Error,
            job: attestationJob,
          });
        }
        const subnet = allForks.computeSubnetForAttestation(attestationTargetState.epochCtx, attestation);
        await validateGossipAttestation(config, chain, db, attestationJob, subnet);
        await Promise.all([
          network.gossip.publishBeaconAttestation(attestation, subnet),
          db.attestation.add(attestation),
        ]);
=======
      const errors: Error[] = [];

      await Promise.all(
        attestations.map(async (attestation, i) => {
          try {
            const attestationJob = {attestation, validSignature: false} as IAttestationJob;

            const attestationTargetState = await chain.regen.getCheckpointState(attestation.data.target).catch((e) => {
              throw new AttestationError({
                code: AttestationErrorCode.MISSING_ATTESTATION_TARGET_STATE,
                error: e as Error,
                job: attestationJob,
              });
            });

            const subnet = allForks.computeSubnetForAttestation(config, attestationTargetState.epochCtx, attestation);
            await validateGossipAttestation(config, chain, db, attestationJob, subnet);
            await Promise.all([
              network.gossip.publishBeaconAttestation(attestation, subnet),
              db.attestation.add(attestation),
            ]);
          } catch (e) {
            errors.push(e);
            logger.error(
              `Error on submitPoolAttestations [${i}]`,
              {slot: attestation.data.slot, index: attestation.data.index},
              e
            );
          }
        })
      );

      if (errors.length > 1) {
        throw Error("Multiple errors on submitPoolAttestations\n" + errors.map((e) => e.message).join("\n"));
      } else if (errors.length === 1) {
        throw errors[0];
>>>>>>> 4ed5c6a0
      }
    },

    async submitPoolAttesterSlashing(slashing) {
      await validateGossipAttesterSlashing(config, chain, db, slashing);
      await Promise.all([network.gossip.publishAttesterSlashing(slashing), db.attesterSlashing.add(slashing)]);
    },

    async submitPoolProposerSlashing(slashing) {
      await validateGossipProposerSlashing(config, chain, db, slashing);
      await Promise.all([network.gossip.publishProposerSlashing(slashing), db.proposerSlashing.add(slashing)]);
    },

    async submitPoolVoluntaryExit(exit) {
      await validateGossipVoluntaryExit(config, chain, db, exit);
      await Promise.all([network.gossip.publishVoluntaryExit(exit), db.voluntaryExit.add(exit)]);
    },

    /**
     * POST `/eth/v1/beacon/pool/sync_committees`
     *
     * Submits sync committee signature objects to the node.
     * Sync committee signatures are not present in phase0, but are required for Altair networks.
     * If a sync committee signature is validated successfully the node MUST publish that sync committee signature on all applicable subnets.
     * If one or more sync committee signatures fail validation the node MUST return a 400 error with details of which sync committee signatures have failed, and why.
     *
     * https://github.com/ethereum/eth2.0-APIs/pull/135
     */
    async submitPoolSyncCommitteeSignatures(signatures) {
      // Fetch states for all slots of the `signatures`
      const slots = new Set<Epoch>();
      for (const signature of signatures) {
        slots.add(signature.slot);
      }

      // TODO: Fetch states at signature slots
      const state = chain.getHeadState();

      // TODO: Cache this value
      const SYNC_COMMITTEE_SUBNET_SIZE = Math.floor(SYNC_COMMITTEE_SIZE / SYNC_COMMITTEE_SUBNET_COUNT);

      const errors: Error[] = [];

      await Promise.all(
        signatures.map(async (signature, i) => {
          try {
            const indexesInCommittee = state.currSyncComitteeValidatorIndexMap.get(signature.validatorIndex);
            if (indexesInCommittee === undefined || indexesInCommittee.length === 0) {
              return; // Not a sync committee member
            }

            // Verify signature only, all other data is very likely to be correct, since the `signature` object is created by this node.
            // Worst case if `signature` is not valid, gossip peers will drop it and slightly downscore us.
            await validateSyncCommitteeSigOnly(chain, state, signature);

            await Promise.all(
              indexesInCommittee.map(async (indexInCommittee) => {
                // Sync committee subnet members are just sequential in the order they appear in SyncCommitteeIndexes array
                const subnet = Math.floor(indexInCommittee / SYNC_COMMITTEE_SUBNET_SIZE);
                const indexInSubCommittee = indexInCommittee % SYNC_COMMITTEE_SUBNET_SIZE;
                db.syncCommittee.add(subnet, signature, indexInSubCommittee);
                await network.gossip.publishSyncCommitteeSignature(signature, subnet);
              })
            );
          } catch (e) {
            errors.push(e);
            logger.error(
              `Error on submitPoolSyncCommitteeSignatures [${i}]`,
              {slot: signature.slot, validatorIndex: signature.validatorIndex},
              e
            );
          }
        })
      );

      if (errors.length > 1) {
        throw Error("Multiple errors on publishAggregateAndProofs\n" + errors.map((e) => e.message).join("\n"));
      } else if (errors.length === 1) {
        throw errors[0];
      }
    },
  };
}<|MERGE_RESOLUTION|>--- conflicted
+++ resolved
@@ -46,29 +46,6 @@
     },
 
     async submitPoolAttestations(attestations) {
-<<<<<<< HEAD
-      for (const attestation of attestations) {
-        const attestationJob = {
-          attestation,
-          validSignature: false,
-        } as IAttestationJob;
-        let attestationTargetState;
-        try {
-          attestationTargetState = await chain.regen.getCheckpointState(attestation.data.target);
-        } catch (e) {
-          throw new AttestationError({
-            code: AttestationErrorCode.MISSING_ATTESTATION_TARGET_STATE,
-            error: e as Error,
-            job: attestationJob,
-          });
-        }
-        const subnet = allForks.computeSubnetForAttestation(attestationTargetState.epochCtx, attestation);
-        await validateGossipAttestation(config, chain, db, attestationJob, subnet);
-        await Promise.all([
-          network.gossip.publishBeaconAttestation(attestation, subnet),
-          db.attestation.add(attestation),
-        ]);
-=======
       const errors: Error[] = [];
 
       await Promise.all(
@@ -84,7 +61,7 @@
               });
             });
 
-            const subnet = allForks.computeSubnetForAttestation(config, attestationTargetState.epochCtx, attestation);
+            const subnet = allForks.computeSubnetForAttestation(attestationTargetState.epochCtx, attestation);
             await validateGossipAttestation(config, chain, db, attestationJob, subnet);
             await Promise.all([
               network.gossip.publishBeaconAttestation(attestation, subnet),
@@ -105,7 +82,6 @@
         throw Error("Multiple errors on submitPoolAttestations\n" + errors.map((e) => e.message).join("\n"));
       } else if (errors.length === 1) {
         throw errors[0];
->>>>>>> 4ed5c6a0
       }
     },
 
