--- conflicted
+++ resolved
@@ -7,14 +7,8 @@
   computeSyncCommitteePeriod,
   computeEpochAtSlot,
 } from "@chainsafe/lodestar-beacon-state-transition";
-<<<<<<< HEAD
-import {allForks, altair, phase0} from "@chainsafe/lodestar-types";
-import {phase0 as beaconStateTransitionPhase0} from "@chainsafe/lodestar-beacon-state-transition";
-import {fast} from "@chainsafe/lodestar-beacon-state-transition";
-=======
-import {phase0} from "@chainsafe/lodestar-types";
+import {altair, phase0} from "@chainsafe/lodestar-types";
 import {allForks} from "@chainsafe/lodestar-beacon-state-transition";
->>>>>>> 42dde2a0
 import {IBeaconConfig} from "@chainsafe/lodestar-config";
 import {IForkChoice} from "@chainsafe/lodestar-fork-choice";
 import {Epoch, ValidatorIndex, Gwei, Slot} from "@chainsafe/lodestar-types";
@@ -143,13 +137,12 @@
     }
   }
 
-<<<<<<< HEAD
   const indicesBounded: [ValidatorIndex, Epoch, Epoch][] = Array.from(readonlyValues(state.validators), (v, i) => [
     i,
     v.activationEpoch,
     v.exitEpoch,
   ]);
-  const shuffling = fast.computeEpochShuffling(config, state, indicesBounded, epoch);
+  const shuffling = allForks.computeEpochShuffling(config, state, indicesBounded, epoch);
   return shuffling.committees;
 }
 
@@ -173,10 +166,6 @@
       default:
         throw new ApiError(400, "Epoch out of bounds");
     }
-=======
-    const shuffling = allForks.computeEpochShuffling(config, state, indicesBounded, epoch);
-    committees = shuffling.committees;
->>>>>>> 42dde2a0
   }
 
   throw new ApiError(400, "No CachedBeaconState available");
