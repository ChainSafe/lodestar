import PeerId from "peer-id";
import {Epoch, Root, Slot, phase0, allForks} from "@chainsafe/lodestar-types";
import {computeStartSlotAtEpoch} from "@chainsafe/lodestar-beacon-state-transition";
import {ErrorAborted, ILogger} from "@chainsafe/lodestar-utils";
import {IChainForkConfig} from "@chainsafe/lodestar-config";
import {toHexString} from "@chainsafe/ssz";
import {PeerAction} from "../../network";
import {ChainSegmentError} from "../../chain/errors";
import {ItTrigger} from "../../util/itTrigger";
import {byteArrayEquals} from "../../util/bytes";
import {PeerMap} from "../../util/peerMap";
import {wrapError} from "../../util/wrapError";
import {RangeSyncType} from "../utils/remoteSyncType";
import {BATCH_BUFFER_SIZE, EPOCHS_PER_BATCH, BATCH_SLOT_OFFSET} from "../constants";
import {Batch, BatchError, BatchErrorCode, BatchMetadata, BatchOpts, BatchStatus} from "./batch";
import {
  validateBatchesStatus,
  getNextBatchToProcess,
  toBeProcessedStartEpoch,
  toBeDownloadedStartEpoch,
  toArr,
  ChainPeersBalancer,
  computeMostCommonTarget,
} from "./utils";

export type SyncChainOpts = Partial<BatchOpts>;

export type SyncChainModules = {
  config: IChainForkConfig;
  logger: ILogger;
};

export type SyncChainFns = {
  /**
   * Must return if ALL blocks are processed successfully
   * If SOME blocks are processed must throw BlockProcessorError()
   */
  processChainSegment: (blocks: allForks.SignedBeaconBlock[], syncType: RangeSyncType) => Promise<void>;
  /** Must download blocks, and validate their range */
  downloadBeaconBlocksByRange: (
    peer: PeerId,
    request: phase0.BeaconBlocksByRangeRequest
  ) => Promise<allForks.SignedBeaconBlock[]>;
  /** Report peer for negative actions. Decouples from the full network instance */
  reportPeer: (peer: PeerId, action: PeerAction, actionName: string) => void;
  /** Hook called when Chain state completes */
  onEnd: (err: Error | null, target: ChainTarget | null) => void;
};

/**
 * Sync this up to this target. Uses slot instead of epoch to re-use logic for finalized sync
 * and head sync. The root is used to uniquely identify this chain on different forks
 */
export type ChainTarget = {
  slot: Slot;
  root: Root;
};

export class SyncChainStartError extends Error {}

export type SyncChainDebugState = {
  targetRoot: string | null;
  targetSlot: number | null;
  syncType: RangeSyncType;
  status: SyncChainStatus;
  startEpoch: number;
  peers: number;
  batches: BatchMetadata[];
};

export enum SyncChainStatus {
  Stopped = "Stopped",
  Syncing = "Syncing",
  Synced = "Synced",
  Error = "Error",
}

/**
 * Dynamic target sync chain. Peers with multiple targets but with the same syncType are added
 * through the `addPeer()` hook.
 *
 * A chain of blocks that need to be downloaded. Peers who claim to contain the target head
 * root are grouped into the peer pool and queried for batches when downloading the chain.
 */
export class SyncChain {
  /** Short string id to identify this SyncChain in logs */
  readonly logId: string;
  readonly syncType: RangeSyncType;
  /**
   * Should sync up until this slot, then stop.
   * Finalized SyncChains have a dynamic target, so if this chain has no peers the target can become null
   */
<<<<<<< HEAD
  target: ChainTarget;
=======
  target: ChainTarget | null = null;
>>>>>>> 62b2092a

  /** Number of validated epochs. For the SyncRange to prevent switching chains too fast */
  validatedEpochs = 0;

  /** The start of the chain segment. Any epoch previous to this one has been validated. */
  private startEpoch: Epoch;
  private status = SyncChainStatus.Stopped;

  private readonly processChainSegment: SyncChainFns["processChainSegment"];
  private readonly downloadBeaconBlocksByRange: SyncChainFns["downloadBeaconBlocksByRange"];
  private readonly reportPeer: SyncChainFns["reportPeer"];
  /** AsyncIterable that guarantees processChainSegment is run only at once at anytime */
  private readonly batchProcessor = new ItTrigger();
  /** Sorted map of batches undergoing some kind of processing. */
  private readonly batches = new Map<Epoch, Batch>();
  private readonly peerset = new PeerMap<ChainTarget>();

  private readonly logger: ILogger;
  private readonly config: IChainForkConfig;
  private readonly opts: BatchOpts;

  constructor(
    startEpoch: Epoch,
    initialTarget: ChainTarget,
    syncType: RangeSyncType,
    fns: SyncChainFns,
    modules: SyncChainModules,
    opts?: SyncChainOpts
  ) {
    this.startEpoch = startEpoch;
    this.target = initialTarget;
    this.syncType = syncType;
    this.processChainSegment = fns.processChainSegment;
    this.downloadBeaconBlocksByRange = fns.downloadBeaconBlocksByRange;
    this.reportPeer = fns.reportPeer;
    this.config = modules.config;
    this.logger = modules.logger;
    this.opts = {epochsPerBatch: opts?.epochsPerBatch ?? EPOCHS_PER_BATCH};
    this.logId = `${syncType}`;

    // Trigger event on parent class
    this.sync().then(
      () => fns.onEnd(null, this.target),
      (e) => fns.onEnd(e, null)
    );
  }

  /**
   * Start syncing a new chain or an old one with an existing peer list
   * In the same call, advance the chain if localFinalizedEpoch >
   */
  startSyncing(localFinalizedEpoch: Epoch): void {
    switch (this.status) {
      case SyncChainStatus.Stopped:
        break; // Ok, continue
      case SyncChainStatus.Syncing:
        return; // Skip, already started
      case SyncChainStatus.Error:
      case SyncChainStatus.Synced:
        throw new SyncChainStartError(`Attempted to start an ended SyncChain ${this.status}`);
    }

    this.status = SyncChainStatus.Syncing;

    // to avoid dropping local progress, we advance the chain with its batch boundaries.
    // get the aligned epoch that produces a batch containing the `localFinalizedEpoch`
    const localFinalizedEpochAligned =
      this.startEpoch + Math.floor((localFinalizedEpoch - this.startEpoch) / EPOCHS_PER_BATCH) * EPOCHS_PER_BATCH;
    this.advanceChain(localFinalizedEpochAligned);

    // Potentially download new batches and process pending
    this.triggerBatchDownloader();
    this.triggerBatchProcessor();
  }

  /**
   * Temporarily stop the chain. Will prevent batches from being processed
   */
  stopSyncing(): void {
    this.status = SyncChainStatus.Stopped;
  }

  /**
   * Permanently remove this chain. Throws the main AsyncIterable
   */
  remove(): void {
    this.batchProcessor.end(new ErrorAborted("SyncChain"));
  }

  /**
   * Add peer to the chain and request batches if active
   */
  addPeer(peer: PeerId, target: ChainTarget): void {
    this.peerset.set(peer, target);
    this.computeTarget();
    this.triggerBatchDownloader();
  }

  /**
   * Returns true if the peer existed and has been removed
   * NOTE: The RangeSync will take care of deleting the SyncChain if peers = 0
   */
  removePeer(peerId: PeerId): boolean {
    const deleted = this.peerset.delete(peerId);
    this.computeTarget();
    return deleted;
  }

  /**
   * Helper to print internal state for debugging when chain gets stuck
   */
  getBatchesState(): BatchMetadata[] {
    return toArr(this.batches).map((batch) => batch.getMetadata());
  }

  get startEpochValue(): Epoch {
    return this.startEpoch;
  }

  get isSyncing(): boolean {
    return this.status === SyncChainStatus.Syncing;
  }

  get isRemovable(): boolean {
    return this.status === SyncChainStatus.Error || this.status === SyncChainStatus.Synced;
  }

  get peers(): number {
    return this.peerset.size;
  }

  getPeers(): PeerId[] {
    return this.peerset.keys();
  }

  /** Full debug state for lodestar API */
  getDebugState(): SyncChainDebugState {
    return {
      targetRoot: toHexString(this.target.root),
      targetSlot: this.target.slot,
      syncType: this.syncType,
      status: this.status,
      startEpoch: this.startEpoch,
      peers: this.peers,
      batches: this.getBatchesState(),
    };
  }

  private computeTarget(): void {
    if (this.peerset.size > 0) {
      const targets = this.peerset.values();
      this.target = computeMostCommonTarget(targets);
    }
  }

  /**
   * Main Promise that handles the sync process. Will resolve when initial sync completes
   * i.e. when it successfully processes a epoch >= than this chain `targetEpoch`
   */
  private async sync(): Promise<void> {
    try {
      // Start processing batches on demand in strict sequence
      for await (const _ of this.batchProcessor) {
        if (this.status !== SyncChainStatus.Syncing) {
          continue;
        }

        // TODO: Consider running this check less often after the sync is well tested
        validateBatchesStatus(toArr(this.batches));

        // If startEpoch of the next batch to be processed > targetEpoch -> Done
        const toBeProcessedEpoch = toBeProcessedStartEpoch(toArr(this.batches), this.startEpoch, this.opts);
        if (computeStartSlotAtEpoch(toBeProcessedEpoch) >= this.target.slot) {
          break;
        }

        // Processes the next batch if ready
        const batch = getNextBatchToProcess(toArr(this.batches));
        if (batch) await this.processBatch(batch);
      }

      this.status = SyncChainStatus.Synced;
      this.logger.verbose("SyncChain Synced", {id: this.logId});
    } catch (e) {
      if (e instanceof ErrorAborted) {
        return; // Ignore
      }

      this.status = SyncChainStatus.Error;
      this.logger.verbose("SyncChain Error", {id: this.logId}, e as Error);

      // If a batch exceeds it's retry limit, maybe downscore peers.
      // shouldDownscoreOnBatchError() functions enforces that all BatchErrorCode values are covered
      if (e instanceof BatchError) {
        const shouldReportPeer = shouldReportPeerOnBatchError(e.type.code);
        if (shouldReportPeer) {
          for (const peer of this.peerset.keys()) {
            this.reportPeer(peer, shouldReportPeer.action, shouldReportPeer.reason);
          }
        }
      }

      throw e;
    }
  }

  /**
   * Request to process batches if possible
   */
  private triggerBatchProcessor(): void {
    this.batchProcessor.trigger();
  }

  /**
   * Request to download batches if possible
   * Backlogs requests into a single pending request
   */
  private triggerBatchDownloader(): void {
    try {
      this.requestBatches(this.peerset.keys());
    } catch (e) {
      // bubble the error up to the main async iterable loop
      this.batchProcessor.end(e as Error);
    }
  }

  /**
   * Attempts to request the next required batches from the peer pool if the chain is syncing.
   * It will exhaust the peer pool and left over batches until the batch buffer is reached.
   */
  private requestBatches(peers: PeerId[]): void {
    if (this.status !== SyncChainStatus.Syncing) {
      return;
    }

    const peerBalancer = new ChainPeersBalancer(peers, toArr(this.batches));

    // Retry download of existing batches
    for (const batch of this.batches.values()) {
      if (batch.state.status !== BatchStatus.AwaitingDownload) {
        continue;
      }

      const peer = peerBalancer.bestPeerToRetryBatch(batch);
      if (peer) {
        void this.sendBatch(batch, peer);
      }
    }

    // find the next pending batch and request it from the peer
    for (const peer of peerBalancer.idlePeers()) {
      const batch = this.includeNextBatch();
      if (!batch) {
        break;
      }
      void this.sendBatch(batch, peer);
    }
  }

  /**
   * Creates the next required batch from the chain. If there are no more batches required, returns `null`.
   */
  private includeNextBatch(): Batch | null {
    const batches = toArr(this.batches);

    // Only request batches up to the buffer size limit
    // Note: Don't count batches in the AwaitingValidation state, to prevent stalling sync
    // if the current processing window is contained in a long range of skip slots.
    const batchesInBuffer = batches.filter((batch) => {
      return batch.state.status === BatchStatus.Downloading || batch.state.status === BatchStatus.AwaitingProcessing;
    });
    if (batchesInBuffer.length > BATCH_BUFFER_SIZE) {
      return null;
    }

    // This line decides the starting epoch of the next batch. MUST ensure no duplicate batch for the same startEpoch
    const startEpoch = toBeDownloadedStartEpoch(batches, this.startEpoch, this.opts);
    const toBeDownloadedSlot = computeStartSlotAtEpoch(startEpoch) + BATCH_SLOT_OFFSET;

    // Don't request batches beyond the target head slot
    if (toBeDownloadedSlot > this.target.slot) {
      return null;
    }

    if (this.batches.has(startEpoch)) {
      this.logger.error("Attempting to add existing Batch to SyncChain", {id: this.logId, startEpoch});
      return null;
    }

    const batch = new Batch(startEpoch, this.config, this.opts);
    this.batches.set(startEpoch, batch);
    return batch;
  }

  /**
   * Requests the batch asigned to the given id from a given peer.
   */
  private async sendBatch(batch: Batch, peer: PeerId): Promise<void> {
    try {
      batch.startDownloading(peer);

      // wrapError ensures to never call both batch success() and batch error()
      const res = await wrapError(this.downloadBeaconBlocksByRange(peer, batch.request));

      if (!res.err) {
        batch.downloadingSuccess(res.result);
        this.triggerBatchProcessor();
      } else {
        this.logger.verbose("Batch download error", {id: this.logId, ...batch.getMetadata()}, res.err);
        batch.downloadingError(); // Throws after MAX_DOWNLOAD_ATTEMPTS
      }

      // Pre-emptively request more blocks from peers whilst we process current blocks
      this.triggerBatchDownloader();
    } catch (e) {
      // bubble the error up to the main async iterable loop
      this.batchProcessor.end(e as Error);
    }

    // Pre-emptively request more blocks from peers whilst we process current blocks
    this.triggerBatchDownloader();
  }

  /**
   * Sends `batch` to the processor. Note: batch may be empty
   */
  private async processBatch(batch: Batch): Promise<void> {
    const blocks = batch.startProcessing();

    // wrapError ensures to never call both batch success() and batch error()
    const res = await wrapError(this.processChainSegment(blocks, this.syncType));

    if (!res.err) {
      batch.processingSuccess();

      // If the processed batch is not empty, validate previous AwaitingValidation blocks.
      if (blocks.length > 0) {
        this.advanceChain(batch.startEpoch);
      }

      // Potentially process next AwaitingProcessing batch
      this.triggerBatchProcessor();
    } else {
      this.logger.verbose("Batch process error", {id: this.logId, ...batch.getMetadata()}, res.err);
      batch.processingError(res.err); // Throws after MAX_BATCH_PROCESSING_ATTEMPTS

      // At least one block was successfully verified and imported, so we can be sure all
      // previous batches are valid and we only need to download the current failed batch.
      if (res.err instanceof ChainSegmentError && res.err.importedBlocks > 0) {
        this.advanceChain(batch.startEpoch);
      }

      // The current batch could not be processed, so either this or previous batches are invalid.
      // All previous batches (AwaitingValidation) are potentially faulty and marked for retry.
      // Progress will be drop back to `this.startEpoch`
      for (const pendingBatch of this.batches.values()) {
        if (pendingBatch.startEpoch < batch.startEpoch) {
          this.logger.verbose("Batch validation error", {id: this.logId, ...pendingBatch.getMetadata()});
          pendingBatch.validationError(res.err); // Throws after MAX_BATCH_PROCESSING_ATTEMPTS
        }
      }
    }

    // A batch is no longer in Processing status, queue has an empty spot to download next batch
    this.triggerBatchDownloader();
  }

  /**
   * Drops any batches previous to `newStartEpoch` and updates the chain boundaries
   */
  private advanceChain(newStartEpoch: Epoch): void {
    // make sure this epoch produces an advancement
    if (newStartEpoch <= this.startEpoch) {
      return;
    }

    for (const [batchKey, batch] of this.batches.entries()) {
      if (batch.startEpoch < newStartEpoch) {
        this.batches.delete(batchKey);
        this.validatedEpochs += EPOCHS_PER_BATCH;

        // The last batch attempt is right, all others are wrong. Penalize other peers
        const attemptOk = batch.validationSuccess();
        for (const attempt of batch.failedProcessingAttempts) {
          if (!byteArrayEquals(attempt.hash, attemptOk.hash)) {
            if (attemptOk.peer.toB58String() === attempt.peer.toB58String()) {
              // The same peer corrected its previous attempt
              this.reportPeer(attempt.peer, PeerAction.MidToleranceError, "SyncChainInvalidBatchSelf");
            } else {
              // A different peer sent an bad batch
              this.reportPeer(attempt.peer, PeerAction.LowToleranceError, "SyncChainInvalidBatchOther");
            }
          }
        }
      }
    }

    this.startEpoch = newStartEpoch;
  }
}

/**
 * Enforces that a report peer action is defined for all BatchErrorCode exhaustively.
 * If peer should not be downscored, returns null.
 */
export function shouldReportPeerOnBatchError(
  code: BatchErrorCode
): {action: PeerAction.LowToleranceError; reason: string} | null {
  switch (code) {
    // A batch could not be processed after max retry limit. It's likely that all peers
    // in this chain are sending invalid batches repeatedly so are either malicious or faulty.
    // We drop the chain and report all peers.
    // There are some edge cases with forks that could cause this situation, but it's unlikely.
    case BatchErrorCode.MAX_PROCESSING_ATTEMPTS:
      return {action: PeerAction.LowToleranceError, reason: "SyncChainMaxProcessingAttempts"};

    // TODO: Should peers be reported for MAX_DOWNLOAD_ATTEMPTS?
    case BatchErrorCode.WRONG_STATUS:
    case BatchErrorCode.MAX_DOWNLOAD_ATTEMPTS:
    case BatchErrorCode.MAX_EXECUTION_ENGINE_ERROR_ATTEMPTS:
      return null;
  }
}<|MERGE_RESOLUTION|>--- conflicted
+++ resolved
@@ -90,11 +90,7 @@
    * Should sync up until this slot, then stop.
    * Finalized SyncChains have a dynamic target, so if this chain has no peers the target can become null
    */
-<<<<<<< HEAD
   target: ChainTarget;
-=======
-  target: ChainTarget | null = null;
->>>>>>> 62b2092a
 
   /** Number of validated epochs. For the SyncRange to prevent switching chains too fast */
   validatedEpochs = 0;
