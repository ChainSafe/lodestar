--- conflicted
+++ resolved
@@ -67,8 +67,6 @@
     await this.libp2p.start();
     await this.reqResp.start();
     await this.gossip.start();
-    // @ts-ignore
-    this.libp2p.peerStore.on("peer", this.emitPeerConnect);
     this.libp2p.on("peer:disconnect", this.emitPeerDisconnect);
     const multiaddresses = this.libp2p.peerInfo.multiaddrs.toArray().map((m) => m.toString()).join(",");
     this.logger.important(`PeerId ${this.libp2p.peerInfo.id.toB58String()}, Multiaddrs ${multiaddresses}`);
@@ -83,36 +81,30 @@
   }
 
   public getPeers(): PeerInfo[] {
-<<<<<<< HEAD
-    return Array.from(this.libp2p.peerStore.peers.values());
-=======
     return Array.from(this.libp2p.peerStore.peers.values()).filter(
       (peerInfo) => !!this.getConnection(peerInfo));
->>>>>>> 90423b41
   }
 
   public hasPeer(peerInfo: PeerInfo): boolean {
     return this.libp2p.peerStore.peers.has(peerInfo.id.toB58String());
-<<<<<<< HEAD
-=======
   }
 
   public getConnection(peer: PeerInfo): LibP2pConnection {
     return this.libp2p.registrar.getConnection(peer);
->>>>>>> 90423b41
   }
 
   public async connect(peerInfo: PeerInfo): Promise<void> {
     await this.libp2p.dial(peerInfo);
   }
 
-  public async  disconnect(peerInfo: PeerInfo): Promise<void> {
+  public async disconnect(peerInfo: PeerInfo): Promise<void> {
     await this.libp2p.hangUp(peerInfo);
   }
 
   private emitPeerConnect = (peerInfo: PeerInfo): void => {
     const conn = this.getConnection(peerInfo);
     this.metrics.peers.inc();
+    this.logger.verbose("peer connected " + peerInfo.id.toB58String() + " " + conn.stat.direction);
     this.emit("peer:connect", peerInfo, conn.stat.direction);
   };
 
