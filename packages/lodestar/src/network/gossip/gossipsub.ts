--- conflicted
+++ resolved
@@ -1,12 +1,4 @@
-<<<<<<< HEAD
-=======
 /* eslint-disable @typescript-eslint/naming-convention */
-import Gossipsub from "libp2p-gossipsub";
-import {messageIdToString} from "libp2p-gossipsub/src/utils/messageIdToString";
-import {digest} from "@chainsafe/as-sha256";
-import {ERR_TOPIC_VALIDATOR_IGNORE, ERR_TOPIC_VALIDATOR_REJECT} from "libp2p-gossipsub/src/constants";
-import {InMessage, utils} from "libp2p-interfaces/src/pubsub";
->>>>>>> 111b194e
 import Libp2p from "libp2p";
 import Gossipsub from "libp2p-gossipsub";
 import {GossipsubMessage, SignaturePolicy, TopicStr} from "libp2p-gossipsub/src/types";
@@ -115,7 +107,6 @@
       Dlazy: 6,
       scoreParams,
       scoreThresholds: gossipScoreThresholds,
-<<<<<<< HEAD
       // the default in gossipsub is 3s is not enough since lodestar suffers from I/O lag
       gossipsubIWantFollowupMs: 12 * 1000, // 12s
       fastMsgIdFn: fastMsgIdFn,
@@ -124,9 +115,6 @@
       metricsRegister: modules.metrics ? ((modules.metrics.register as unknown) as MetricsRegister) : null,
       metricsTopicStrToLabel: modules.metrics ? getMetricsTopicStrToLabel(modules.config) : undefined,
       asyncValidation: true,
-=======
-      fastMsgIdFn: (msg: InMessage) => Buffer.from(digest(msg.data)).toString("hex"),
->>>>>>> 111b194e
     });
     this.scoreParams = scoreParams;
     const {config, logger, metrics, signal, gossipHandlers, peersData} = modules;
@@ -282,9 +270,7 @@
           } else {
             peersByTypeByFork.set(topic.fork, topic.type, peers.size);
           }
-<<<<<<< HEAD
-          // eslint-disable-next-line no-empty
-        } catch {}
+        }
 
         if (type === "mesh") {
           for (const peer of peers) {
@@ -295,8 +281,6 @@
               meshPeersByClient.set(client, (meshPeersByClient.get(client) ?? 0) + 1);
             }
           }
-=======
->>>>>>> 111b194e
         }
       }
 
