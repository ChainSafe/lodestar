import Libp2p from "libp2p";
import Gossipsub from "libp2p-gossipsub";
import {GossipsubMessage, SignaturePolicy, TopicStr} from "libp2p-gossipsub/src/types";
import {PeerScore, PeerScoreParams} from "libp2p-gossipsub/src/score";
import PeerId from "peer-id";
import {AbortSignal} from "@chainsafe/abort-controller";
import {IBeaconConfig} from "@chainsafe/lodestar-config";
import {ATTESTATION_SUBNET_COUNT, ForkName, SYNC_COMMITTEE_SUBNET_COUNT} from "@chainsafe/lodestar-params";
import {allForks, altair, phase0} from "@chainsafe/lodestar-types";
import {ILogger} from "@chainsafe/lodestar-utils";
import {computeStartSlotAtEpoch} from "@chainsafe/lodestar-beacon-state-transition";

import {IMetrics} from "../../metrics";
import {
  GossipJobQueues,
  GossipTopic,
  GossipTopicMap,
  GossipType,
  GossipTypeMap,
  ValidatorFnsByType,
  GossipHandlers,
} from "./interface";
import {getGossipSSZType, GossipTopicCache, stringifyGossipTopic} from "./topic";
import {DataTransformSnappy, fastMsgIdFn, msgIdFn} from "./encoding";
import {createValidatorFnsByType} from "./validation";
import {Map2d, Map2dArr} from "../../util/map";

import {
  computeGossipPeerScoreParams,
  gossipScoreThresholds,
  GOSSIP_D,
  GOSSIP_D_HIGH,
  GOSSIP_D_LOW,
} from "./scoringParameters";
import {Eth2Context} from "../../chain";
import {computeAllPeersScoreWeights} from "./scoreMetrics";
import {MetricsRegister, TopicLabel, TopicStrToLabel} from "libp2p-gossipsub/src/metrics";
import {PeersData} from "../peers/peersData";
import {ClientKind} from "../peers/client";

/* eslint-disable @typescript-eslint/naming-convention */

// TODO: Export this type
type GossipsubEvents = {
  "gossipsub:message": {
    propagationSource: PeerId;
    msgId: string;
    msg: GossipsubMessage;
  };
};

export type Eth2GossipsubModules = {
  config: IBeaconConfig;
  libp2p: Libp2p;
  logger: ILogger;
  metrics: IMetrics | null;
  signal: AbortSignal;
  eth2Context: Eth2Context;
  gossipHandlers: GossipHandlers;
  peersData: PeersData;
};

export type Eth2GossipsubOpts = {
  allowPublishToZeroPeers?: boolean;
};

/**
 * Wrapper around js-libp2p-gossipsub with the following extensions:
 * - Eth2 message id
 * - Emits `GossipObject`, not `InMessage`
 * - Provides convenience interface:
 *   - `publishObject`
 *   - `subscribeTopic`
 *   - `unsubscribeTopic`
 *   - `handleTopic`
 *   - `unhandleTopic`
 *
 * See https://github.com/ethereum/consensus-specs/blob/v1.1.10/specs/phase0/p2p-interface.md#the-gossip-domain-gossipsub
 */
export class Eth2Gossipsub extends Gossipsub {
  readonly jobQueues: GossipJobQueues;
  readonly scoreParams: Partial<PeerScoreParams>;
  private readonly config: IBeaconConfig;
  private readonly logger: ILogger;
  private readonly peersData: PeersData;

  // Internal caches
  private readonly gossipTopicCache: GossipTopicCache;

  private readonly validatorFnsByType: ValidatorFnsByType;

  constructor(opts: Eth2GossipsubOpts, modules: Eth2GossipsubModules) {
    const gossipTopicCache = new GossipTopicCache(modules.config);

    const scoreParams = computeGossipPeerScoreParams(modules);

    // Gossipsub parameters defined here:
    // https://github.com/ethereum/consensus-specs/blob/v1.1.10/specs/phase0/p2p-interface.md#the-gossip-domain-gossipsub
    super(modules.libp2p, {
      gossipIncoming: true,
      globalSignaturePolicy: SignaturePolicy.StrictNoSign,
      allowPublishToZeroPeers: opts.allowPublishToZeroPeers,
      D: GOSSIP_D,
      Dlo: GOSSIP_D_LOW,
      Dhi: GOSSIP_D_HIGH,
      Dlazy: 6,
      scoreParams,
      scoreThresholds: gossipScoreThresholds,
      // the default in gossipsub is 3s is not enough since lodestar suffers from I/O lag
      gossipsubIWantFollowupMs: 12 * 1000, // 12s
      fastMsgIdFn: fastMsgIdFn,
      msgIdFn: msgIdFn.bind(msgIdFn, gossipTopicCache),
      dataTransform: new DataTransformSnappy(gossipTopicCache),
      metricsRegister: modules.metrics ? ((modules.metrics.register as unknown) as MetricsRegister) : null,
      metricsTopicStrToLabel: modules.metrics ? getMetricsTopicStrToLabel(modules.config) : undefined,
    });
    this.scoreParams = scoreParams;
    const {config, logger, metrics, signal, gossipHandlers, peersData} = modules;
    this.config = config;
    this.logger = logger;
    this.peersData = peersData;
    this.gossipTopicCache = gossipTopicCache;

    // Note: We use the validator functions as handlers. No handler will be registered to gossipsub.
    // libp2p-js layer will emit the message to an EventEmitter that won't be listened by anyone.
    // TODO: Force to ensure there's a validatorFunction attached to every received topic.
    const {validatorFnsByType, jobQueues} = createValidatorFnsByType(gossipHandlers, {
      config,
      logger,
      metrics,
      signal,
    });
    this.validatorFnsByType = validatorFnsByType;
    this.jobQueues = jobQueues;

    if (metrics) {
      metrics.gossipMesh.peersByType.addCollect(() => this.onScrapeLodestarMetrics(metrics));
    }

    this.on("gossipsub:message", this.onGossipsubMessage.bind(this));

    // Having access to this data is CRUCIAL for debugging. While this is a massive log, it must not be deleted.
    // Scoring issues require this dump + current peer score stats to re-calculate scores.
    this.logger.debug("Gossipsub score params", {params: JSON.stringify(scoreParams)});
  }

  /**
   * Publish a `GossipObject` on a `GossipTopic`
   */
  async publishObject<K extends GossipType>(topic: GossipTopicMap[K], object: GossipTypeMap[K]): Promise<void> {
    const topicStr = this.getGossipTopicString(topic);
    const sszType = getGossipSSZType(topic);
    const messageData = (sszType.serialize as (object: GossipTypeMap[GossipType]) => Uint8Array)(object);
    const sentPeers = await this.publish(topicStr, messageData);
    this.logger.verbose("Publish to topic", {topic: topicStr, sentPeers});
  }

  /**
   * Subscribe to a `GossipTopic`
   */
  subscribeTopic(topic: GossipTopic): void {
    const topicStr = this.getGossipTopicString(topic);
    // Register known topicStr
    this.gossipTopicCache.setTopic(topicStr, topic);

    this.logger.verbose("Subscribe to gossipsub topic", {topic: topicStr});
    this.subscribe(topicStr);
  }

  /**
   * Unsubscribe to a `GossipTopic`
   */
  unsubscribeTopic(topic: GossipTopic): void {
    const topicStr = this.getGossipTopicString(topic);
    this.logger.verbose("Unsubscribe to gossipsub topic", {topic: topicStr});
    this.unsubscribe(topicStr);
  }

  async publishBeaconBlock(signedBlock: allForks.SignedBeaconBlock): Promise<void> {
    const fork = this.config.getForkName(signedBlock.message.slot);
    await this.publishObject<GossipType.beacon_block>({type: GossipType.beacon_block, fork}, signedBlock);
  }

  async publishBeaconAggregateAndProof(aggregateAndProof: phase0.SignedAggregateAndProof): Promise<void> {
    const fork = this.config.getForkName(aggregateAndProof.message.aggregate.data.slot);
    await this.publishObject<GossipType.beacon_aggregate_and_proof>(
      {type: GossipType.beacon_aggregate_and_proof, fork},
      aggregateAndProof
    );
  }

  async publishBeaconAttestation(attestation: phase0.Attestation, subnet: number): Promise<void> {
    const fork = this.config.getForkName(attestation.data.slot);
    await this.publishObject<GossipType.beacon_attestation>(
      {type: GossipType.beacon_attestation, fork, subnet},
      attestation
    );
  }

  async publishVoluntaryExit(voluntaryExit: phase0.SignedVoluntaryExit): Promise<void> {
    const fork = this.config.getForkName(computeStartSlotAtEpoch(voluntaryExit.message.epoch));
    await this.publishObject<GossipType.voluntary_exit>({type: GossipType.voluntary_exit, fork}, voluntaryExit);
  }

  async publishProposerSlashing(proposerSlashing: phase0.ProposerSlashing): Promise<void> {
    const fork = this.config.getForkName(proposerSlashing.signedHeader1.message.slot);
    await this.publishObject<GossipType.proposer_slashing>(
      {type: GossipType.proposer_slashing, fork},
      proposerSlashing
    );
  }

  async publishAttesterSlashing(attesterSlashing: phase0.AttesterSlashing): Promise<void> {
    const fork = this.config.getForkName(attesterSlashing.attestation1.data.slot);
    await this.publishObject<GossipType.attester_slashing>(
      {type: GossipType.attester_slashing, fork},
      attesterSlashing
    );
  }

  async publishSyncCommitteeSignature(signature: altair.SyncCommitteeMessage, subnet: number): Promise<void> {
    const fork = this.config.getForkName(signature.slot);
    await this.publishObject<GossipType.sync_committee>({type: GossipType.sync_committee, fork, subnet}, signature);
  }

  async publishContributionAndProof(contributionAndProof: altair.SignedContributionAndProof): Promise<void> {
    const fork = this.config.getForkName(contributionAndProof.message.contribution.slot);
    await this.publishObject<GossipType.sync_committee_contribution_and_proof>(
      {type: GossipType.sync_committee_contribution_and_proof, fork},
      contributionAndProof
    );
  }

  private getGossipTopicString(topic: GossipTopic): string {
    return stringifyGossipTopic(this.config, topic);
  }

  private onScrapeLodestarMetrics(metrics: IMetrics): void {
    const mesh = this["mesh"] as Map<string, Set<string>>;
    const topics = this["topics"] as Map<string, Set<string>>;
    const peers = this["peers"] as Map<string, unknown>;
    const score = this["score"] as PeerScore;
    const meshPeersByClient = new Map<string, number>();
    const meshPeerIdStrs = new Set<string>();

    for (const {peersMap, metricsGossip, type} of [
      {peersMap: mesh, metricsGossip: metrics.gossipMesh, type: "mesh"},
      {peersMap: topics, metricsGossip: metrics.gossipTopic, type: "topics"},
    ]) {
      // Pre-aggregate results by fork so we can fill the remaining metrics with 0
      const peersByTypeByFork = new Map2d<ForkName, GossipType, number>();
      const peersByBeaconAttSubnetByFork = new Map2dArr<ForkName, number>();
      const peersByBeaconSyncSubnetByFork = new Map2dArr<ForkName, number>();

      // loop through all mesh entries, count each set size
      for (const [topicString, peers] of peersMap) {
        // Ignore topics with 0 peers. May prevent overriding after a fork
        if (peers.size === 0) continue;

<<<<<<< HEAD
        const topic = this.gossipTopicCache.getTopic(topicString);
        if (topic.type === GossipType.beacon_attestation) {
          peersByBeaconAttSubnetByFork.set(topic.fork, topic.subnet, peers.size);
        } else if (topic.type === GossipType.sync_committee) {
          peersByBeaconSyncSubnetByFork.set(topic.fork, topic.subnet, peers.size);
        } else {
          peersByTypeByFork.set(topic.fork, topic.type, peers.size);
        }

        if (type === "mesh") {
          for (const peer of peers) {
            if (!meshPeerIdStrs.has(peer)) {
              meshPeerIdStrs.add(peer);
              const client = this.peersData.connectedPeers.get(peer)?.agentClient ?? ClientKind.Unknown;
              meshPeersByClient.set(client, meshPeersByClient.get(client) ?? 0 + 1);
            }
          }
        }
=======
        // there are some new topics in the network so we have to try/catch
        // for example in prater: /eth2/82f4a72b/optimistic_light_client_update_v0/ssz_snappy
        try {
          const topic = this.gossipTopicCache.getTopic(topicString);
          if (topic.type === GossipType.beacon_attestation) {
            peersByBeaconAttSubnetByFork.set(topic.fork, topic.subnet, peers.size);
          } else if (topic.type === GossipType.sync_committee) {
            peersByBeaconSyncSubnetByFork.set(topic.fork, topic.subnet, peers.size);
          } else {
            peersByTypeByFork.set(topic.fork, topic.type, peers.size);
          }
          // eslint-disable-next-line no-empty
        } catch {}
>>>>>>> 43b4c17d
      }

      // beacon attestation mesh gets counted separately so we can track mesh peers by subnet
      // zero out all gossip type & subnet choices, so the dashboard will register them
      for (const [fork, peersByType] of peersByTypeByFork.map) {
        for (const type of Object.values(GossipType)) {
          metricsGossip.peersByType.set({fork, type}, peersByType.get(type) ?? 0);
        }
      }
      for (const [fork, peersByBeaconAttSubnet] of peersByBeaconAttSubnetByFork.map) {
        for (let subnet = 0; subnet < ATTESTATION_SUBNET_COUNT; subnet++) {
          metricsGossip.peersByBeaconAttestationSubnet.set(
            {fork, subnet: attSubnetLabel(subnet)},
            peersByBeaconAttSubnet[subnet] ?? 0
          );
        }
      }
      for (const [fork, peersByBeaconSyncSubnet] of peersByBeaconSyncSubnetByFork.map) {
        for (let subnet = 0; subnet < SYNC_COMMITTEE_SUBNET_COUNT; subnet++) {
          // SYNC_COMMITTEE_SUBNET_COUNT is < 9, no need to prepend a 0 to the label
          metricsGossip.peersBySyncCommitteeSubnet.set({fork, subnet}, peersByBeaconSyncSubnet[subnet] ?? 0);
        }
      }
    }

    for (const [client, peers] of meshPeersByClient.entries()) {
      metrics.gossipPeer.meshPeersByClient.set({client}, peers);
    }

    // track gossip peer score
    let peerCountScoreGraylist = 0;
    let peerCountScorePublish = 0;
    let peerCountScoreGossip = 0;
    let peerCountScoreMesh = 0;
    const {graylistThreshold, publishThreshold, gossipThreshold} = gossipScoreThresholds;
    const gossipScores: number[] = [];

    for (const peerIdStr of peers.keys()) {
      const s = score.score(peerIdStr);
      if (s >= graylistThreshold) peerCountScoreGraylist++;
      if (s >= publishThreshold) peerCountScorePublish++;
      if (s >= gossipThreshold) peerCountScoreGossip++;
      if (s >= 0) peerCountScoreMesh++;
      gossipScores.push(s);
    }

    // Access once for all calls below
    const {scoreByThreshold, scoreWeights} = metrics.gossipPeer;
    scoreByThreshold.set({threshold: "graylist"}, peerCountScoreGraylist);
    scoreByThreshold.set({threshold: "publish"}, peerCountScorePublish);
    scoreByThreshold.set({threshold: "gossip"}, peerCountScoreGossip);
    scoreByThreshold.set({threshold: "mesh"}, peerCountScoreMesh);

    // Breakdown on each score weight
    // TODO: consider removing as it's duplicate to new gossipsub
    const sw = computeAllPeersScoreWeights(
      peers.keys(),
      score.peerStats,
      score.params,
      score.peerIPs,
      this.gossipTopicCache
    );

    for (const [topic, wsTopic] of sw.byTopic) {
      scoreWeights.set({topic, p: "p1"}, wsTopic.p1w);
      scoreWeights.set({topic, p: "p2"}, wsTopic.p2w);
      scoreWeights.set({topic, p: "p3"}, wsTopic.p3w);
      scoreWeights.set({topic, p: "p3b"}, wsTopic.p3bw);
      scoreWeights.set({topic, p: "p4"}, wsTopic.p4w);
    }

    scoreWeights.set({p: "p5"}, sw.p5w);
    scoreWeights.set({p: "p6"}, sw.p6w);
    scoreWeights.set({p: "p7"}, sw.p7w);

    // Register full score too
    metrics.gossipPeer.score.set(sw.score);
  }

  private onGossipsubMessage(event: GossipsubEvents["gossipsub:message"]): void {
    const {propagationSource, msgId, msg} = event;

    // TODO: validation GOSSIP_MAX_SIZE
    // - Should be done here after inserting the message in the mcache?
    // - Should be done in the inboundtransform?
    // - Should be a parameter in gossipsub: maxMsgDataSize?

    // Also validates that the topicStr is known
    const topic = this.gossipTopicCache.getTopic(msg.topic);

    // Get seenTimestamp before adding the message to the queue or add async delays
    const seenTimestampSec = Date.now() / 1000;

    // Puts object in queue, validates, then processes
    this.validatorFnsByType[topic.type](topic, msg, propagationSource.toString(), seenTimestampSec)
      .then((acceptance) => {
        this.reportMessageValidationResult(msgId, propagationSource, acceptance);
      })
      .catch((e) => {
        this.logger.error("Error onGossipsubMessage", {}, e);
      });
  }
}

/**
 * Left pad subnets to two characters. Assumes ATTESTATION_SUBNET_COUNT < 99
 * Otherwise grafana sorts the mesh peers chart as: [1,11,12,13,...]
 */
function attSubnetLabel(subnet: number): string {
  if (subnet > 9) return String(subnet);
  else return `0${subnet}`;
}

function getMetricsTopicStrToLabel(config: IBeaconConfig): TopicStrToLabel {
  const metricsTopicStrToLabel = new Map<TopicStr, TopicLabel>();
  const topics: GossipTopic[] = [];

  for (const {name: fork} of config.forksAscendingEpochOrder) {
    for (let subnet = 0; subnet < ATTESTATION_SUBNET_COUNT; subnet++) {
      topics.push({fork, type: GossipType.beacon_attestation, subnet});
    }

    for (let subnet = 0; subnet < SYNC_COMMITTEE_SUBNET_COUNT; subnet++) {
      topics.push({fork, type: GossipType.sync_committee, subnet});
    }

    topics.push({fork, type: GossipType.beacon_block});
    topics.push({fork, type: GossipType.beacon_aggregate_and_proof});
    topics.push({fork, type: GossipType.voluntary_exit});
    topics.push({fork, type: GossipType.proposer_slashing});
    topics.push({fork, type: GossipType.attester_slashing});
    topics.push({fork, type: GossipType.sync_committee_contribution_and_proof});
  }

  for (const topic of topics) {
    metricsTopicStrToLabel.set(stringifyGossipTopic(config, topic), topic.type);
  }

  return metricsTopicStrToLabel;
}<|MERGE_RESOLUTION|>--- conflicted
+++ resolved
@@ -257,26 +257,6 @@
         // Ignore topics with 0 peers. May prevent overriding after a fork
         if (peers.size === 0) continue;
 
-<<<<<<< HEAD
-        const topic = this.gossipTopicCache.getTopic(topicString);
-        if (topic.type === GossipType.beacon_attestation) {
-          peersByBeaconAttSubnetByFork.set(topic.fork, topic.subnet, peers.size);
-        } else if (topic.type === GossipType.sync_committee) {
-          peersByBeaconSyncSubnetByFork.set(topic.fork, topic.subnet, peers.size);
-        } else {
-          peersByTypeByFork.set(topic.fork, topic.type, peers.size);
-        }
-
-        if (type === "mesh") {
-          for (const peer of peers) {
-            if (!meshPeerIdStrs.has(peer)) {
-              meshPeerIdStrs.add(peer);
-              const client = this.peersData.connectedPeers.get(peer)?.agentClient ?? ClientKind.Unknown;
-              meshPeersByClient.set(client, meshPeersByClient.get(client) ?? 0 + 1);
-            }
-          }
-        }
-=======
         // there are some new topics in the network so we have to try/catch
         // for example in prater: /eth2/82f4a72b/optimistic_light_client_update_v0/ssz_snappy
         try {
@@ -290,7 +270,16 @@
           }
           // eslint-disable-next-line no-empty
         } catch {}
->>>>>>> 43b4c17d
+
+        if (type === "mesh") {
+          for (const peer of peers) {
+            if (!meshPeerIdStrs.has(peer)) {
+              meshPeerIdStrs.add(peer);
+              const client = this.peersData.connectedPeers.get(peer)?.agentClient ?? ClientKind.Unknown;
+              meshPeersByClient.set(client, meshPeersByClient.get(client) ?? 0 + 1);
+            }
+          }
+        }
       }
 
       // beacon attestation mesh gets counted separately so we can track mesh peers by subnet
