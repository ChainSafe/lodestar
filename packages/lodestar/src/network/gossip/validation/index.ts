--- conflicted
+++ resolved
@@ -78,16 +78,7 @@
       // Deserialize object from bytes ONLY after being picked up from the validation queue
       try {
         const sszType = getGossipSSZType(topic);
-<<<<<<< HEAD
-        gossipObject =
-          // TODO: Review if it's really necessary to deserialize this as TreeBacked
-          topic.type === GossipType.beacon_block || topic.type === GossipType.beacon_aggregate_and_proof
-            ? sszType.createTreeBackedFromBytes(msg.data)
-            : sszType.deserialize(msg.data);
-=======
-        const messageData = getUncompressedData(gossipMsg);
-        gossipObject = sszType.deserialize(messageData);
->>>>>>> 111b194e
+        gossipObject = sszType.deserialize(msg.data);
       } catch (e) {
         // TODO: Log the error or do something better with it
         return MessageAcceptance.Reject;
