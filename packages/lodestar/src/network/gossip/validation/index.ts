--- conflicted
+++ resolved
@@ -81,24 +81,15 @@
   return async function gossipValidatorFn(topic, gossipMsg, seenTimestampSec) {
     // Define in scope above try {} to be used in catch {} if object was parsed
     let gossipObject;
-    const {data, receivedFrom} = gossipMsg;
+    const {receivedFrom} = gossipMsg;
     try {
       const encoding = topic.encoding ?? DEFAULT_ENCODING;
 
       // Deserialize object from bytes ONLY after being picked up from the validation queue
       try {
         const sszType = getGossipSSZType(topic);
-<<<<<<< HEAD
         const messageData = decodeMessageData(encoding, gossipMsg.data, uncompressCache);
         gossipObject = sszType.deserialize(messageData);
-=======
-        const messageData = decodeMessageData(encoding, data, uncompressCache);
-        gossipObject =
-          // TODO: Review if it's really necessary to deserialize this as TreeBacked
-          topic.type === GossipType.beacon_block || topic.type === GossipType.beacon_aggregate_and_proof
-            ? sszType.createTreeBackedFromBytes(messageData)
-            : sszType.deserialize(messageData);
->>>>>>> bbe818d1
       } catch (e) {
         // TODO: Log the error or do something better with it
         throw new GossipActionError(GossipAction.REJECT, PeerAction.LowToleranceError, {code: (e as Error).message});
