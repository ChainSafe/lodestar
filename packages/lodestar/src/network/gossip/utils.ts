--- conflicted
+++ resolved
@@ -2,15 +2,11 @@
  * @module network/gossip
  */
 
+import assert from "assert";
+import {Attestation} from "@chainsafe/eth2.0-types";
+
 import {ATTESTATION_SUBNET_COUNT} from "../../constants";
-import {Attestation} from "@chainsafe/eth2.0-types";
 import {GossipEvent, AttestationSubnetRegExp} from "./constants";
-import assert from "assert";
-<<<<<<< HEAD
-import {Type} from "@chainsafe/ssz";
-import {GossipEvent} from "./constants";
-=======
->>>>>>> 5a92907c
 
 export function getGossipTopic(event: GossipEvent, encoding = "ssz", params: Map<string, string> = new Map()): string {
   let topic = `${event}/${encoding}`;
@@ -32,11 +28,6 @@
   return String(attestation.data.index % ATTESTATION_SUBNET_COUNT);
 }
 
-<<<<<<< HEAD
-export function deserializeGossipMessage<T>(type: Type<T>, msg: IGossipMessage): T {
-  assert(msg.data.length <= GOSSIP_MAX_SIZE, `Message exceeds size limit of ${GOSSIP_MAX_SIZE} bytes`);
-  return type.deserialize(msg.data);
-=======
 export function isAttestationSubnetTopic(topic: string): boolean {
   return AttestationSubnetRegExp.test(topic);
 }
@@ -46,5 +37,4 @@
   const groups = topic.match(AttestationSubnetRegExp);
   const subnetStr = groups[2];
   return parseInt(subnetStr);
->>>>>>> 5a92907c
 }