/**
 * @module network
 */
import PeerInfo from "peer-info";
import {EventEmitter} from "events";
import {
  Attestation, BeaconBlock, Shard, ResponseBody, RequestBody,
<<<<<<< HEAD
} from "../types";
import {RequestId} from "../constants";
=======
} from "@chainsafe/eth2.0-types";

import {RequestId, Method, BLOCK_TOPIC, ATTESTATION_TOPIC} from "../constants";
import StrictEventEmitter from "strict-event-emitter-types";

export type NetworkEventEmitter = StrictEventEmitter<EventEmitter, INetworkEvents>;

interface INetworkEvents {
  [BLOCK_TOPIC]: (block: BeaconBlock) => void;
  [ATTESTATION_TOPIC]: (attestation: Attestation) => void;
  ["gossipsub:heartbeat"]: void;
  request: (peerInfo: PeerInfo, method: Method, id: RequestId, body: RequestBody) => void;
  ["peer:connect"]: (peerInfo: PeerInfo) => void;
  ["peer:disconnect"]: (peerInfo: PeerInfo) => void;
  // shard attestation topic is generated string so we cannot typehint it
  //[{shard}]: (attestation: Attestation) => void;
}
>>>>>>> 000ba416

export interface INetwork extends NetworkEventEmitter {
  peerInfo: PeerInfo;
  // Service
  start(): Promise<void>;
  stop(): Promise<void>;
  // Pubsub
  publishBlock(block: BeaconBlock): Promise<void>;
  publishAttestation(attestation: Attestation): Promise<void>;
  publishShardAttestation(attestation: Attestation): Promise<void>;
  subscribeToBlocks(): void;
  subscribeToAttestations(): void;
  subscribeToShardAttestations(shard: Shard): void;
  unsubscribeToBlocks(): void;
  unsubscribeToAttestations(): void;
  unsubscribeToShardAttestations(shard: Shard): void;
  // Rpc/peer
  getPeers(): PeerInfo[];
  hasPeer(peerInfo: PeerInfo): boolean;
  sendRequest<T extends ResponseBody>(peerInfo: PeerInfo, method: number, body: RequestBody): Promise<T>;
  sendResponse(id: RequestId, responseCode: number, result: ResponseBody): void;
  connect(peerInfo: PeerInfo): Promise<void>;
  disconnect(peerInfo: PeerInfo): void;
}<|MERGE_RESOLUTION|>--- conflicted
+++ resolved
@@ -5,10 +5,6 @@
 import {EventEmitter} from "events";
 import {
   Attestation, BeaconBlock, Shard, ResponseBody, RequestBody,
-<<<<<<< HEAD
-} from "../types";
-import {RequestId} from "../constants";
-=======
 } from "@chainsafe/eth2.0-types";
 
 import {RequestId, Method, BLOCK_TOPIC, ATTESTATION_TOPIC} from "../constants";
@@ -26,7 +22,6 @@
   // shard attestation topic is generated string so we cannot typehint it
   //[{shard}]: (attestation: Attestation) => void;
 }
->>>>>>> 000ba416
 
 export interface INetwork extends NetworkEventEmitter {
   peerInfo: PeerInfo;
