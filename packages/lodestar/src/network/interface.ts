/**
 * @module network
 */
import {Connection} from "libp2p";
import {Multiaddr} from "multiaddr";
import PeerId from "peer-id";
<<<<<<< HEAD
import {Discv5, ENR} from "@chainsafe/discv5";
import {INetworkEventBus} from "./events";
import {Eth2Gossipsub} from "./gossip";
import {MetadataController} from "./metadata";
import {PeerAction} from "./peers";
import {IReqResp} from "./reqresp";
import {IAttnetsService, ISubnetsService, CommitteeSubscription} from "./subnets";
=======
import {INetworkEventBus} from "./events.js";
import {Eth2Gossipsub} from "./gossip/index.js";
import {MetadataController} from "./metadata.js";
import {PeerAction} from "./peers/index.js";
import {IReqResp} from "./reqresp/index.js";
import {IAttnetsService, ISubnetsService, CommitteeSubscription} from "./subnets/index.js";
>>>>>>> 1031e7e2

export type PeerSearchOptions = {
  supportsProtocols?: string[];
  count?: number;
};

export interface INetwork {
  events: INetworkEventBus;
  reqResp: IReqResp;
  attnetsService: IAttnetsService;
  syncnetsService: ISubnetsService;
  gossip: Eth2Gossipsub;
  discv5?: Discv5;
  metadata: MetadataController;
  /** Our network identity */
  peerId: PeerId;
  localMultiaddrs: Multiaddr[];
  getEnr(): ENR | undefined;
  getConnectionsByPeer(): Map<string, Connection[]>;
  getConnectedPeers(): PeerId[];
  hasSomeConnectedPeer(): boolean;
  /** Subscribe, search peers, join long-lived attnets */
  prepareBeaconCommitteeSubnet(subscriptions: CommitteeSubscription[]): void;
  /** Subscribe, search peers, join long-lived syncnets */
  prepareSyncCommitteeSubnets(subscriptions: CommitteeSubscription[]): void;
  reStatusPeers(peers: PeerId[]): void;
  reportPeer(peer: PeerId, action: PeerAction, actionName?: string): void;

  // Gossip handler
  subscribeGossipCoreTopics(): void;
  unsubscribeGossipCoreTopics(): void;
  isSubscribedToGossipCoreTopics(): boolean;

  // Service
  start(): Promise<void>;
  stop(): Promise<void>;
  close(): void;

  // Debug
  connectToPeer(peer: PeerId, multiaddr: Multiaddr[]): Promise<void>;
  disconnectPeer(peer: PeerId): Promise<void>;
  getAgentVersion(peerIdStr: string): string;
}

export type PeerDirection = Connection["stat"]["direction"];
export type PeerStatus = Connection["stat"]["status"];<|MERGE_RESOLUTION|>--- conflicted
+++ resolved
@@ -2,24 +2,15 @@
  * @module network
  */
 import {Connection} from "libp2p";
+import {Discv5, ENR} from "@chainsafe/discv5";
 import {Multiaddr} from "multiaddr";
 import PeerId from "peer-id";
-<<<<<<< HEAD
-import {Discv5, ENR} from "@chainsafe/discv5";
-import {INetworkEventBus} from "./events";
-import {Eth2Gossipsub} from "./gossip";
-import {MetadataController} from "./metadata";
-import {PeerAction} from "./peers";
-import {IReqResp} from "./reqresp";
-import {IAttnetsService, ISubnetsService, CommitteeSubscription} from "./subnets";
-=======
 import {INetworkEventBus} from "./events.js";
 import {Eth2Gossipsub} from "./gossip/index.js";
 import {MetadataController} from "./metadata.js";
 import {PeerAction} from "./peers/index.js";
 import {IReqResp} from "./reqresp/index.js";
 import {IAttnetsService, ISubnetsService, CommitteeSubscription} from "./subnets/index.js";
->>>>>>> 1031e7e2
 
 export type PeerSearchOptions = {
   supportsProtocols?: string[];
