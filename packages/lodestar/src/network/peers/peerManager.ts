import LibP2p, {Connection} from "libp2p";
import PeerId from "peer-id";
import {IDiscv5DiscoveryInputOptions} from "@chainsafe/discv5";
import {BitArray} from "@chainsafe/ssz";
import {ATTESTATION_SUBNET_COUNT, SYNC_COMMITTEE_SUBNET_COUNT} from "@chainsafe/lodestar-params";
import {IBeaconConfig} from "@chainsafe/lodestar-config";
import {allForks, altair, phase0} from "@chainsafe/lodestar-types";
import {ILogger} from "@chainsafe/lodestar-utils";
import {IBeaconChain} from "../../chain";
import {GoodByeReasonCode, GOODBYE_KNOWN_CODES, Libp2pEvent} from "../../constants";
import {IMetrics} from "../../metrics";
import {NetworkEvent, INetworkEventBus} from "../events";
import {IReqResp, ReqRespMethod, RequestTypedContainer} from "../reqresp";
import {prettyPrintPeerId} from "../util";
import {PeersData, PeerData} from "./peersData";
import {ISubnetsService} from "../subnets";
import {PeerDiscovery, SubnetDiscvQueryMs} from "./discover";
import {IPeerRpcScoreStore, ScoreState, updateGossipsubScores} from "./score";
import {clientFromAgentVersion, ClientKind} from "./client";
import {
  getConnectedPeerIds,
  hasSomeConnectedPeer,
  assertPeerRelevance,
  prioritizePeers,
  renderIrrelevantPeerType,
} from "./utils";
import {SubnetType} from "../metadata";
<<<<<<< HEAD
import {Eth2Gossipsub} from "../gossip/gossipsub";
import {ATTESTATION_SUBNET_COUNT} from "@chainsafe/lodestar-params";
=======
>>>>>>> 111b194e

/** heartbeat performs regular updates such as updating reputations and performing discovery requests */
const HEARTBEAT_INTERVAL_MS = 30 * 1000;
/** The time in seconds between PING events. We do not send a ping if the other peer has PING'd us */
const PING_INTERVAL_INBOUND_MS = 4 * 60 * 1000 - 11 * 1000; // Offset to not ping when outbound reqs
const PING_INTERVAL_OUTBOUND_MS = 4 * 60 * 1000;
/** The time in seconds between re-status's peers. */
const STATUS_INTERVAL_MS = 5 * 60 * 1000;
/** Expect a STATUS request from on inbound peer for some time. Afterwards the node does a request */
const STATUS_INBOUND_GRACE_PERIOD = 15 * 1000;
/** Internal interval to check PING and STATUS timeouts */
const CHECK_PING_STATUS_INTERVAL = 10 * 1000;
/** A peer is considered long connection if it's >= 1 day */
const LONG_PEER_CONNECTION_MS = 24 * 60 * 60 * 1000;

/**
 * Relative factor of peers that are allowed to have a negative gossipsub score without penalizing them in lodestar.
 */
const ALLOWED_NEGATIVE_GOSSIPSUB_FACTOR = 0.1;

// TODO:
// maxPeers and targetPeers should be dynamic on the num of validators connected
// The Node should compute a recomended value every interval and log a warning
// to terminal if it deviates significantly from the user's settings

export type PeerManagerOpts = {
  /** The target number of peers we would like to connect to. */
  targetPeers: number;
  /** The maximum number of peers we allow (exceptions for subnet peers) */
  maxPeers: number;
  /**
   * Delay the 1st query after starting discv5
   * See https://github.com/ChainSafe/lodestar/issues/3423
   */
  discv5FirstQueryDelayMs: number;
  /**
   * If null, Don't run discv5 queries, nor connect to cached peers in the peerStore
   */
  discv5: IDiscv5DiscoveryInputOptions | null;
  /**
   * If set to true, connect to Discv5 bootnodes. If not set or false, do not connect
   */
  connectToDiscv5Bootnodes?: boolean;
};

export type PeerManagerModules = {
  libp2p: LibP2p;
  logger: ILogger;
  metrics: IMetrics | null;
  reqResp: IReqResp;
  gossip: Eth2Gossipsub;
  attnetsService: ISubnetsService;
  syncnetsService: ISubnetsService;
  chain: IBeaconChain;
  config: IBeaconConfig;
  peerRpcScores: IPeerRpcScoreStore;
  networkEventBus: INetworkEventBus;
  peersData: PeersData;
};

type PeerIdStr = string;

enum RelevantPeerStatus {
  Unknown = "unknown",
  relevant = "relevant",
  irrelevant = "irrelevant",
}

/**
 * Performs all peer managment functionality in a single grouped class:
 * - Ping peers every `PING_INTERVAL_MS`
 * - Status peers every `STATUS_INTERVAL_MS`
 * - Execute discovery query if under target peers
 * - Execute discovery query if need peers on some subnet: TODO
 * - Disconnect peers if over target peers
 */
export class PeerManager {
  private libp2p: LibP2p;
  private logger: ILogger;
  private metrics: IMetrics | null;
  private reqResp: IReqResp;
  private gossipsub: Eth2Gossipsub;
  private attnetsService: ISubnetsService;
  private syncnetsService: ISubnetsService;
  private chain: IBeaconChain;
  private config: IBeaconConfig;
  private peerRpcScores: IPeerRpcScoreStore;
  /** If null, discovery is disabled */
  private discovery: PeerDiscovery | null;
  private networkEventBus: INetworkEventBus;

  // A single map of connected peers with all necessary data to handle PINGs, STATUS, and metrics
  private connectedPeers: Map<PeerIdStr, PeerData>;

  private opts: PeerManagerOpts;
  private intervals: NodeJS.Timeout[] = [];

  constructor(modules: PeerManagerModules, opts: PeerManagerOpts) {
    this.libp2p = modules.libp2p;
    this.logger = modules.logger;
    this.metrics = modules.metrics;
    this.reqResp = modules.reqResp;
    this.gossipsub = modules.gossip;
    this.attnetsService = modules.attnetsService;
    this.syncnetsService = modules.syncnetsService;
    this.chain = modules.chain;
    this.config = modules.config;
    this.peerRpcScores = modules.peerRpcScores;
    this.networkEventBus = modules.networkEventBus;
    this.connectedPeers = modules.peersData.connectedPeers;
    this.opts = opts;

    // opts.discv5 === null, discovery is disabled
    this.discovery =
      opts.discv5 &&
      new PeerDiscovery(modules, {
        maxPeers: opts.maxPeers,
        discv5FirstQueryDelayMs: opts.discv5FirstQueryDelayMs,
        discv5: opts.discv5,
        connectToDiscv5Bootnodes: opts.connectToDiscv5Bootnodes,
      });

    const {metrics} = modules;
    if (metrics) {
      metrics.peers.addCollect(() => this.runPeerCountMetrics(metrics));
    }
  }

  async start(): Promise<void> {
    await this.discovery?.start();
    this.libp2p.connectionManager.on(Libp2pEvent.peerConnect, this.onLibp2pPeerConnect);
    this.libp2p.connectionManager.on(Libp2pEvent.peerDisconnect, this.onLibp2pPeerDisconnect);
    this.networkEventBus.on(NetworkEvent.reqRespRequest, this.onRequest);

    // On start-up will connected to existing peers in libp2p.peerStore, same as autoDial behaviour
    this.heartbeat();
    this.intervals = [
      setInterval(this.pingAndStatusTimeouts.bind(this), CHECK_PING_STATUS_INTERVAL),
      setInterval(this.heartbeat.bind(this), HEARTBEAT_INTERVAL_MS),
      setInterval(
        this.updateGossipsubScores.bind(this),
        this.gossipsub.scoreParams.decayInterval ?? HEARTBEAT_INTERVAL_MS
      ),
    ];
  }

  async stop(): Promise<void> {
    await this.discovery?.stop();
    this.libp2p.connectionManager.removeListener(Libp2pEvent.peerConnect, this.onLibp2pPeerConnect);
    this.libp2p.connectionManager.removeListener(Libp2pEvent.peerDisconnect, this.onLibp2pPeerDisconnect);
    this.networkEventBus.off(NetworkEvent.reqRespRequest, this.onRequest);
    for (const interval of this.intervals) clearInterval(interval);
  }

  /**
   * Return peers with at least one connection in status "open"
   */
  getConnectedPeerIds(): PeerId[] {
    return getConnectedPeerIds(this.libp2p);
  }

  /**
   * Efficiently check if there is at least one peer connected
   */
  hasSomeConnectedPeer(): boolean {
    return hasSomeConnectedPeer(this.libp2p);
  }

  async goodbyeAndDisconnectAllPeers(): Promise<void> {
    await Promise.all(
      // Filter by peers that support the goodbye protocol: {supportsProtocols: [goodbyeProtocol]}
      this.getConnectedPeerIds().map(async (peer) => this.goodbyeAndDisconnect(peer, GoodByeReasonCode.CLIENT_SHUTDOWN))
    );
  }

  /**
   * Run after validator subscriptions request.
   */
  onCommitteeSubscriptions(): void {
    // TODO:
    // Only if the slot is more than epoch away, add an event to start looking for peers

    // Request to run heartbeat fn
    this.heartbeat();
  }

  /**
   * The app layer needs to refresh the status of some peers. The sync have reached a target
   */
  reStatusPeers(peers: PeerId[]): void {
    for (const peer of peers) {
      const peerData = this.connectedPeers.get(peer.toB58String());
      if (peerData) {
        // Set to 0 to trigger a status request after calling pingAndStatusTimeouts()
        peerData.lastStatusUnixTsMs = 0;
      }
    }
    this.pingAndStatusTimeouts();
  }

  /**
   * Must be called when network ReqResp receives incoming requests
   */
  private onRequest = (request: RequestTypedContainer, peer: PeerId): void => {
    try {
      const peerData = this.connectedPeers.get(peer.toB58String());
      if (peerData) {
        peerData.lastReceivedMsgUnixTsMs = Date.now();
      }

      switch (request.method) {
        case ReqRespMethod.Ping:
          return this.onPing(peer, request.body);
        case ReqRespMethod.Goodbye:
          return this.onGoodbye(peer, request.body);
        case ReqRespMethod.Status:
          return this.onStatus(peer, request.body);
      }
    } catch (e) {
      this.logger.error("Error onRequest handler", {}, e as Error);
    }
  };

  /**
   * Handle a PING request + response (rpc handler responds with PONG automatically)
   */
  private onPing(peer: PeerId, seqNumber: phase0.Ping): void {
    // if the sequence number is unknown update the peer's metadata
    const metadata = this.connectedPeers.get(peer.toB58String())?.metadata;
    if (!metadata || metadata.seqNumber < seqNumber) {
      void this.requestMetadata(peer);
    }
  }

  /**
   * Handle a METADATA request + response (rpc handler responds with METADATA automatically)
   */
  private onMetadata(peer: PeerId, metadata: allForks.Metadata): void {
    // Store metadata always in case the peer updates attnets but not the sequence number
    // Trust that the peer always sends the latest metadata (From Lighthouse)
    const peerData = this.connectedPeers.get(peer.toB58String());
    if (peerData) {
      peerData.metadata = {
        seqNumber: metadata.seqNumber,
        attnets: metadata.attnets,
        syncnets: (metadata as Partial<altair.Metadata>).syncnets ?? BitArray.fromBitLen(SYNC_COMMITTEE_SUBNET_COUNT),
      };
    }
  }

  /**
   * Handle a GOODBYE request (rpc handler responds automatically)
   */
  private onGoodbye(peer: PeerId, goodbye: phase0.Goodbye): void {
    const reason = GOODBYE_KNOWN_CODES[goodbye.toString()] || "";
    this.logger.verbose("Received goodbye request", {peer: prettyPrintPeerId(peer), goodbye, reason});
    this.metrics?.peerGoodbyeReceived.inc({reason});

    const conn = this.libp2p.connectionManager.get(peer);
    if (conn && Date.now() - conn.stat.timeline.open > LONG_PEER_CONNECTION_MS) {
      this.metrics?.peerLongConnectionDisconnect.inc({reason});
    }

    // TODO: Consider register that we are banned, if discovery keeps attempting to connect to the same peers

    void this.disconnect(peer);
  }

  /**
   * Handle a STATUS request + response (rpc handler responds with STATUS automatically)
   */
  private onStatus(peer: PeerId, status: phase0.Status): void {
    // reset the to-status timer of this peer
    const peerData = this.connectedPeers.get(peer.toB58String());
    if (peerData) peerData.lastStatusUnixTsMs = Date.now();

    let isIrrelevant: boolean;
    try {
      const irrelevantReasonType = assertPeerRelevance(status, this.chain);
      if (irrelevantReasonType === null) {
        isIrrelevant = false;
      } else {
        isIrrelevant = true;
        this.logger.debug("Irrelevant peer", {
          peer: prettyPrintPeerId(peer),
          reason: renderIrrelevantPeerType(irrelevantReasonType),
        });
      }
    } catch (e) {
      this.logger.error("Irrelevant peer - unexpected error", {peer: prettyPrintPeerId(peer)}, e as Error);
      isIrrelevant = true;
    }

    if (isIrrelevant) {
      if (peerData) peerData.relevantStatus = RelevantPeerStatus.irrelevant;
      void this.goodbyeAndDisconnect(peer, GoodByeReasonCode.IRRELEVANT_NETWORK);
      return;
    }

    // Peer is usable, send it to the rangeSync
    // NOTE: Peer may not be connected anymore at this point, potential race condition
    // libp2p.connectionManager.get() returns not null if there's +1 open connections with `peer`
    if (peerData) peerData.relevantStatus = RelevantPeerStatus.relevant;
    if (this.libp2p.connectionManager.get(peer)) {
      this.networkEventBus.emit(NetworkEvent.peerConnected, peer, status);
    }
  }

  private async requestMetadata(peer: PeerId): Promise<void> {
    try {
      this.onMetadata(peer, await this.reqResp.metadata(peer));
    } catch (e) {
      // TODO: Downvote peer here or in the reqResp layer
    }
  }

  private async requestPing(peer: PeerId): Promise<void> {
    try {
      this.onPing(peer, await this.reqResp.ping(peer));

      // If peer replies a PING request also update lastReceivedMsg
      const peerData = this.connectedPeers.get(peer.toB58String());
      if (peerData) peerData.lastReceivedMsgUnixTsMs = Date.now();
    } catch (e) {
      // TODO: Downvote peer here or in the reqResp layer
    }
  }

  private async requestStatus(peer: PeerId, localStatus: phase0.Status): Promise<void> {
    try {
      this.onStatus(peer, await this.reqResp.status(peer, localStatus));
    } catch (e) {
      // TODO: Failed to get peer latest status: downvote but don't disconnect
    }
  }

  private async requestStatusMany(peers: PeerId[]): Promise<void> {
    try {
      const localStatus = this.chain.getStatus();
      await Promise.all(peers.map(async (peer) => this.requestStatus(peer, localStatus)));
    } catch (e) {
      this.logger.verbose("Error requesting new status to peers", {}, e as Error);
    }
  }

  /**
   * The Peer manager's heartbeat maintains the peer count and maintains peer reputations.
   * It will request discovery queries if the peer count has not reached the desired number of peers.
   * NOTE: Discovery should only add a new query if one isn't already queued.
   */
  private heartbeat(): void {
    const connectedPeers = this.getConnectedPeerIds();

    // Decay scores before reading them. Also prunes scores
    this.peerRpcScores.update();

    // ban and disconnect peers with bad score, collect rest of healthy peers
    const connectedHealthyPeers: PeerId[] = [];
    for (const peer of connectedPeers) {
      switch (this.peerRpcScores.getScoreState(peer)) {
        case ScoreState.Banned:
          void this.goodbyeAndDisconnect(peer, GoodByeReasonCode.BANNED);
          break;
        case ScoreState.Disconnected:
          void this.goodbyeAndDisconnect(peer, GoodByeReasonCode.SCORE_TOO_LOW);
          break;
        case ScoreState.Healthy:
          connectedHealthyPeers.push(peer);
      }
    }

    const {peersToDisconnect, peersToConnect, attnetQueries, syncnetQueries} = prioritizePeers(
      connectedHealthyPeers.map((peer) => {
        const peerData = this.connectedPeers.get(peer.toB58String());
        return {
          id: peer,
          attnets: peerData?.metadata?.attnets ?? BitArray.fromBitLen(ATTESTATION_SUBNET_COUNT),
          syncnets: peerData?.metadata?.syncnets ?? BitArray.fromBitLen(SYNC_COMMITTEE_SUBNET_COUNT),
          score: this.peerRpcScores.getScore(peer),
        };
      }),
      // Collect subnets which we need peers for in the current slot
      this.attnetsService.getActiveSubnets(),
      this.syncnetsService.getActiveSubnets(),
      this.opts
    );

    // Register results to metrics
    this.metrics?.peersRequestedToDisconnect.inc(peersToDisconnect.length);
    this.metrics?.peersRequestedToConnect.inc(peersToConnect);

    const queriesMerged: SubnetDiscvQueryMs[] = [];
    for (const {type, queries} of [
      {type: SubnetType.attnets, queries: attnetQueries},
      {type: SubnetType.syncnets, queries: syncnetQueries},
    ]) {
      if (queries.length > 0) {
        let count = 0;
        for (const query of queries) {
          count += query.maxPeersToDiscover;
          queriesMerged.push({
            subnet: query.subnet,
            type,
            maxPeersToDiscover: query.maxPeersToDiscover,
            toUnixMs: 1000 * (this.chain.genesisTime + query.toSlot * this.config.SECONDS_PER_SLOT),
          });
        }

        this.metrics?.peersRequestedSubnetsToQuery.inc({type}, queries.length);
        this.metrics?.peersRequestedSubnetsPeerCount.inc({type}, count);
      }
    }

    if (this.discovery) {
      try {
        this.discovery.discoverPeers(peersToConnect, queriesMerged);
      } catch (e) {
        this.logger.error("Error on discoverPeers", {}, e as Error);
      }
    }

    for (const peer of peersToDisconnect) {
      void this.goodbyeAndDisconnect(peer, GoodByeReasonCode.TOO_MANY_PEERS);
    }

    // Prune connectedPeers map in case it leaks. It has happen in previous nodes,
    // disconnect is not always called for all peers
    if (this.connectedPeers.size > connectedPeers.length * 2) {
      const actualConnectedPeerIds = new Set(connectedPeers.map((peerId) => peerId.toB58String()));
      for (const [peerIdStr, peerData] of this.connectedPeers) {
        if (!actualConnectedPeerIds.has(peerIdStr)) {
          this.connectedPeers.delete(peerIdStr);
          this.reqResp.pruneOnPeerDisconnect(peerData.peerId);
        }
      }
    }
  }

  private updateGossipsubScores(): void {
    const gossipsubScores = new Map<string, number>();
    for (const peerIdStr of this.connectedPeers.keys()) {
      gossipsubScores.set(peerIdStr, this.gossipsub.getScore(peerIdStr));
    }

    const toIgnoreNegativePeers = Math.ceil(this.opts.targetPeers * ALLOWED_NEGATIVE_GOSSIPSUB_FACTOR);
    updateGossipsubScores(this.peerRpcScores, gossipsubScores, toIgnoreNegativePeers);
  }

  private pingAndStatusTimeouts(): void {
    const now = Date.now();
    const peersToStatus: PeerId[] = [];

    for (const peer of this.connectedPeers.values()) {
      // Every interval request to send some peers our seqNumber and process theirs
      // If the seqNumber is different it must request the new metadata
      const pingInterval = peer.direction === "inbound" ? PING_INTERVAL_INBOUND_MS : PING_INTERVAL_OUTBOUND_MS;
      if (now > peer.lastReceivedMsgUnixTsMs + pingInterval) {
        void this.requestPing(peer.peerId);
      }

      // TODO: Consider sending status request to peers that do support status protocol
      // {supportsProtocols: getStatusProtocols()}

      // Every interval request to send some peers our status, and process theirs
      // Must re-check if this peer is relevant to us and emit an event if the status changes
      // So the sync layer can update things
      if (now > peer.lastStatusUnixTsMs + STATUS_INTERVAL_MS) {
        peersToStatus.push(peer.peerId);
      }
    }

    if (peersToStatus.length > 0) {
      void this.requestStatusMany(peersToStatus);
    }
  }

  /**
   * The libp2p Upgrader has successfully upgraded a peer connection on a particular multiaddress
   * This event is routed through the connectionManager
   *
   * Registers a peer as connected. The `direction` parameter determines if the peer is being
   * dialed or connecting to us.
   */
  private onLibp2pPeerConnect = async (libp2pConnection: Connection): Promise<void> => {
    const {direction, status} = libp2pConnection.stat;
    const peer = libp2pConnection.remotePeer;

    if (!this.connectedPeers.has(peer.toB58String())) {
      // On connection:
      // - Outbound connections: send a STATUS and PING request
      // - Inbound connections: expect to be STATUS'd, schedule STATUS and PING for latter
      // NOTE: libp2p may emit two "peer:connect" events: One for inbound, one for outbound
      // If that happens, it's okay. Only the "outbound" connection triggers immediate action
      const now = Date.now();
      const peerData: PeerData = {
        lastReceivedMsgUnixTsMs: direction === "outbound" ? 0 : now,
        // If inbound, request after STATUS_INBOUND_GRACE_PERIOD
        lastStatusUnixTsMs: direction === "outbound" ? 0 : now - STATUS_INTERVAL_MS + STATUS_INBOUND_GRACE_PERIOD,
        connectedUnixTsMs: now,
        relevantStatus: RelevantPeerStatus.Unknown,
        direction,
        peerId: peer,
        metadata: null,
        agentVersion: null,
        agentClient: null,
        encodingPreference: null,
      };
      this.connectedPeers.set(peer.toB58String(), peerData);

      if (direction === "outbound") {
        // There's an issue that cause libp2p to open another connection in peer:connect event handler
        // This causes the sim test multiThreadSingleNode fails because no gossip block is received
        // TODO: remove setTimeout once this is done
        // https://github.com/libp2p/js-libp2p/pull/1171
        setTimeout(() => this.pingAndStatusTimeouts(), 0);
      }

      // AgentVersion was set in libp2p IdentifyService, 'peer:connect' event handler
      // since it's not possible to handle it async, we have to wait for a while to set AgentVersion
      // See https://github.com/libp2p/js-libp2p/pull/1168
      setTimeout(async () => {
        const agentVersionBytes = await this.libp2p.peerStore.metadataBook.getValue(peerData.peerId, "AgentVersion");
        if (agentVersionBytes) {
          const agentVersion = new TextDecoder().decode(agentVersionBytes) || "N/A";
          peerData.agentVersion = agentVersion;
          peerData.agentClient = clientFromAgentVersion(agentVersion);
        }
      }, 1000);
    }

    this.logger.verbose("peer connected", {peer: prettyPrintPeerId(peer), direction, status});
    // NOTE: The peerConnect event is not emitted here here, but after asserting peer relevance
    this.metrics?.peerConnectedEvent.inc({direction});
  };

  /**
   * The libp2p Upgrader has ended a connection
   */
  private onLibp2pPeerDisconnect = (libp2pConnection: Connection): void => {
    const {direction, status} = libp2pConnection.stat;
    const peer = libp2pConnection.remotePeer;

    // remove the ping and status timer for the peer
    this.connectedPeers.delete(peer.toB58String());

    this.logger.verbose("peer disconnected", {peer: prettyPrintPeerId(peer), direction, status});
    this.networkEventBus.emit(NetworkEvent.peerDisconnected, peer);
    this.reqResp.pruneOnPeerDisconnect(peer);
    this.metrics?.peerDisconnectedEvent.inc({direction});
  };

  private async disconnect(peer: PeerId): Promise<void> {
    try {
      await this.libp2p.hangUp(peer);
    } catch (e) {
      this.logger.warn("Unclean disconnect", {peer: prettyPrintPeerId(peer)}, e as Error);
    }
  }

  private async goodbyeAndDisconnect(peer: PeerId, goodbye: GoodByeReasonCode): Promise<void> {
    try {
      const reason = GOODBYE_KNOWN_CODES[goodbye.toString()] || "";
      this.metrics?.peerGoodbyeSent.inc({reason});

      const conn = this.libp2p.connectionManager.get(peer);
      if (conn && Date.now() - conn.stat.timeline.open > LONG_PEER_CONNECTION_MS) {
        this.metrics?.peerLongConnectionDisconnect.inc({reason});
      }

      await this.reqResp.goodbye(peer, BigInt(goodbye));
    } catch (e) {
      this.logger.verbose("Failed to send goodbye", {peer: prettyPrintPeerId(peer)}, e as Error);
    } finally {
      void this.disconnect(peer);
    }
  }

  /** Register peer count metrics */
  private async runPeerCountMetrics(metrics: IMetrics): Promise<void> {
    let total = 0;

    const peersByDirection = new Map<string, number>();
    const peersByClient = new Map<string, number>();
    const longLivedSubnets: number[] = [];
    const scores: number[] = [];
    const connSecs: number[] = [];
    const now = Date.now();

    for (const connections of this.libp2p.connectionManager.connections.values()) {
      const openCnx = connections.find((cnx) => cnx.stat.status === "open");
      if (openCnx) {
        const direction = openCnx.stat.direction;
        peersByDirection.set(direction, 1 + (peersByDirection.get(direction) ?? 0));
        const peerId = openCnx.remotePeer;
        const peerData = this.connectedPeers.get(peerId.toB58String());
        const client = peerData?.agentClient ?? ClientKind.Unknown;
        peersByClient.set(client, 1 + (peersByClient.get(client) ?? 0));
        longLivedSubnets.push(countAttnets(peerData));
        scores.push(this.peerRpcScores.getScore(peerId));
        connSecs.push(Math.floor((now - openCnx.stat.timeline.open) / 1000));
        total++;
      }
    }

    for (const [direction, peers] of peersByDirection.entries()) {
      metrics.peersByDirection.set({direction}, peers);
    }

    for (const [client, peers] of peersByClient.entries()) {
      metrics.peersByClient.set({client}, peers);
    }

    let syncPeers = 0;
    for (const peer of this.connectedPeers.values()) {
      if (peer.relevantStatus === RelevantPeerStatus.relevant) {
        syncPeers++;
      }
    }

    metrics.peers.set(total);
    metrics.peersSync.set(syncPeers);
    metrics.peerLongLivedSubnets.set(longLivedSubnets);
    metrics.peerScore.set(scores);
    metrics.peerConnectionLength.set(connSecs);
  }
}

function countAttnets(peerData?: PeerData): number {
  const attNets = peerData?.metadata?.attnets;
  if (!attNets) return 0;

  let count = 0;
  for (let i = 0; i < ATTESTATION_SUBNET_COUNT; i++) {
    if (attNets.get(i)) count++;
  }

  return count;
}<|MERGE_RESOLUTION|>--- conflicted
+++ resolved
@@ -25,11 +25,7 @@
   renderIrrelevantPeerType,
 } from "./utils";
 import {SubnetType} from "../metadata";
-<<<<<<< HEAD
 import {Eth2Gossipsub} from "../gossip/gossipsub";
-import {ATTESTATION_SUBNET_COUNT} from "@chainsafe/lodestar-params";
-=======
->>>>>>> 111b194e
 
 /** heartbeat performs regular updates such as updating reputations and performing discovery requests */
 const HEARTBEAT_INTERVAL_MS = 30 * 1000;
