import LibP2p, {Connection} from "libp2p";
import PeerId from "peer-id";
import {IDiscv5DiscoveryInputOptions} from "@chainsafe/discv5";
import {BitArray} from "@chainsafe/ssz";
import {SYNC_COMMITTEE_SUBNET_COUNT} from "@chainsafe/lodestar-params";
import {IBeaconConfig} from "@chainsafe/lodestar-config";
import {allForks, altair, phase0} from "@chainsafe/lodestar-types";
import {ILogger} from "@chainsafe/lodestar-utils";
import {IBeaconChain} from "../../chain";
import {GoodByeReasonCode, GOODBYE_KNOWN_CODES, Libp2pEvent} from "../../constants";
import {IMetrics} from "../../metrics";
import {NetworkEvent, INetworkEventBus} from "../events";
import {IReqResp, ReqRespMethod, RequestTypedContainer} from "../reqresp";
import {prettyPrintPeerId} from "../util";
import {PeersData, PeerData} from "./peersData";
import {ISubnetsService} from "../subnets";
import {PeerDiscovery, SubnetDiscvQueryMs} from "./discover";
import {IPeerRpcScoreStore, ScoreState} from "./score";
import {clientFromAgentVersion, ClientKind} from "./client";
import {
  getConnectedPeerIds,
  hasSomeConnectedPeer,
  assertPeerRelevance,
  prioritizePeers,
  renderIrrelevantPeerType,
} from "./utils";
import {SubnetType} from "../metadata";

/** heartbeat performs regular updates such as updating reputations and performing discovery requests */
const HEARTBEAT_INTERVAL_MS = 30 * 1000;
/** The time in seconds between PING events. We do not send a ping if the other peer has PING'd us */
const PING_INTERVAL_INBOUND_MS = 4 * 60 * 1000 - 11 * 1000; // Offset to not ping when outbound reqs
const PING_INTERVAL_OUTBOUND_MS = 4 * 60 * 1000;
/** The time in seconds between re-status's peers. */
const STATUS_INTERVAL_MS = 5 * 60 * 1000;
/** Expect a STATUS request from on inbound peer for some time. Afterwards the node does a request */
const STATUS_INBOUND_GRACE_PERIOD = 15 * 1000;
/** Internal interval to check PING and STATUS timeouts */
const CHECK_PING_STATUS_INTERVAL = 10 * 1000;

// TODO:
// maxPeers and targetPeers should be dynamic on the num of validators connected
// The Node should compute a recomended value every interval and log a warning
// to terminal if it deviates significantly from the user's settings

export type PeerManagerOpts = {
  /** The target number of peers we would like to connect to. */
  targetPeers: number;
  /** The maximum number of peers we allow (exceptions for subnet peers) */
  maxPeers: number;
  /**
   * Delay the 1st query after starting discv5
   * See https://github.com/ChainSafe/lodestar/issues/3423
   */
  discv5FirstQueryDelayMs: number;
  /**
   * If null, Don't run discv5 queries, nor connect to cached peers in the peerStore
   */
  discv5: IDiscv5DiscoveryInputOptions | null;
  /**
   * If set to true, connect to Discv5 bootnodes. If not set or false, do not connect
   */
  connectToDiscv5Bootnodes?: boolean;
};

export type PeerManagerModules = {
  libp2p: LibP2p;
  logger: ILogger;
  metrics: IMetrics | null;
  reqResp: IReqResp;
  attnetsService: ISubnetsService;
  syncnetsService: ISubnetsService;
  chain: IBeaconChain;
  config: IBeaconConfig;
  peerRpcScores: IPeerRpcScoreStore;
  networkEventBus: INetworkEventBus;
  peersData: PeersData;
};

type PeerIdStr = string;

enum RelevantPeerStatus {
  Unknown = "unknown",
  relevant = "relevant",
  irrelevant = "irrelevant",
}

/**
 * Performs all peer managment functionality in a single grouped class:
 * - Ping peers every `PING_INTERVAL_MS`
 * - Status peers every `STATUS_INTERVAL_MS`
 * - Execute discovery query if under target peers
 * - Execute discovery query if need peers on some subnet: TODO
 * - Disconnect peers if over target peers
 */
export class PeerManager {
  private libp2p: LibP2p;
  private logger: ILogger;
  private metrics: IMetrics | null;
  private reqResp: IReqResp;
  private attnetsService: ISubnetsService;
  private syncnetsService: ISubnetsService;
  private chain: IBeaconChain;
  private config: IBeaconConfig;
  private peerRpcScores: IPeerRpcScoreStore;
  /** If null, discovery is disabled */
  private discovery: PeerDiscovery | null;
  private networkEventBus: INetworkEventBus;

  // A single map of connected peers with all necessary data to handle PINGs, STATUS, and metrics
  private connectedPeers: Map<PeerIdStr, PeerData>;

  private opts: PeerManagerOpts;
  private intervals: NodeJS.Timeout[] = [];

  constructor(modules: PeerManagerModules, opts: PeerManagerOpts) {
    this.libp2p = modules.libp2p;
    this.logger = modules.logger;
    this.metrics = modules.metrics;
    this.reqResp = modules.reqResp;
    this.attnetsService = modules.attnetsService;
    this.syncnetsService = modules.syncnetsService;
    this.chain = modules.chain;
    this.config = modules.config;
    this.peerRpcScores = modules.peerRpcScores;
    this.networkEventBus = modules.networkEventBus;
    this.connectedPeers = modules.peersData.connectedPeers;
    this.opts = opts;

    // opts.discv5 === null, discovery is disabled
    this.discovery =
      opts.discv5 &&
      new PeerDiscovery(modules, {
        maxPeers: opts.maxPeers,
        discv5FirstQueryDelayMs: opts.discv5FirstQueryDelayMs,
        discv5: opts.discv5,
        connectToDiscv5Bootnodes: opts.connectToDiscv5Bootnodes,
      });

    const {metrics} = modules;
    if (metrics) {
      metrics.peers.addCollect(() => this.runPeerCountMetrics(metrics));
    }
  }

  async start(): Promise<void> {
    await this.discovery?.start();
    this.libp2p.connectionManager.on(Libp2pEvent.peerConnect, this.onLibp2pPeerConnect);
    this.libp2p.connectionManager.on(Libp2pEvent.peerDisconnect, this.onLibp2pPeerDisconnect);
    this.networkEventBus.on(NetworkEvent.reqRespRequest, this.onRequest);

    // On start-up will connected to existing peers in libp2p.peerStore, same as autoDial behaviour
    this.heartbeat();
    this.intervals = [
      setInterval(this.pingAndStatusTimeouts.bind(this), CHECK_PING_STATUS_INTERVAL),
      setInterval(this.heartbeat.bind(this), HEARTBEAT_INTERVAL_MS),
    ];
  }

  async stop(): Promise<void> {
    await this.discovery?.stop();
    this.libp2p.connectionManager.removeListener(Libp2pEvent.peerConnect, this.onLibp2pPeerConnect);
    this.libp2p.connectionManager.removeListener(Libp2pEvent.peerDisconnect, this.onLibp2pPeerDisconnect);
    this.networkEventBus.off(NetworkEvent.reqRespRequest, this.onRequest);
    for (const interval of this.intervals) clearInterval(interval);
  }

  /**
   * Return peers with at least one connection in status "open"
   */
  getConnectedPeerIds(): PeerId[] {
    return getConnectedPeerIds(this.libp2p);
  }

  /**
   * Efficiently check if there is at least one peer connected
   */
  hasSomeConnectedPeer(): boolean {
    return hasSomeConnectedPeer(this.libp2p);
  }

  async goodbyeAndDisconnectAllPeers(): Promise<void> {
    await Promise.all(
      // Filter by peers that support the goodbye protocol: {supportsProtocols: [goodbyeProtocol]}
      this.getConnectedPeerIds().map(async (peer) => this.goodbyeAndDisconnect(peer, GoodByeReasonCode.CLIENT_SHUTDOWN))
    );
  }

  /**
   * Run after validator subscriptions request.
   */
  onCommitteeSubscriptions(): void {
    // TODO:
    // Only if the slot is more than epoch away, add an event to start looking for peers

    // Request to run heartbeat fn
    this.heartbeat();
  }

  /**
   * The app layer needs to refresh the status of some peers. The sync have reached a target
   */
  reStatusPeers(peers: PeerId[]): void {
    for (const peer of peers) {
      const peerData = this.connectedPeers.get(peer.toB58String());
      if (peerData) {
        // Set to 0 to trigger a status request after calling pingAndStatusTimeouts()
        peerData.lastStatusUnixTsMs = 0;
      }
    }
    this.pingAndStatusTimeouts();
  }

  /**
   * Must be called when network ReqResp receives incoming requests
   */
  private onRequest = (request: RequestTypedContainer, peer: PeerId): void => {
    try {
      const peerData = this.connectedPeers.get(peer.toB58String());
      if (peerData) {
        peerData.lastReceivedMsgUnixTsMs = Date.now();
      }

      switch (request.method) {
        case ReqRespMethod.Ping:
          return this.onPing(peer, request.body);
        case ReqRespMethod.Goodbye:
          return this.onGoodbye(peer, request.body);
        case ReqRespMethod.Status:
          return this.onStatus(peer, request.body);
      }
    } catch (e) {
      this.logger.error("Error onRequest handler", {}, e as Error);
    }
  };

  /**
   * Handle a PING request + response (rpc handler responds with PONG automatically)
   */
  private onPing(peer: PeerId, seqNumber: phase0.Ping): void {
    // if the sequence number is unknown update the peer's metadata
    const metadata = this.connectedPeers.get(peer.toB58String())?.metadata;
    if (!metadata || metadata.seqNumber < seqNumber) {
      void this.requestMetadata(peer);
    }
  }

  /**
   * Handle a METADATA request + response (rpc handler responds with METADATA automatically)
   */
  private onMetadata(peer: PeerId, metadata: allForks.Metadata): void {
    // Store metadata always in case the peer updates attnets but not the sequence number
    // Trust that the peer always sends the latest metadata (From Lighthouse)
<<<<<<< HEAD
    this.peerMetadata.metadata.set(peer, {
      ...metadata,
      syncnets: (metadata as Partial<altair.Metadata>).syncnets ?? BitArray.fromBitLen(SYNC_COMMITTEE_SUBNET_COUNT),
    });
=======
    const peerData = this.connectedPeers.get(peer.toB58String());
    if (peerData) {
      peerData.metadata = {
        seqNumber: metadata.seqNumber,
        attnets: metadata.attnets,
        syncnets: (metadata as Partial<altair.Metadata>).syncnets || [],
      };
    }
>>>>>>> 9b4b44e2
  }

  /**
   * Handle a GOODBYE request (rpc handler responds automatically)
   */
  private onGoodbye(peer: PeerId, goodbye: phase0.Goodbye): void {
    const reason = GOODBYE_KNOWN_CODES[goodbye.toString()] || "";
    this.logger.verbose("Received goodbye request", {peer: prettyPrintPeerId(peer), goodbye, reason});
    this.metrics?.peerGoodbyeReceived.inc({reason});

    // TODO: Consider register that we are banned, if discovery keeps attempting to connect to the same peers

    void this.disconnect(peer);
  }

  /**
   * Handle a STATUS request + response (rpc handler responds with STATUS automatically)
   */
  private onStatus(peer: PeerId, status: phase0.Status): void {
    // reset the to-status timer of this peer
    const peerData = this.connectedPeers.get(peer.toB58String());
    if (peerData) peerData.lastStatusUnixTsMs = Date.now();

    let isIrrelevant: boolean;
    try {
      const irrelevantReasonType = assertPeerRelevance(status, this.chain);
      if (irrelevantReasonType === null) {
        isIrrelevant = false;
      } else {
        isIrrelevant = true;
        this.logger.debug("Irrelevant peer", {
          peer: prettyPrintPeerId(peer),
          reason: renderIrrelevantPeerType(irrelevantReasonType),
        });
      }
    } catch (e) {
      this.logger.error("Irrelevant peer - unexpected error", {peer: prettyPrintPeerId(peer)}, e as Error);
      isIrrelevant = true;
    }

    if (isIrrelevant) {
      if (peerData) peerData.relevantStatus = RelevantPeerStatus.irrelevant;
      void this.goodbyeAndDisconnect(peer, GoodByeReasonCode.IRRELEVANT_NETWORK);
      return;
    }

    // Peer is usable, send it to the rangeSync
    // NOTE: Peer may not be connected anymore at this point, potential race condition
    // libp2p.connectionManager.get() returns not null if there's +1 open connections with `peer`
    if (peerData) peerData.relevantStatus = RelevantPeerStatus.relevant;
    if (this.libp2p.connectionManager.get(peer)) {
      this.networkEventBus.emit(NetworkEvent.peerConnected, peer, status);
    }
  }

  private async requestMetadata(peer: PeerId): Promise<void> {
    try {
      this.onMetadata(peer, await this.reqResp.metadata(peer));
    } catch (e) {
      // TODO: Downvote peer here or in the reqResp layer
    }
  }

  private async requestPing(peer: PeerId): Promise<void> {
    try {
      this.onPing(peer, await this.reqResp.ping(peer));

      // If peer replies a PING request also update lastReceivedMsg
      const peerData = this.connectedPeers.get(peer.toB58String());
      if (peerData) peerData.lastReceivedMsgUnixTsMs = Date.now();
    } catch (e) {
      // TODO: Downvote peer here or in the reqResp layer
    }
  }

  private async requestStatus(peer: PeerId, localStatus: phase0.Status): Promise<void> {
    try {
      this.onStatus(peer, await this.reqResp.status(peer, localStatus));
    } catch (e) {
      // TODO: Failed to get peer latest status: downvote but don't disconnect
    }
  }

  private async requestStatusMany(peers: PeerId[]): Promise<void> {
    try {
      const localStatus = this.chain.getStatus();
      await Promise.all(peers.map(async (peer) => this.requestStatus(peer, localStatus)));
    } catch (e) {
      this.logger.verbose("Error requesting new status to peers", {}, e as Error);
    }
  }

  /**
   * The Peer manager's heartbeat maintains the peer count and maintains peer reputations.
   * It will request discovery queries if the peer count has not reached the desired number of peers.
   * NOTE: Discovery should only add a new query if one isn't already queued.
   */
  private heartbeat(): void {
    const connectedPeers = this.getConnectedPeerIds();

    // Decay scores before reading them. Also prunes scores
    this.peerRpcScores.update();

    // ban and disconnect peers with bad score, collect rest of healthy peers
    const connectedHealthyPeers: PeerId[] = [];
    for (const peer of connectedPeers) {
      switch (this.peerRpcScores.getScoreState(peer)) {
        case ScoreState.Banned:
          void this.goodbyeAndDisconnect(peer, GoodByeReasonCode.BANNED);
          break;
        case ScoreState.Disconnected:
          void this.goodbyeAndDisconnect(peer, GoodByeReasonCode.SCORE_TOO_LOW);
          break;
        case ScoreState.Healthy:
          connectedHealthyPeers.push(peer);
      }
    }

    const {peersToDisconnect, peersToConnect, attnetQueries, syncnetQueries} = prioritizePeers(
<<<<<<< HEAD
      connectedHealthyPeers.map((peer) => ({
        id: peer,
        attnets: this.peerMetadata.metadata.get(peer)?.attnets ?? null,
        syncnets: this.peerMetadata.metadata.get(peer)?.syncnets ?? null,
        score: this.peerRpcScores.getScore(peer),
      })),
=======
      connectedHealthyPeers.map((peer) => {
        const peerData = this.connectedPeers.get(peer.toB58String());
        return {
          id: peer,
          attnets: peerData?.metadata?.attnets ?? [],
          syncnets: peerData?.metadata?.syncnets ?? [],
          score: this.peerRpcScores.getScore(peer),
        };
      }),
>>>>>>> 9b4b44e2
      // Collect subnets which we need peers for in the current slot
      this.attnetsService.getActiveSubnets(),
      this.syncnetsService.getActiveSubnets(),
      this.opts
    );

    // Register results to metrics
    this.metrics?.peersRequestedToDisconnect.inc(peersToDisconnect.length);
    this.metrics?.peersRequestedToConnect.inc(peersToConnect);

    const queriesMerged: SubnetDiscvQueryMs[] = [];
    for (const {type, queries} of [
      {type: SubnetType.attnets, queries: attnetQueries},
      {type: SubnetType.syncnets, queries: syncnetQueries},
    ]) {
      if (queries.length > 0) {
        let count = 0;
        for (const query of queries) {
          count += query.maxPeersToDiscover;
          queriesMerged.push({
            subnet: query.subnet,
            type,
            maxPeersToDiscover: query.maxPeersToDiscover,
            toUnixMs: 1000 * (this.chain.genesisTime + query.toSlot * this.config.SECONDS_PER_SLOT),
          });
        }

        this.metrics?.peersRequestedSubnetsToQuery.inc({type}, queries.length);
        this.metrics?.peersRequestedSubnetsPeerCount.inc({type}, count);
      }
    }

    if (this.discovery) {
      try {
        this.discovery.discoverPeers(peersToConnect, queriesMerged);
      } catch (e) {
        this.logger.error("Error on discoverPeers", {}, e as Error);
      }
    }

    for (const peer of peersToDisconnect) {
      void this.goodbyeAndDisconnect(peer, GoodByeReasonCode.TOO_MANY_PEERS);
    }

    // Prune connectedPeers map in case it leaks. It has happen in previous nodes,
    // disconnect is not always called for all peers
    if (this.connectedPeers.size > connectedPeers.length * 2) {
      const actualConnectedPeerIds = new Set(connectedPeers.map((peerId) => peerId.toB58String()));
      for (const [peerIdStr, peerData] of this.connectedPeers) {
        if (!actualConnectedPeerIds.has(peerIdStr)) {
          this.connectedPeers.delete(peerIdStr);
          this.reqResp.pruneOnPeerDisconnect(peerData.peerId);
        }
      }
    }
  }

  private pingAndStatusTimeouts(): void {
    const now = Date.now();
    const peersToStatus: PeerId[] = [];

    for (const peer of this.connectedPeers.values()) {
      // Every interval request to send some peers our seqNumber and process theirs
      // If the seqNumber is different it must request the new metadata
      const pingInterval = peer.direction === "inbound" ? PING_INTERVAL_INBOUND_MS : PING_INTERVAL_OUTBOUND_MS;
      if (now > peer.lastReceivedMsgUnixTsMs + pingInterval) {
        void this.requestPing(peer.peerId);
      }

      // TODO: Consider sending status request to peers that do support status protocol
      // {supportsProtocols: getStatusProtocols()}

      // Every interval request to send some peers our status, and process theirs
      // Must re-check if this peer is relevant to us and emit an event if the status changes
      // So the sync layer can update things
      if (now > peer.lastStatusUnixTsMs + STATUS_INTERVAL_MS) {
        peersToStatus.push(peer.peerId);
      }
    }

    if (peersToStatus.length > 0) {
      void this.requestStatusMany(peersToStatus);
    }
  }

  /**
   * The libp2p Upgrader has successfully upgraded a peer connection on a particular multiaddress
   * This event is routed through the connectionManager
   *
   * Registers a peer as connected. The `direction` parameter determines if the peer is being
   * dialed or connecting to us.
   */
  private onLibp2pPeerConnect = async (libp2pConnection: Connection): Promise<void> => {
    const {direction, status} = libp2pConnection.stat;
    const peer = libp2pConnection.remotePeer;

    if (!this.connectedPeers.has(peer.toB58String())) {
      // On connection:
      // - Outbound connections: send a STATUS and PING request
      // - Inbound connections: expect to be STATUS'd, schedule STATUS and PING for latter
      // NOTE: libp2p may emit two "peer:connect" events: One for inbound, one for outbound
      // If that happens, it's okay. Only the "outbound" connection triggers immediate action
      const now = Date.now();
      const peerData: PeerData = {
        lastReceivedMsgUnixTsMs: direction === "outbound" ? 0 : now,
        // If inbound, request after STATUS_INBOUND_GRACE_PERIOD
        lastStatusUnixTsMs: direction === "outbound" ? 0 : now - STATUS_INTERVAL_MS + STATUS_INBOUND_GRACE_PERIOD,
        connectedUnixTsMs: now,
        relevantStatus: RelevantPeerStatus.Unknown,
        direction,
        peerId: peer,
        metadata: null,
        agentVersion: null,
        agentClient: null,
        encodingPreference: null,
      };
      this.connectedPeers.set(peer.toB58String(), peerData);

      if (direction === "outbound") {
        // There's an issue that cause libp2p to open another connection in peer:connect event handler
        // This causes the sim test multiThreadSingleNode fails because no gossip block is received
        // TODO: remove setTimeout once this is done
        // https://github.com/libp2p/js-libp2p/pull/1171
        setTimeout(() => this.pingAndStatusTimeouts(), 0);
      }

      // AgentVersion was set in libp2p IdentifyService, 'peer:connect' event handler
      // since it's not possible to handle it async, we have to wait for a while to set AgentVersion
      // See https://github.com/libp2p/js-libp2p/pull/1168
      setTimeout(async () => {
        const agentVersionBytes = await this.libp2p.peerStore.metadataBook.getValue(peerData.peerId, "AgentVersion");
        if (agentVersionBytes) {
          const agentVersion = new TextDecoder().decode(agentVersionBytes) || "N/A";
          peerData.agentVersion = agentVersion;
          peerData.agentClient = clientFromAgentVersion(agentVersion);
        }
      }, 1000);
    }

    this.logger.verbose("peer connected", {peer: prettyPrintPeerId(peer), direction, status});
    // NOTE: The peerConnect event is not emitted here here, but after asserting peer relevance
    this.metrics?.peerConnectedEvent.inc({direction});
  };

  /**
   * The libp2p Upgrader has ended a connection
   */
  private onLibp2pPeerDisconnect = (libp2pConnection: Connection): void => {
    const {direction, status} = libp2pConnection.stat;
    const peer = libp2pConnection.remotePeer;

    // remove the ping and status timer for the peer
    this.connectedPeers.delete(peer.toB58String());

    this.logger.verbose("peer disconnected", {peer: prettyPrintPeerId(peer), direction, status});
    this.networkEventBus.emit(NetworkEvent.peerDisconnected, peer);
    this.reqResp.pruneOnPeerDisconnect(peer);
    this.metrics?.peerDisconnectedEvent.inc({direction});
  };

  private async disconnect(peer: PeerId): Promise<void> {
    try {
      await this.libp2p.hangUp(peer);
    } catch (e) {
      this.logger.warn("Unclean disconnect", {peer: prettyPrintPeerId(peer)}, e as Error);
    }
  }

  private async goodbyeAndDisconnect(peer: PeerId, goodbye: GoodByeReasonCode): Promise<void> {
    try {
      this.metrics?.peerGoodbyeSent.inc({reason: GOODBYE_KNOWN_CODES[goodbye.toString()] || ""});
      await this.reqResp.goodbye(peer, BigInt(goodbye));
    } catch (e) {
      this.logger.verbose("Failed to send goodbye", {peer: prettyPrintPeerId(peer)}, e as Error);
    } finally {
      void this.disconnect(peer);
    }
  }

  /** Register peer count metrics */
  private async runPeerCountMetrics(metrics: IMetrics): Promise<void> {
    let total = 0;

    const peersByDirection = new Map<string, number>();
    const peersByClient = new Map<string, number>();
    for (const connections of this.libp2p.connectionManager.connections.values()) {
      const openCnx = connections.find((cnx) => cnx.stat.status === "open");
      if (openCnx) {
        const direction = openCnx.stat.direction;
        peersByDirection.set(direction, 1 + (peersByDirection.get(direction) ?? 0));

        const peerData = this.connectedPeers.get(openCnx.remotePeer.toB58String());
        const client = peerData?.agentClient ?? ClientKind.Unknown;
        peersByClient.set(client, 1 + (peersByClient.get(client) ?? 0));

        total++;
      }
    }

    for (const [direction, peers] of peersByDirection.entries()) {
      metrics.peersByDirection.set({direction}, peers);
    }

    for (const [client, peers] of peersByClient.entries()) {
      metrics.peersByClient.set({client}, peers);
    }

    let syncPeers = 0;
    for (const peer of this.connectedPeers.values()) {
      if (peer.relevantStatus === RelevantPeerStatus.relevant) {
        syncPeers++;
      }
    }

    metrics.peers.set(total);
    metrics.peersSync.set(syncPeers);
  }
}<|MERGE_RESOLUTION|>--- conflicted
+++ resolved
@@ -2,7 +2,7 @@
 import PeerId from "peer-id";
 import {IDiscv5DiscoveryInputOptions} from "@chainsafe/discv5";
 import {BitArray} from "@chainsafe/ssz";
-import {SYNC_COMMITTEE_SUBNET_COUNT} from "@chainsafe/lodestar-params";
+import {ATTESTATION_SUBNET_COUNT, SYNC_COMMITTEE_SUBNET_COUNT} from "@chainsafe/lodestar-params";
 import {IBeaconConfig} from "@chainsafe/lodestar-config";
 import {allForks, altair, phase0} from "@chainsafe/lodestar-types";
 import {ILogger} from "@chainsafe/lodestar-utils";
@@ -251,21 +251,14 @@
   private onMetadata(peer: PeerId, metadata: allForks.Metadata): void {
     // Store metadata always in case the peer updates attnets but not the sequence number
     // Trust that the peer always sends the latest metadata (From Lighthouse)
-<<<<<<< HEAD
-    this.peerMetadata.metadata.set(peer, {
-      ...metadata,
-      syncnets: (metadata as Partial<altair.Metadata>).syncnets ?? BitArray.fromBitLen(SYNC_COMMITTEE_SUBNET_COUNT),
-    });
-=======
     const peerData = this.connectedPeers.get(peer.toB58String());
     if (peerData) {
       peerData.metadata = {
         seqNumber: metadata.seqNumber,
         attnets: metadata.attnets,
-        syncnets: (metadata as Partial<altair.Metadata>).syncnets || [],
+        syncnets: (metadata as Partial<altair.Metadata>).syncnets ?? BitArray.fromBitLen(SYNC_COMMITTEE_SUBNET_COUNT),
       };
     }
->>>>>>> 9b4b44e2
   }
 
   /**
@@ -385,24 +378,15 @@
     }
 
     const {peersToDisconnect, peersToConnect, attnetQueries, syncnetQueries} = prioritizePeers(
-<<<<<<< HEAD
-      connectedHealthyPeers.map((peer) => ({
-        id: peer,
-        attnets: this.peerMetadata.metadata.get(peer)?.attnets ?? null,
-        syncnets: this.peerMetadata.metadata.get(peer)?.syncnets ?? null,
-        score: this.peerRpcScores.getScore(peer),
-      })),
-=======
       connectedHealthyPeers.map((peer) => {
         const peerData = this.connectedPeers.get(peer.toB58String());
         return {
           id: peer,
-          attnets: peerData?.metadata?.attnets ?? [],
-          syncnets: peerData?.metadata?.syncnets ?? [],
+          attnets: peerData?.metadata?.attnets ?? BitArray.fromBitLen(ATTESTATION_SUBNET_COUNT),
+          syncnets: peerData?.metadata?.syncnets ?? BitArray.fromBitLen(SYNC_COMMITTEE_SUBNET_COUNT),
           score: this.peerRpcScores.getScore(peer),
         };
       }),
->>>>>>> 9b4b44e2
       // Collect subnets which we need peers for in the current slot
       this.attnetsService.getActiveSubnets(),
       this.syncnetsService.getActiveSubnets(),
