import LibP2p, {Connection} from "libp2p";
import PeerId from "peer-id";
import {IDiscv5DiscoveryInputOptions} from "@chainsafe/discv5";
import {IBeaconConfig} from "@chainsafe/lodestar-config";
import {allForks, altair, phase0} from "@chainsafe/lodestar-types";
import {ILogger} from "@chainsafe/lodestar-utils";
import {IBeaconChain} from "../../chain";
import {GoodByeReasonCode, GOODBYE_KNOWN_CODES, Libp2pEvent} from "../../constants";
import {IMetrics} from "../../metrics";
import {NetworkEvent, INetworkEventBus} from "../events";
import {IReqResp, ReqRespMethod, RequestTypedContainer} from "../reqresp";
import {prettyPrintPeerId} from "../util";
import {PeersData, PeerData} from "./peersData";
import {ISubnetsService} from "../subnets";
import {PeerDiscovery, SubnetDiscvQueryMs} from "./discover";
import {IPeerRpcScoreStore, ScoreState} from "./score";
import {clientFromAgentVersion, ClientKind} from "./client";
import {
  getConnectedPeerIds,
  hasSomeConnectedPeer,
  assertPeerRelevance,
  prioritizePeers,
  renderIrrelevantPeerType,
} from "./utils";
import {SubnetType} from "../metadata";
import {ATTESTATION_SUBNET_COUNT} from "@chainsafe/lodestar-params";

/** heartbeat performs regular updates such as updating reputations and performing discovery requests */
const HEARTBEAT_INTERVAL_MS = 30 * 1000;
/** The time in seconds between PING events. We do not send a ping if the other peer has PING'd us */
const PING_INTERVAL_INBOUND_MS = 4 * 60 * 1000 - 11 * 1000; // Offset to not ping when outbound reqs
const PING_INTERVAL_OUTBOUND_MS = 4 * 60 * 1000;
/** The time in seconds between re-status's peers. */
const STATUS_INTERVAL_MS = 5 * 60 * 1000;
/** Expect a STATUS request from on inbound peer for some time. Afterwards the node does a request */
const STATUS_INBOUND_GRACE_PERIOD = 15 * 1000;
/** Internal interval to check PING and STATUS timeouts */
const CHECK_PING_STATUS_INTERVAL = 10 * 1000;
/** A peer is considered long connection if it's >= 1 day */
const LONG_PEER_CONNECTION_MS = 24 * 60 * 60 * 1000;

// TODO:
// maxPeers and targetPeers should be dynamic on the num of validators connected
// The Node should compute a recomended value every interval and log a warning
// to terminal if it deviates significantly from the user's settings

export type PeerManagerOpts = {
  /** The target number of peers we would like to connect to. */
  targetPeers: number;
  /** The maximum number of peers we allow (exceptions for subnet peers) */
  maxPeers: number;
  /**
   * Delay the 1st query after starting discv5
   * See https://github.com/ChainSafe/lodestar/issues/3423
   */
  discv5FirstQueryDelayMs: number;
  /**
   * If null, Don't run discv5 queries, nor connect to cached peers in the peerStore
   */
  discv5: IDiscv5DiscoveryInputOptions | null;
  /**
   * If set to true, connect to Discv5 bootnodes. If not set or false, do not connect
   */
  connectToDiscv5Bootnodes?: boolean;
};

export type PeerManagerModules = {
  libp2p: LibP2p;
  logger: ILogger;
  metrics: IMetrics | null;
  reqResp: IReqResp;
  attnetsService: ISubnetsService;
  syncnetsService: ISubnetsService;
  chain: IBeaconChain;
  config: IBeaconConfig;
  peerRpcScores: IPeerRpcScoreStore;
  networkEventBus: INetworkEventBus;
  peersData: PeersData;
};

type PeerIdStr = string;

enum RelevantPeerStatus {
  Unknown = "unknown",
  relevant = "relevant",
  irrelevant = "irrelevant",
}

/**
 * Performs all peer managment functionality in a single grouped class:
 * - Ping peers every `PING_INTERVAL_MS`
 * - Status peers every `STATUS_INTERVAL_MS`
 * - Execute discovery query if under target peers
 * - Execute discovery query if need peers on some subnet: TODO
 * - Disconnect peers if over target peers
 */
export class PeerManager {
  private libp2p: LibP2p;
  private logger: ILogger;
  private metrics: IMetrics | null;
  private reqResp: IReqResp;
  private attnetsService: ISubnetsService;
  private syncnetsService: ISubnetsService;
  private chain: IBeaconChain;
  private config: IBeaconConfig;
  private peerRpcScores: IPeerRpcScoreStore;
  /** If null, discovery is disabled */
  private discovery: PeerDiscovery | null;
  private networkEventBus: INetworkEventBus;

  // A single map of connected peers with all necessary data to handle PINGs, STATUS, and metrics
  private connectedPeers: Map<PeerIdStr, PeerData>;

  private opts: PeerManagerOpts;
  private intervals: NodeJS.Timeout[] = [];

  constructor(modules: PeerManagerModules, opts: PeerManagerOpts) {
    this.libp2p = modules.libp2p;
    this.logger = modules.logger;
    this.metrics = modules.metrics;
    this.reqResp = modules.reqResp;
    this.attnetsService = modules.attnetsService;
    this.syncnetsService = modules.syncnetsService;
    this.chain = modules.chain;
    this.config = modules.config;
    this.peerRpcScores = modules.peerRpcScores;
    this.networkEventBus = modules.networkEventBus;
    this.connectedPeers = modules.peersData.connectedPeers;
    this.opts = opts;

    // opts.discv5 === null, discovery is disabled
    this.discovery =
      opts.discv5 &&
      new PeerDiscovery(modules, {
        maxPeers: opts.maxPeers,
        discv5FirstQueryDelayMs: opts.discv5FirstQueryDelayMs,
        discv5: opts.discv5,
        connectToDiscv5Bootnodes: opts.connectToDiscv5Bootnodes,
      });

    const {metrics} = modules;
    if (metrics) {
      metrics.peers.addCollect(() => this.runPeerCountMetrics(metrics));
    }
  }

  async start(): Promise<void> {
    await this.discovery?.start();
    this.libp2p.connectionManager.on(Libp2pEvent.peerConnect, this.onLibp2pPeerConnect);
    this.libp2p.connectionManager.on(Libp2pEvent.peerDisconnect, this.onLibp2pPeerDisconnect);
    this.networkEventBus.on(NetworkEvent.reqRespRequest, this.onRequest);

    // On start-up will connected to existing peers in libp2p.peerStore, same as autoDial behaviour
    this.heartbeat();
    this.intervals = [
      setInterval(this.pingAndStatusTimeouts.bind(this), CHECK_PING_STATUS_INTERVAL),
      setInterval(this.heartbeat.bind(this), HEARTBEAT_INTERVAL_MS),
    ];
  }

  async stop(): Promise<void> {
    await this.discovery?.stop();
    this.libp2p.connectionManager.removeListener(Libp2pEvent.peerConnect, this.onLibp2pPeerConnect);
    this.libp2p.connectionManager.removeListener(Libp2pEvent.peerDisconnect, this.onLibp2pPeerDisconnect);
    this.networkEventBus.off(NetworkEvent.reqRespRequest, this.onRequest);
    for (const interval of this.intervals) clearInterval(interval);
  }

  /**
   * Return peers with at least one connection in status "open"
   */
  getConnectedPeerIds(): PeerId[] {
    return getConnectedPeerIds(this.libp2p);
  }

  /**
   * Efficiently check if there is at least one peer connected
   */
  hasSomeConnectedPeer(): boolean {
    return hasSomeConnectedPeer(this.libp2p);
  }

  async goodbyeAndDisconnectAllPeers(): Promise<void> {
    await Promise.all(
      // Filter by peers that support the goodbye protocol: {supportsProtocols: [goodbyeProtocol]}
      this.getConnectedPeerIds().map(async (peer) => this.goodbyeAndDisconnect(peer, GoodByeReasonCode.CLIENT_SHUTDOWN))
    );
  }

  /**
   * Run after validator subscriptions request.
   */
  onCommitteeSubscriptions(): void {
    // TODO:
    // Only if the slot is more than epoch away, add an event to start looking for peers

    // Request to run heartbeat fn
    this.heartbeat();
  }

  /**
   * The app layer needs to refresh the status of some peers. The sync have reached a target
   */
  reStatusPeers(peers: PeerId[]): void {
    for (const peer of peers) {
      const peerData = this.connectedPeers.get(peer.toB58String());
      if (peerData) {
        // Set to 0 to trigger a status request after calling pingAndStatusTimeouts()
        peerData.lastStatusUnixTsMs = 0;
      }
    }
    this.pingAndStatusTimeouts();
  }

  /**
   * Must be called when network ReqResp receives incoming requests
   */
  private onRequest = (request: RequestTypedContainer, peer: PeerId): void => {
    try {
      const peerData = this.connectedPeers.get(peer.toB58String());
      if (peerData) {
        peerData.lastReceivedMsgUnixTsMs = Date.now();
      }

      switch (request.method) {
        case ReqRespMethod.Ping:
          return this.onPing(peer, request.body);
        case ReqRespMethod.Goodbye:
          return this.onGoodbye(peer, request.body);
        case ReqRespMethod.Status:
          return this.onStatus(peer, request.body);
      }
    } catch (e) {
      this.logger.error("Error onRequest handler", {}, e as Error);
    }
  };

  /**
   * Handle a PING request + response (rpc handler responds with PONG automatically)
   */
  private onPing(peer: PeerId, seqNumber: phase0.Ping): void {
    // if the sequence number is unknown update the peer's metadata
    const metadata = this.connectedPeers.get(peer.toB58String())?.metadata;
    if (!metadata || metadata.seqNumber < seqNumber) {
      void this.requestMetadata(peer);
    }
  }

  /**
   * Handle a METADATA request + response (rpc handler responds with METADATA automatically)
   */
  private onMetadata(peer: PeerId, metadata: allForks.Metadata): void {
    // Store metadata always in case the peer updates attnets but not the sequence number
    // Trust that the peer always sends the latest metadata (From Lighthouse)
    const peerData = this.connectedPeers.get(peer.toB58String());
    if (peerData) {
      peerData.metadata = {
        seqNumber: metadata.seqNumber,
        attnets: metadata.attnets,
        syncnets: (metadata as Partial<altair.Metadata>).syncnets || [],
      };
    }
  }

  /**
   * Handle a GOODBYE request (rpc handler responds automatically)
   */
  private onGoodbye(peer: PeerId, goodbye: phase0.Goodbye): void {
    const reason = GOODBYE_KNOWN_CODES[goodbye.toString()] || "";
    this.logger.verbose("Received goodbye request", {peer: prettyPrintPeerId(peer), goodbye, reason});
    this.metrics?.peerGoodbyeReceived.inc({reason});

    const conn = this.libp2p.connectionManager.get(peer);
    if (conn && Date.now() - conn.stat.timeline.open > LONG_PEER_CONNECTION_MS) {
      this.metrics?.peerLongConnectionDisconnect.inc({reason});
    }

    // TODO: Consider register that we are banned, if discovery keeps attempting to connect to the same peers

    void this.disconnect(peer);
  }

  /**
   * Handle a STATUS request + response (rpc handler responds with STATUS automatically)
   */
  private onStatus(peer: PeerId, status: phase0.Status): void {
    // reset the to-status timer of this peer
    const peerData = this.connectedPeers.get(peer.toB58String());
    if (peerData) peerData.lastStatusUnixTsMs = Date.now();

    let isIrrelevant: boolean;
    try {
      const irrelevantReasonType = assertPeerRelevance(status, this.chain);
      if (irrelevantReasonType === null) {
        isIrrelevant = false;
      } else {
        isIrrelevant = true;
        this.logger.debug("Irrelevant peer", {
          peer: prettyPrintPeerId(peer),
          reason: renderIrrelevantPeerType(irrelevantReasonType),
        });
      }
    } catch (e) {
      this.logger.error("Irrelevant peer - unexpected error", {peer: prettyPrintPeerId(peer)}, e as Error);
      isIrrelevant = true;
    }

    if (isIrrelevant) {
      if (peerData) peerData.relevantStatus = RelevantPeerStatus.irrelevant;
      void this.goodbyeAndDisconnect(peer, GoodByeReasonCode.IRRELEVANT_NETWORK);
      return;
    }

    // Peer is usable, send it to the rangeSync
    // NOTE: Peer may not be connected anymore at this point, potential race condition
    // libp2p.connectionManager.get() returns not null if there's +1 open connections with `peer`
    if (peerData) peerData.relevantStatus = RelevantPeerStatus.relevant;
    if (this.libp2p.connectionManager.get(peer)) {
      this.networkEventBus.emit(NetworkEvent.peerConnected, peer, status);
    }
  }

  private async requestMetadata(peer: PeerId): Promise<void> {
    try {
      this.onMetadata(peer, await this.reqResp.metadata(peer));
    } catch (e) {
      // TODO: Downvote peer here or in the reqResp layer
    }
  }

  private async requestPing(peer: PeerId): Promise<void> {
    try {
      this.onPing(peer, await this.reqResp.ping(peer));

      // If peer replies a PING request also update lastReceivedMsg
      const peerData = this.connectedPeers.get(peer.toB58String());
      if (peerData) peerData.lastReceivedMsgUnixTsMs = Date.now();
    } catch (e) {
      // TODO: Downvote peer here or in the reqResp layer
    }
  }

  private async requestStatus(peer: PeerId, localStatus: phase0.Status): Promise<void> {
    try {
      this.onStatus(peer, await this.reqResp.status(peer, localStatus));
    } catch (e) {
      // TODO: Failed to get peer latest status: downvote but don't disconnect
    }
  }

  private async requestStatusMany(peers: PeerId[]): Promise<void> {
    try {
      const localStatus = this.chain.getStatus();
      await Promise.all(peers.map(async (peer) => this.requestStatus(peer, localStatus)));
    } catch (e) {
      this.logger.verbose("Error requesting new status to peers", {}, e as Error);
    }
  }

  /**
   * The Peer manager's heartbeat maintains the peer count and maintains peer reputations.
   * It will request discovery queries if the peer count has not reached the desired number of peers.
   * NOTE: Discovery should only add a new query if one isn't already queued.
   */
  private heartbeat(): void {
    const connectedPeers = this.getConnectedPeerIds();

    // Decay scores before reading them. Also prunes scores
    this.peerRpcScores.update();

    // ban and disconnect peers with bad score, collect rest of healthy peers
    const connectedHealthyPeers: PeerId[] = [];
    for (const peer of connectedPeers) {
      switch (this.peerRpcScores.getScoreState(peer)) {
        case ScoreState.Banned:
          void this.goodbyeAndDisconnect(peer, GoodByeReasonCode.BANNED);
          break;
        case ScoreState.Disconnected:
          void this.goodbyeAndDisconnect(peer, GoodByeReasonCode.SCORE_TOO_LOW);
          break;
        case ScoreState.Healthy:
          connectedHealthyPeers.push(peer);
      }
    }

    const {peersToDisconnect, peersToConnect, attnetQueries, syncnetQueries} = prioritizePeers(
      connectedHealthyPeers.map((peer) => {
        const peerData = this.connectedPeers.get(peer.toB58String());
        return {
          id: peer,
          attnets: peerData?.metadata?.attnets ?? [],
          syncnets: peerData?.metadata?.syncnets ?? [],
          score: this.peerRpcScores.getScore(peer),
        };
      }),
      // Collect subnets which we need peers for in the current slot
      this.attnetsService.getActiveSubnets(),
      this.syncnetsService.getActiveSubnets(),
      this.opts
    );

    // Register results to metrics
    this.metrics?.peersRequestedToDisconnect.inc(peersToDisconnect.length);
    this.metrics?.peersRequestedToConnect.inc(peersToConnect);

    const queriesMerged: SubnetDiscvQueryMs[] = [];
    for (const {type, queries} of [
      {type: SubnetType.attnets, queries: attnetQueries},
      {type: SubnetType.syncnets, queries: syncnetQueries},
    ]) {
      if (queries.length > 0) {
        let count = 0;
        for (const query of queries) {
          count += query.maxPeersToDiscover;
          queriesMerged.push({
            subnet: query.subnet,
            type,
            maxPeersToDiscover: query.maxPeersToDiscover,
            toUnixMs: 1000 * (this.chain.genesisTime + query.toSlot * this.config.SECONDS_PER_SLOT),
          });
        }

        this.metrics?.peersRequestedSubnetsToQuery.inc({type}, queries.length);
        this.metrics?.peersRequestedSubnetsPeerCount.inc({type}, count);
      }
    }

    if (this.discovery) {
      try {
        this.discovery.discoverPeers(peersToConnect, queriesMerged);
      } catch (e) {
        this.logger.error("Error on discoverPeers", {}, e as Error);
      }
    }

    for (const peer of peersToDisconnect) {
      void this.goodbyeAndDisconnect(peer, GoodByeReasonCode.TOO_MANY_PEERS);
    }

    // Prune connectedPeers map in case it leaks. It has happen in previous nodes,
    // disconnect is not always called for all peers
    if (this.connectedPeers.size > connectedPeers.length * 2) {
      const actualConnectedPeerIds = new Set(connectedPeers.map((peerId) => peerId.toB58String()));
      for (const [peerIdStr, peerData] of this.connectedPeers) {
        if (!actualConnectedPeerIds.has(peerIdStr)) {
          this.connectedPeers.delete(peerIdStr);
          this.reqResp.pruneOnPeerDisconnect(peerData.peerId);
        }
      }
    }
  }

  private pingAndStatusTimeouts(): void {
    const now = Date.now();
    const peersToStatus: PeerId[] = [];

    for (const peer of this.connectedPeers.values()) {
      // Every interval request to send some peers our seqNumber and process theirs
      // If the seqNumber is different it must request the new metadata
      const pingInterval = peer.direction === "inbound" ? PING_INTERVAL_INBOUND_MS : PING_INTERVAL_OUTBOUND_MS;
      if (now > peer.lastReceivedMsgUnixTsMs + pingInterval) {
        void this.requestPing(peer.peerId);
      }

      // TODO: Consider sending status request to peers that do support status protocol
      // {supportsProtocols: getStatusProtocols()}

      // Every interval request to send some peers our status, and process theirs
      // Must re-check if this peer is relevant to us and emit an event if the status changes
      // So the sync layer can update things
      if (now > peer.lastStatusUnixTsMs + STATUS_INTERVAL_MS) {
        peersToStatus.push(peer.peerId);
      }
    }

    if (peersToStatus.length > 0) {
      void this.requestStatusMany(peersToStatus);
    }
  }

  /**
   * The libp2p Upgrader has successfully upgraded a peer connection on a particular multiaddress
   * This event is routed through the connectionManager
   *
   * Registers a peer as connected. The `direction` parameter determines if the peer is being
   * dialed or connecting to us.
   */
  private onLibp2pPeerConnect = async (libp2pConnection: Connection): Promise<void> => {
    const {direction, status} = libp2pConnection.stat;
    const peer = libp2pConnection.remotePeer;

    if (!this.connectedPeers.has(peer.toB58String())) {
      // On connection:
      // - Outbound connections: send a STATUS and PING request
      // - Inbound connections: expect to be STATUS'd, schedule STATUS and PING for latter
      // NOTE: libp2p may emit two "peer:connect" events: One for inbound, one for outbound
      // If that happens, it's okay. Only the "outbound" connection triggers immediate action
      const now = Date.now();
      const peerData: PeerData = {
        lastReceivedMsgUnixTsMs: direction === "outbound" ? 0 : now,
        // If inbound, request after STATUS_INBOUND_GRACE_PERIOD
        lastStatusUnixTsMs: direction === "outbound" ? 0 : now - STATUS_INTERVAL_MS + STATUS_INBOUND_GRACE_PERIOD,
        connectedUnixTsMs: now,
        relevantStatus: RelevantPeerStatus.Unknown,
        direction,
        peerId: peer,
        metadata: null,
        agentVersion: null,
        agentClient: null,
        encodingPreference: null,
      };
      this.connectedPeers.set(peer.toB58String(), peerData);

      if (direction === "outbound") {
        // There's an issue that cause libp2p to open another connection in peer:connect event handler
        // This causes the sim test multiThreadSingleNode fails because no gossip block is received
        // TODO: remove setTimeout once this is done
        // https://github.com/libp2p/js-libp2p/pull/1171
        setTimeout(() => this.pingAndStatusTimeouts(), 0);
      }

      // AgentVersion was set in libp2p IdentifyService, 'peer:connect' event handler
      // since it's not possible to handle it async, we have to wait for a while to set AgentVersion
      // See https://github.com/libp2p/js-libp2p/pull/1168
      setTimeout(async () => {
        const agentVersionBytes = await this.libp2p.peerStore.metadataBook.getValue(peerData.peerId, "AgentVersion");
        if (agentVersionBytes) {
          const agentVersion = new TextDecoder().decode(agentVersionBytes) || "N/A";
          peerData.agentVersion = agentVersion;
          peerData.agentClient = clientFromAgentVersion(agentVersion);
        }
      }, 1000);
    }

    this.logger.verbose("peer connected", {peer: prettyPrintPeerId(peer), direction, status});
    // NOTE: The peerConnect event is not emitted here here, but after asserting peer relevance
    this.metrics?.peerConnectedEvent.inc({direction});
  };

  /**
   * The libp2p Upgrader has ended a connection
   */
  private onLibp2pPeerDisconnect = (libp2pConnection: Connection): void => {
    const {direction, status} = libp2pConnection.stat;
    const peer = libp2pConnection.remotePeer;

    // remove the ping and status timer for the peer
    this.connectedPeers.delete(peer.toB58String());

    this.logger.verbose("peer disconnected", {peer: prettyPrintPeerId(peer), direction, status});
    this.networkEventBus.emit(NetworkEvent.peerDisconnected, peer);
    this.reqResp.pruneOnPeerDisconnect(peer);
    this.metrics?.peerDisconnectedEvent.inc({direction});
  };

  private async disconnect(peer: PeerId): Promise<void> {
    try {
      await this.libp2p.hangUp(peer);
    } catch (e) {
      this.logger.warn("Unclean disconnect", {peer: prettyPrintPeerId(peer)}, e as Error);
    }
  }

  private async goodbyeAndDisconnect(peer: PeerId, goodbye: GoodByeReasonCode): Promise<void> {
    try {
      const reason = GOODBYE_KNOWN_CODES[goodbye.toString()] || "";
      this.metrics?.peerGoodbyeSent.inc({reason});

      const conn = this.libp2p.connectionManager.get(peer);
      if (conn && Date.now() - conn.stat.timeline.open > LONG_PEER_CONNECTION_MS) {
        this.metrics?.peerLongConnectionDisconnect.inc({reason});
      }

      await this.reqResp.goodbye(peer, BigInt(goodbye));
    } catch (e) {
      this.logger.verbose("Failed to send goodbye", {peer: prettyPrintPeerId(peer)}, e as Error);
    } finally {
      void this.disconnect(peer);
    }
  }

  /** Register peer count metrics */
  private async runPeerCountMetrics(metrics: IMetrics): Promise<void> {
    let total = 0;

    const peersByDirection = new Map<string, number>();
    const peersByClient = new Map<string, number>();
    const longLivedSubnets: number[] = [];
    const scores: number[] = [];
    const connSecs: number[] = [];
    const now = Date.now();

    for (const connections of this.libp2p.connectionManager.connections.values()) {
      const openCnx = connections.find((cnx) => cnx.stat.status === "open");
      if (openCnx) {
        const direction = openCnx.stat.direction;
        peersByDirection.set(direction, 1 + (peersByDirection.get(direction) ?? 0));
<<<<<<< HEAD
        const peerId = openCnx.remotePeer;
        const client = getClientFromPeerStore(peerId, this.libp2p.peerStore.metadataBook);
        peersByClient.set(client, 1 + (peersByClient.get(client) ?? 0));
        longLivedSubnets.push(countAttnets(this.peerMetadata, peerId));
        scores.push(this.peerRpcScores.getScore(peerId));
        connSecs.push(Math.floor((now - openCnx.stat.timeline.open) / 1000));
=======

        const peerData = this.connectedPeers.get(openCnx.remotePeer.toB58String());
        const client = peerData?.agentClient ?? ClientKind.Unknown;
        peersByClient.set(client, 1 + (peersByClient.get(client) ?? 0));

>>>>>>> 9b4b44e2
        total++;
      }
    }

    for (const [direction, peers] of peersByDirection.entries()) {
      metrics.peersByDirection.set({direction}, peers);
    }

    for (const [client, peers] of peersByClient.entries()) {
      metrics.peersByClient.set({client}, peers);
    }

    let syncPeers = 0;
    for (const peer of this.connectedPeers.values()) {
      if (peer.relevantStatus === RelevantPeerStatus.relevant) {
        syncPeers++;
      }
    }

    metrics.peers.set(total);
    metrics.peersSync.set(syncPeers);
    metrics.peerLongLivedSubnets.set(longLivedSubnets);
    metrics.peerScore.set(scores);
    metrics.peerConnectionLength.set(connSecs);
  }
}

function countAttnets(peerMetadata: Libp2pPeerMetadataStore, peerId: PeerId): number {
  const attNets = peerMetadata.metadata.get(peerId)?.attnets;
  if (!attNets) return 0;

  let count = 0;
  for (let i = 0; i < ATTESTATION_SUBNET_COUNT; i++) {
    if (attNets[i]) count++;
  }

  return count;
}<|MERGE_RESOLUTION|>--- conflicted
+++ resolved
@@ -595,20 +595,13 @@
       if (openCnx) {
         const direction = openCnx.stat.direction;
         peersByDirection.set(direction, 1 + (peersByDirection.get(direction) ?? 0));
-<<<<<<< HEAD
         const peerId = openCnx.remotePeer;
-        const client = getClientFromPeerStore(peerId, this.libp2p.peerStore.metadataBook);
+        const peerData = this.connectedPeers.get(peerId.toB58String());
+        const client = peerData?.agentClient ?? ClientKind.Unknown;
         peersByClient.set(client, 1 + (peersByClient.get(client) ?? 0));
-        longLivedSubnets.push(countAttnets(this.peerMetadata, peerId));
+        longLivedSubnets.push(countAttnets(peerData));
         scores.push(this.peerRpcScores.getScore(peerId));
         connSecs.push(Math.floor((now - openCnx.stat.timeline.open) / 1000));
-=======
-
-        const peerData = this.connectedPeers.get(openCnx.remotePeer.toB58String());
-        const client = peerData?.agentClient ?? ClientKind.Unknown;
-        peersByClient.set(client, 1 + (peersByClient.get(client) ?? 0));
-
->>>>>>> 9b4b44e2
         total++;
       }
     }
@@ -636,8 +629,8 @@
   }
 }
 
-function countAttnets(peerMetadata: Libp2pPeerMetadataStore, peerId: PeerId): number {
-  const attNets = peerMetadata.metadata.get(peerId)?.attnets;
+function countAttnets(peerData?: PeerData): number {
+  const attNets = peerData?.metadata?.attnets;
   if (!attNets) return 0;
 
   let count = 0;
