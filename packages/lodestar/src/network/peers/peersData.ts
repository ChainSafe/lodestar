import PeerId from "peer-id";
<<<<<<< HEAD
import {altair} from "@chainsafe/lodestar-types";
import {Encoding} from "../reqresp/types";
import {ClientKind} from "./client";
=======
import {ClientKind} from "./client.js";
import {Encoding} from "../reqresp/types.js";
>>>>>>> 1031e7e2

type PeerIdStr = string;

export enum RelevantPeerStatus {
  Unknown = "unknown",
  relevant = "relevant",
  irrelevant = "irrelevant",
}

export type PeerData = {
  lastReceivedMsgUnixTsMs: number;
  lastStatusUnixTsMs: number;
  connectedUnixTsMs: number;
  relevantStatus: RelevantPeerStatus;
  direction: "inbound" | "outbound";
  peerId: PeerId;
  metadata: altair.Metadata | null;
  agentVersion: string | null;
  agentClient: ClientKind | null;
  encodingPreference: Encoding | null;
};

/**
 * Make data available to multiple components in the network stack.
 * Due to class dependencies some modules have circular dependencies, like PeerManager - ReqResp.
 * This third party class allows data to be available to both.
 *
 * The pruning and bounding of this class is handled by the PeerManager
 */
export class PeersData {
  readonly connectedPeers = new Map<PeerIdStr, PeerData>();

  getAgentVersion(peerIdStr: string): string {
    return this.connectedPeers.get(peerIdStr)?.agentVersion ?? "NA";
  }

  getPeerKind(peerIdStr: string): ClientKind {
    return this.connectedPeers.get(peerIdStr)?.agentClient ?? ClientKind.Unknown;
  }

  getEncodingPreference(peerIdStr: string): Encoding | null {
    return this.connectedPeers.get(peerIdStr)?.encodingPreference ?? null;
  }

  setEncodingPreference(peerIdStr: string, encoding: Encoding): void {
    const peerData = this.connectedPeers.get(peerIdStr);
    if (peerData) {
      peerData.encodingPreference = encoding;
    }
  }
}<|MERGE_RESOLUTION|>--- conflicted
+++ resolved
@@ -1,12 +1,7 @@
+import {altair} from "@chainsafe/lodestar-types";
 import PeerId from "peer-id";
-<<<<<<< HEAD
-import {altair} from "@chainsafe/lodestar-types";
-import {Encoding} from "../reqresp/types";
-import {ClientKind} from "./client";
-=======
 import {ClientKind} from "./client.js";
 import {Encoding} from "../reqresp/types.js";
->>>>>>> 1031e7e2
 
 type PeerIdStr = string;
 
