--- conflicted
+++ resolved
@@ -8,9 +8,7 @@
 //@ts-ignore
 import promisify from "promisify-es6";
 import pull from "pull-stream";
-<<<<<<< HEAD
-import varint from "varint";
-import StrictEventEmitter from "strict-event-emitter-types";
+import * as varint from "varint";
 import {
   RequestBody, ResponseBody,
   Hello, Goodbye,
@@ -18,20 +16,6 @@
   BeaconBlocksByRootRequest, BeaconBlocksByRootResponse,
 } from "@chainsafe/eth2.0-types";
 import {serialize, deserialize} from "@chainsafe/ssz";
-=======
-import * as varint from "varint";
-import {
-  BeaconBlocksRequest,
-  BeaconBlocksResponse,
-  Goodbye,
-  Hello,
-  RecentBeaconBlocksRequest,
-  RecentBeaconBlocksResponse,
-  RequestBody,
-  ResponseBody
-} from "@chainsafe/eth2.0-types";
-import {deserialize, serialize} from "@chainsafe/ssz";
->>>>>>> 3205d1d0
 import {IBeaconConfig} from "@chainsafe/eth2.0-config";
 
 import {
@@ -90,26 +74,6 @@
     Object.values(Method).forEach((method) => {
       this.libp2p.unhandle(createRpcProtocol(method, this.encoding));
     });
-  }
-
-  public sendResponse(id: RequestId, err: Error, body: ResponseBody): void {
-    // @ts-ignore
-    this.emit(`response ${id}`, err, body);
-  }
-  public async hello(peerInfo: PeerInfo, request: Hello): Promise<Hello> {
-    return await this.sendRequest<Hello>(peerInfo, Method.Hello, request);
-  }
-  public async goodbye(peerInfo: PeerInfo, request: Goodbye): Promise<void> {
-    await this.sendRequest<Goodbye>(peerInfo, Method.Goodbye, request, true);
-  }
-  public async beaconBlocks(peerInfo: PeerInfo, request: BeaconBlocksRequest): Promise<BeaconBlocksResponse> {
-    return await this.sendRequest<BeaconBlocksResponse>(peerInfo, Method.BeaconBlocks, request);
-  }
-  public async recentBeaconBlocks(
-    peerInfo: PeerInfo,
-    request: RecentBeaconBlocksRequest
-  ): Promise<RecentBeaconBlocksResponse> {
-    return await this.sendRequest<RecentBeaconBlocksResponse>(peerInfo, Method.RecentBeaconBlocks, request);
   }
 
   /**
@@ -137,15 +101,7 @@
                 this.removeListener(responseEvent, responseListener);
                 cb(null, this.encodeResponseError(new Error(ERR_RESP_TIMEOUT)));
               }, RESP_TIMEOUT);
-<<<<<<< HEAD
-              responseListener = (err, output): void => {
-=======
               responseListener = (err: Error|null, output: ResponseBody): void => {
-                this.logger.debug("response", {
-                  method,
-                  requestId,
-                });
->>>>>>> 3205d1d0
                 // @ts-ignore
                 this.removeListener(responseEvent, responseListener);
                 clearTimeout(responseTimer);
@@ -311,7 +267,6 @@
       });
     });
   }
-<<<<<<< HEAD
   public sendResponse(id: RequestId, err: Error, body: ResponseBody): void {
     // @ts-ignore
     this.emit(createResponseEvent(id), err, body);
@@ -328,6 +283,4 @@
   public async beaconBlocksByRoot(peerInfo: PeerInfo, request: BeaconBlocksByRootRequest): Promise<BeaconBlocksByRootResponse> {
     return await this.sendRequest<BeaconBlocksByRootResponse>(peerInfo, Method.BeaconBlocksByRoot, request);
   }
-=======
->>>>>>> 3205d1d0
 }