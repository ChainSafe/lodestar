import {MerkleTree} from "@chainsafe/eth2.0-types";
import {IBeaconConfig} from "@chainsafe/eth2.0-config";

import {BulkRepository} from "../repository";
import {IDatabaseController} from "../../../controller";
import {Bucket} from "../../../schema";
<<<<<<< HEAD
import {DEPOSIT_CONTRACT_TREE_DEPTH} from "@chainsafe/eth2.0-params/src/presets/mainnet";
import {IProgressiveMerkleTree, ProgressiveMerkleTree} from "@chainsafe/eth2.0-utils";
import {MerkleTreeSerialization} from "../../../../util/serialization";
=======
import {IProgressiveMerkleTree, ProgressiveMerkleTree} from "../../../../util/merkleTree";
import {DEPOSIT_CONTRACT_TREE_DEPTH} from "../../../../constants";
>>>>>>> a7406504

export class MerkleTreeRepository extends BulkRepository<MerkleTree> {

  public constructor(
    config: IBeaconConfig,
    db: IDatabaseController) {
    super(config, db, Bucket.merkleTree, config.types.MerkleTree);
  }

<<<<<<< HEAD
  public async getProgressiveMerkleTree(
    config: IBeaconConfig,
    index: number, depth?: number
  ): Promise<IProgressiveMerkleTree> {
    const tree = await this.get(index);
    const serialization = new MerkleTreeSerialization(config);
    if(!tree) return ProgressiveMerkleTree.empty(depth || DEPOSIT_CONTRACT_TREE_DEPTH, serialization);
    return new ProgressiveMerkleTree(tree.depth, tree.tree, serialization);
=======
  public async getProgressiveMerkleTree(index: number): Promise<IProgressiveMerkleTree> {
    const tree = await this.get(index);
    if(!tree) {
      return ProgressiveMerkleTree.empty(DEPOSIT_CONTRACT_TREE_DEPTH);
    }
    return new ProgressiveMerkleTree(tree.depth, tree.tree);
>>>>>>> a7406504
  }

}<|MERGE_RESOLUTION|>--- conflicted
+++ resolved
@@ -4,14 +4,9 @@
 import {BulkRepository} from "../repository";
 import {IDatabaseController} from "../../../controller";
 import {Bucket} from "../../../schema";
-<<<<<<< HEAD
 import {DEPOSIT_CONTRACT_TREE_DEPTH} from "@chainsafe/eth2.0-params/src/presets/mainnet";
 import {IProgressiveMerkleTree, ProgressiveMerkleTree} from "@chainsafe/eth2.0-utils";
 import {MerkleTreeSerialization} from "../../../../util/serialization";
-=======
-import {IProgressiveMerkleTree, ProgressiveMerkleTree} from "../../../../util/merkleTree";
-import {DEPOSIT_CONTRACT_TREE_DEPTH} from "../../../../constants";
->>>>>>> a7406504
 
 export class MerkleTreeRepository extends BulkRepository<MerkleTree> {
 
@@ -21,23 +16,14 @@
     super(config, db, Bucket.merkleTree, config.types.MerkleTree);
   }
 
-<<<<<<< HEAD
   public async getProgressiveMerkleTree(
     config: IBeaconConfig,
-    index: number, depth?: number
+    index: number
   ): Promise<IProgressiveMerkleTree> {
     const tree = await this.get(index);
     const serialization = new MerkleTreeSerialization(config);
-    if(!tree) return ProgressiveMerkleTree.empty(depth || DEPOSIT_CONTRACT_TREE_DEPTH, serialization);
+    if(!tree) return ProgressiveMerkleTree.empty(DEPOSIT_CONTRACT_TREE_DEPTH, serialization);
     return new ProgressiveMerkleTree(tree.depth, tree.tree, serialization);
-=======
-  public async getProgressiveMerkleTree(index: number): Promise<IProgressiveMerkleTree> {
-    const tree = await this.get(index);
-    if(!tree) {
-      return ProgressiveMerkleTree.empty(DEPOSIT_CONTRACT_TREE_DEPTH);
-    }
-    return new ProgressiveMerkleTree(tree.depth, tree.tree);
->>>>>>> a7406504
   }
 
 }