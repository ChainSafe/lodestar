/**
 * @module validator
 */

// This file makes some naive assumptions surrounding the way RPC like calls will be made in ETH2.0
/**
 * 1. Setup any necessary connections (RPC,...)
 * 2. Check if the chain start log has been emitted
 * 3. Get the validator index
 * 4. Setup block processing and attestation services
 * 5. Wait for role change
 * 6. Execute role
 * 7. Wait for new role
 * 6. Repeat step 5
 */
import BlockProposingService from "./services/block";
import {Epoch, Fork, Slot, ValidatorIndex} from "@chainsafe/eth2.0-types";
import {IBeaconConfig} from "@chainsafe/eth2.0-config";
import {GenesisInfo} from "./types";
import {IRpcClient, RpcClientOverWs} from "./rpc";
import {AttestationService} from "./services/attestation";
import {IValidatorDB, LevelDbController, ValidatorDB} from "../db";
import {ILogger} from "../logger";
import defaultValidatorOptions, {IValidatorOptions} from "./options";
import deepmerge from "deepmerge";
import {getKeyFromFileOrKeystore} from "../util/io";
import {isPlainObject} from "../util/objects";
import {computeEpochOfSlot} from "../chain/stateTransition/util";
import { ApiClientOverRest } from "./rest/apiClient";

/**
 * Main class for the Validator client.
 */
class Validator {
  private opts: IValidatorOptions;
  private config: IBeaconConfig;
<<<<<<< HEAD
  private rpcClient: IRpcClient;
  private validatorIndex!: ValidatorIndex;
  private blockService!: BlockProposingService;
  private attestationService!: AttestationService;
  private genesisInfo!: GenesisInfo;
=======
  private apiClient: RpcClient;
  private blockService: BlockProposingService;
  private attestationService: AttestationService;
  private genesisInfo: GenesisInfo;
>>>>>>> d992405a
  private db: IValidatorDB;
  private logger: ILogger;
  private isActive: boolean;
  private isRunning: boolean;

  public constructor(opts: Partial<IValidatorOptions>, modules: {config: IBeaconConfig; logger: ILogger}) {
    this.opts = deepmerge(defaultValidatorOptions, opts, {isMergeableObject: isPlainObject});
    this.config = modules.config;
    this.logger = modules.logger.child(this.opts.logger);
    this.isActive = false;
    this.isRunning = false;
    this.db = new ValidatorDB({
      config: this.config,
      controller: new LevelDbController({
        name: this.opts.db.name
      }, {
        logger: this.logger
      })
    });
    this.initApiClient();
  }

  private initApiClient(): void {
    if(this.opts.rpcInstance) {
      this.apiClient = this.opts.rpcInstance;
    } else if(this.opts.rpc) {
      this.apiClient = new RpcClientOverWs({rpcUrl: this.opts.rpc}, {config: this.config});
    } else if(this.opts.restUrl) {
      this.apiClient = new ApiClientOverRest(this.opts.restUrl, this.logger);
    } else {
      throw new Error("Validator requires either RpcClient instance or rpc url as params");
    }
  }

  /**
   * Creates a new block processing service and starts it.
   */
  public async start(): Promise<void> {
    this.isRunning = true;
    await this.setup();
    this.run();
  }

  /**
   * Stops all validator functions
   */
  public async stop(): Promise<void> {
    this.isRunning = false;
    await this.apiClient.disconnect();
  }

  private async setup(): Promise<void> {
    this.logger.info("Setting up validator client...");
    if(this.opts.keystore) {
      this.opts.keypair = await getKeyFromFileOrKeystore(this.opts.keystore);
    } else if(!this.opts.keypair) {
      throw new Error("Missing validator keypair");
    }

    await this.setupRPC();

    // Wait for the ChainStart log and grab validator index
<<<<<<< HEAD
    await this.waitChain();
    this.isActive = true;

    // @ts-ignore
    this.validatorIndex = await this.getValidatorIndex();
=======
    this.isActive = await this.isChainLive();
>>>>>>> d992405a

    this.blockService = new BlockProposingService(
      this.config,
      this.opts.keypair,
      this.apiClient,
      this.db,
      this.logger
    );

    this.attestationService = new AttestationService(
      this.config,
      this.opts.keypair,
      this.apiClient,
      this.db,
      this.logger
    );
  }

  /**
   * Establishes a connection to a specified beacon chain url.
   */
  private async setupRPC(): Promise<void> {
    this.logger.info("Setting up RPC connection...");
<<<<<<< HEAD
    await this.rpcClient.connect();
    this.logger.info(`RPC connection successfully established: ${this.opts.rpc || "inmemory"}!`);
=======
    await this.apiClient.connect();
    this.logger.info(`RPC connection successfully established: ${this.opts.rpc || 'inmemory'}!`);
>>>>>>> d992405a
  }

  /**
   * Recursively checks for the chain start log event from the ETH1.x deposit contract
   */
  private async isChainLive(): Promise<boolean> {
    this.logger.info("Checking if chain has started...");
    const genesisTime =  await this.apiClient.beacon.getGenesisTime();
    if (genesisTime) {
      this.genesisInfo = {
        startTime: genesisTime,
      };
      this.logger.info("Chain start has occurred!");
      return true;
    }
    return false;
  }

<<<<<<< HEAD
  /**
   * Checks to see if the validator has been processed on the beacon chain.
   */
  private async getValidatorIndex(): Promise<ValidatorIndex | null> {
    this.logger.info("Checking if validator has been processed...");
    const index = await this.rpcClient.validator.getIndex(
      this.opts.keypair.publicKey.toBytesCompressed()
    );
    if (index) {
      this.logger.info("Validator has been processed!");
      return index;
    }
    return null;
  }

  private run(): void {
    this.rpcClient.onNewSlot(this.checkDuties);
    this.rpcClient.onNewEpoch(this.lookAhead);
  }
=======
  private run(): void {
    this.apiClient.onNewSlot(this.checkDuties);
    this.apiClient.onNewEpoch(this.lookAhead);
  };
>>>>>>> d992405a

  private async checkDuties(slot: Slot): Promise<void> {
    const validatorDuty =
      (await this.apiClient.validator.getDuties(
        [this.opts.keypair.publicKey.toBytesCompressed()],
        computeEpochOfSlot(this.config, slot))
      )[0];
    const currentVersion = await this.apiClient.beacon.getFork();
    const isAttester = validatorDuty.attestationSlot === slot;
    const isProposer = validatorDuty.blockProposalSlot === slot;
    this.logger.info(
      `[Validator] Slot: ${slot}, Fork: ${currentVersion}, 
      isProposer: ${isProposer}, isAttester: ${isAttester}`
    );
    if (isAttester) {
      this.attestationService.createAndPublishAttestation(
        slot,
        validatorDuty.attestationShard,
        currentVersion as Fork
      );
    }
    if (isProposer) {
      this.blockService.createAndPublishBlock(slot, currentVersion as Fork);
    }
  }

  // eslint-disable-next-line @typescript-eslint/no-unused-vars
  private async lookAhead(currentEpoch: Epoch): Promise<void> {
    //in phase 1, it should obtain duties for next epoch and trigger required shard sync
  }

  private async waitChain(): Promise<void> {
    if(await this.isChainLive()) return;
    setTimeout(this.waitChain, 1000);
  }
}

export default Validator;<|MERGE_RESOLUTION|>--- conflicted
+++ resolved
@@ -14,10 +14,10 @@
  * 6. Repeat step 5
  */
 import BlockProposingService from "./services/block";
-import {Epoch, Fork, Slot, ValidatorIndex} from "@chainsafe/eth2.0-types";
+import {Epoch, Slot, ValidatorIndex} from "@chainsafe/eth2.0-types";
 import {IBeaconConfig} from "@chainsafe/eth2.0-config";
 import {GenesisInfo} from "./types";
-import {IRpcClient, RpcClientOverWs} from "./rpc";
+import {RpcClient, RpcClientOverWs} from "./rpc";
 import {AttestationService} from "./services/attestation";
 import {IValidatorDB, LevelDbController, ValidatorDB} from "../db";
 import {ILogger} from "../logger";
@@ -34,18 +34,10 @@
 class Validator {
   private opts: IValidatorOptions;
   private config: IBeaconConfig;
-<<<<<<< HEAD
-  private rpcClient: IRpcClient;
-  private validatorIndex!: ValidatorIndex;
-  private blockService!: BlockProposingService;
-  private attestationService!: AttestationService;
-  private genesisInfo!: GenesisInfo;
-=======
   private apiClient: RpcClient;
   private blockService: BlockProposingService;
   private attestationService: AttestationService;
   private genesisInfo: GenesisInfo;
->>>>>>> d992405a
   private db: IValidatorDB;
   private logger: ILogger;
   private isActive: boolean;
@@ -108,15 +100,7 @@
     await this.setupRPC();
 
     // Wait for the ChainStart log and grab validator index
-<<<<<<< HEAD
-    await this.waitChain();
-    this.isActive = true;
-
-    // @ts-ignore
-    this.validatorIndex = await this.getValidatorIndex();
-=======
     this.isActive = await this.isChainLive();
->>>>>>> d992405a
 
     this.blockService = new BlockProposingService(
       this.config,
@@ -140,13 +124,8 @@
    */
   private async setupRPC(): Promise<void> {
     this.logger.info("Setting up RPC connection...");
-<<<<<<< HEAD
-    await this.rpcClient.connect();
-    this.logger.info(`RPC connection successfully established: ${this.opts.rpc || "inmemory"}!`);
-=======
     await this.apiClient.connect();
     this.logger.info(`RPC connection successfully established: ${this.opts.rpc || 'inmemory'}!`);
->>>>>>> d992405a
   }
 
   /**
@@ -159,38 +138,18 @@
       this.genesisInfo = {
         startTime: genesisTime,
       };
-      this.logger.info("Chain start has occurred!");
+      this.logger.info("Chain start has occured!");
       return true;
     }
-    return false;
+    if(this.isRunning) {
+      setTimeout(this.isChainLive, 1000);
+    }
   }
 
-<<<<<<< HEAD
-  /**
-   * Checks to see if the validator has been processed on the beacon chain.
-   */
-  private async getValidatorIndex(): Promise<ValidatorIndex | null> {
-    this.logger.info("Checking if validator has been processed...");
-    const index = await this.rpcClient.validator.getIndex(
-      this.opts.keypair.publicKey.toBytesCompressed()
-    );
-    if (index) {
-      this.logger.info("Validator has been processed!");
-      return index;
-    }
-    return null;
-  }
-
-  private run(): void {
-    this.rpcClient.onNewSlot(this.checkDuties);
-    this.rpcClient.onNewEpoch(this.lookAhead);
-  }
-=======
   private run(): void {
     this.apiClient.onNewSlot(this.checkDuties);
     this.apiClient.onNewEpoch(this.lookAhead);
   };
->>>>>>> d992405a
 
   private async checkDuties(slot: Slot): Promise<void> {
     const validatorDuty =
@@ -209,22 +168,16 @@
       this.attestationService.createAndPublishAttestation(
         slot,
         validatorDuty.attestationShard,
-        currentVersion as Fork
+        currentVersion
       );
     }
     if (isProposer) {
-      this.blockService.createAndPublishBlock(slot, currentVersion as Fork);
+      this.blockService.createAndPublishBlock(slot, currentVersion);
     }
   }
 
-  // eslint-disable-next-line @typescript-eslint/no-unused-vars
   private async lookAhead(currentEpoch: Epoch): Promise<void> {
     //in phase 1, it should obtain duties for next epoch and trigger required shard sync
-  }
-
-  private async waitChain(): Promise<void> {
-    if(await this.isChainLive()) return;
-    setTimeout(this.waitChain, 1000);
   }
 }
 
