--- conflicted
+++ resolved
@@ -1006,28 +1006,6 @@
       }),
     },
 
-<<<<<<< HEAD
-    db: {
-      dbReadReq: register.gauge<"bucket">({
-        name: "lodestar_db_read_req_total",
-        help: "Total count of db read requests, may read 0 or more items",
-        labelNames: ["bucket"],
-      }),
-      dbReadItems: register.gauge<"bucket">({
-        name: "lodestar_db_read_items_total",
-        help: "Total count of db read items, item = key | value | entry",
-        labelNames: ["bucket"],
-      }),
-      dbWriteReq: register.gauge<"bucket">({
-        name: "lodestar_db_write_req_total",
-        help: "Total count of db write requests, may write 0 or more items",
-        labelNames: ["bucket"],
-      }),
-      dbWriteItems: register.gauge<"bucket">({
-        name: "lodestar_db_write_items_total",
-        help: "Total count of db write items",
-        labelNames: ["bucket"],
-=======
     eth1HttpClient: {
       requestTime: register.histogram<"routeId">({
         name: "lodestar_eth1_http_client_request_time_seconds",
@@ -1075,7 +1053,29 @@
       configUrlsCount: register.gauge({
         name: "lodestar_execution_engine_http_client_config_urls_count",
         help: "ExecutionEngineHttp client - static config urls count",
->>>>>>> f16a76dc
+      }),
+    },
+
+    db: {
+      dbReadReq: register.gauge<"bucket">({
+        name: "lodestar_db_read_req_total",
+        help: "Total count of db read requests, may read 0 or more items",
+        labelNames: ["bucket"],
+      }),
+      dbReadItems: register.gauge<"bucket">({
+        name: "lodestar_db_read_items_total",
+        help: "Total count of db read items, item = key | value | entry",
+        labelNames: ["bucket"],
+      }),
+      dbWriteReq: register.gauge<"bucket">({
+        name: "lodestar_db_write_req_total",
+        help: "Total count of db write requests, may write 0 or more items",
+        labelNames: ["bucket"],
+      }),
+      dbWriteItems: register.gauge<"bucket">({
+        name: "lodestar_db_write_items_total",
+        help: "Total count of db write items",
+        labelNames: ["bucket"],
       }),
     },
   };
