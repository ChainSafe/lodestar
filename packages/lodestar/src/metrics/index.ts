/**
 * @module metrics
 */
<<<<<<< HEAD
export * from "./metrics.js";
export * from "./server/index.js";
export * from "./interface.js";
=======
export * from "./metrics";
export * from "./server";
export * from "./interface";
export {RegistryMetricCreator} from "./utils/registryMetricCreator";
>>>>>>> 4827b29f
<|MERGE_RESOLUTION|>--- conflicted
+++ resolved
@@ -1,13 +1,7 @@
 /**
  * @module metrics
  */
-<<<<<<< HEAD
 export * from "./metrics.js";
 export * from "./server/index.js";
 export * from "./interface.js";
-=======
-export * from "./metrics";
-export * from "./server";
-export * from "./interface";
-export {RegistryMetricCreator} from "./utils/registryMetricCreator";
->>>>>>> 4827b29f
+export {RegistryMetricCreator} from "./utils/registryMetricCreator";