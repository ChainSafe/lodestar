/**
 * @module metrics
 */
import {BeaconStateAllForks, getCurrentSlot} from "@chainsafe/lodestar-beacon-state-transition";
import {IChainForkConfig} from "@chainsafe/lodestar-config";
<<<<<<< HEAD
import {allForks} from "@chainsafe/lodestar-types";
import {collectDefaultMetrics, Counter, Metric, Registry} from "prom-client";
=======
import {collectDefaultMetrics, Counter, Registry} from "prom-client";
>>>>>>> 111b194e
import gcStats from "prometheus-gc-stats";
import {DbMetricLabels, IDbMetrics} from "@chainsafe/lodestar-db";
import {createBeaconMetrics, IBeaconMetrics} from "./metrics/beacon";
import {createLodestarMetrics, ILodestarMetrics} from "./metrics/lodestar";
import {IMetricsOptions} from "./options";
import {RegistryMetricCreator} from "./utils/registryMetricCreator";
import {createValidatorMonitor, IValidatorMonitor} from "./validatorMonitor";

export type IMetrics = IBeaconMetrics & ILodestarMetrics & IValidatorMonitor & {register: RegistryMetricCreator};

export function createMetrics(
  opts: IMetricsOptions,
  config: IChainForkConfig,
<<<<<<< HEAD
  anchorState: allForks.BeaconState,
  externalRegistries: Registry[] = []
=======
  anchorState: BeaconStateAllForks,
  registries: Registry[] = []
>>>>>>> 111b194e
): IMetrics {
  const register = new RegistryMetricCreator();
  const beacon = createBeaconMetrics(register);
  const lodestar = createLodestarMetrics(register, opts.metadata, anchorState);

  const genesisTime = anchorState.genesisTime;
  const validatorMonitor = createValidatorMonitor(lodestar, config, genesisTime);
  // Register a single collect() function to run all validatorMonitor metrics
  lodestar.validatorMonitor.validatorsTotal.addCollect(() => {
    const clockSlot = getCurrentSlot(config, genesisTime);
    validatorMonitor.scrapeMetrics(clockSlot);
  });
  process.on("unhandledRejection", (_error) => {
    lodestar.unhandeledPromiseRejections.inc();
  });

  collectDefaultMetrics({
    register,
    // eventLoopMonitoringPrecision with sampling rate in milliseconds
    eventLoopMonitoringPrecision: 10,
  });

  // Collects GC metrics using a native binding module
  // - nodejs_gc_runs_total: Counts the number of time GC is invoked
  // - nodejs_gc_pause_seconds_total: Time spent in GC in seconds
  // - nodejs_gc_reclaimed_bytes_total: The number of bytes GC has freed
  gcStats(register)();

  // Merge external registries
  register;
  for (const externalRegister of externalRegistries) {
    // Wrong types, does not return a promise
    const metrics = (externalRegister.getMetricsAsArray() as unknown) as Resolves<
      typeof externalRegister.getMetricsAsArray
    >;
    for (const metric of metrics) {
      register.registerMetric((metric as unknown) as Metric<string>);
    }
  }

  return {
    ...beacon,
    ...lodestar,
    ...validatorMonitor,
    register,
  };
}

export function createDbMetrics(): {metrics: IDbMetrics; registry: Registry} {
  const metrics = {
    dbReads: new Counter<DbMetricLabels>({
      name: "lodestar_db_reads",
      labelNames: ["bucket"],
      help: "Number of db reads, contains bucket label.",
    }),
    dbWrites: new Counter<DbMetricLabels>({
      name: "lodestar_db_writes",
      labelNames: ["bucket"],
      help: "Number of db writes and deletes, contains bucket label.",
    }),
  };
  const registry = new Registry();
  registry.registerMetric(metrics.dbReads);
  registry.registerMetric(metrics.dbWrites);
  return {metrics, registry};
}

// eslint-disable-next-line @typescript-eslint/no-explicit-any
type Resolves<F extends (...args: any[]) => Promise<any>> = F extends (...args: any[]) => Promise<infer T> ? T : never;<|MERGE_RESOLUTION|>--- conflicted
+++ resolved
@@ -3,12 +3,7 @@
  */
 import {BeaconStateAllForks, getCurrentSlot} from "@chainsafe/lodestar-beacon-state-transition";
 import {IChainForkConfig} from "@chainsafe/lodestar-config";
-<<<<<<< HEAD
-import {allForks} from "@chainsafe/lodestar-types";
 import {collectDefaultMetrics, Counter, Metric, Registry} from "prom-client";
-=======
-import {collectDefaultMetrics, Counter, Registry} from "prom-client";
->>>>>>> 111b194e
 import gcStats from "prometheus-gc-stats";
 import {DbMetricLabels, IDbMetrics} from "@chainsafe/lodestar-db";
 import {createBeaconMetrics, IBeaconMetrics} from "./metrics/beacon";
@@ -22,13 +17,8 @@
 export function createMetrics(
   opts: IMetricsOptions,
   config: IChainForkConfig,
-<<<<<<< HEAD
-  anchorState: allForks.BeaconState,
+  anchorState: BeaconStateAllForks,
   externalRegistries: Registry[] = []
-=======
-  anchorState: BeaconStateAllForks,
-  registries: Registry[] = []
->>>>>>> 111b194e
 ): IMetrics {
   const register = new RegistryMetricCreator();
   const beacon = createBeaconMetrics(register);
