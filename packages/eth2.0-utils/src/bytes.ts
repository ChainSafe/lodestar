import {bytes} from "@chainsafe/eth2.0-types";
import {toBufferLE, toBigIntLE} from "bigint-buffer";
/**
 * Return a byte array from a number or BigInt
 */
export function intToBytes(value: bigint | number, length: number): bytes {
  if (typeof  value === "number" && length <= 6) { // value is a number and length is at most 6 bytes
    const b = Buffer.alloc(length);
    b.writeUIntLE(value, 0, length);
    return b;
  } else { // value is number and is too large, or a BigInt
    value = BigInt(value);
    return toBufferLE(value, length);
  }
}

<<<<<<< HEAD
/**
 * Convert byte array in LE to integer.
 */
export function bytesToInt(value: bytes): number {
  const length = value.length;
  let result = 0;
  for (let i = 0; i < length; i++) {
    result += value[i] * 2 ** (8 * i);
  }
  return result;
}

export function bytesToBN(value: bytes): BN {
  return new BN(value, "le");
=======
export function bytesToBigInt(value: bytes): bigint {
  return toBigIntLE(value);
>>>>>>> ebb93de9
}


export function toHex(buffer: Buffer): string {
  return "0x" + buffer.toString("hex");
}<|MERGE_RESOLUTION|>--- conflicted
+++ resolved
@@ -14,7 +14,6 @@
   }
 }
 
-<<<<<<< HEAD
 /**
  * Convert byte array in LE to integer.
  */
@@ -27,12 +26,8 @@
   return result;
 }
 
-export function bytesToBN(value: bytes): BN {
-  return new BN(value, "le");
-=======
 export function bytesToBigInt(value: bytes): bigint {
   return toBigIntLE(value);
->>>>>>> ebb93de9
 }
 
 
