{
  "name": "@chainsafe/lodestar-db",
  "version": "0.29.1",
  "description": "DB modules of Lodestar",
  "author": "ChainSafe Systems",
  "homepage": "https://github.com/ChainSafe/lodestar#readme",
  "repository": {
    "type": "git",
    "url": "git+https://github.com/ChainSafe/lodestar.git"
  },
  "bugs": {
    "url": "https://github.com/ChainSafe/lodestar/issues"
  },
  "main": "lib/index.js",
  "files": [
    "lib/**/*.d.ts",
    "lib/**/*.js",
    "lib/**/*.js.map",
    "*.d.ts",
    "*.js"
  ],
  "scripts": {
    "clean": "rm -rf lib && rm -f *.tsbuildinfo",
    "build": "tsc -p tsconfig.build.json",
    "build:typedocs": "typedoc --exclude src/index.ts --out typedocs src",
    "build:lib:watch": "yarn run build:lib --watch",
    "build:release": "yarn clean && yarn run build && yarn run build:typedocs",
    "build:types:watch": "yarn run build:types --watch",
    "check-types": "tsc",
    "coverage": "codecov -F lodestar-fork-choice",
    "lint": "eslint --color --ext .ts src/ test/",
    "lint:fix": "yarn run lint --fix",
    "pretest": "yarn run check-types",
    "test": "yarn test:unit",
    "test:unit": "mocha 'test/unit/**/*.test.ts'",
    "check-readme": "typescript-docs-verifier"
  },
  "dependencies": {
    "@chainsafe/lodestar-config": "^0.29.1",
    "@chainsafe/lodestar-utils": "^0.29.1",
<<<<<<< HEAD
    "@chainsafe/ssz": "^0.8.15",
    "@types/levelup": "^4.3.1",
=======
    "@chainsafe/ssz": "^0.8.17",
>>>>>>> 9ae97469
    "it-all": "^1.0.2",
    "level": "^6.0.1",
    "levelup": "^4.4.0"
  },
  "devDependencies": {
    "@types/level": "^6.0.0",
    "@types/leveldown": "^4.0.2"
  }
}<|MERGE_RESOLUTION|>--- conflicted
+++ resolved
@@ -38,12 +38,8 @@
   "dependencies": {
     "@chainsafe/lodestar-config": "^0.29.1",
     "@chainsafe/lodestar-utils": "^0.29.1",
-<<<<<<< HEAD
-    "@chainsafe/ssz": "^0.8.15",
+    "@chainsafe/ssz": "^0.8.17",
     "@types/levelup": "^4.3.1",
-=======
-    "@chainsafe/ssz": "^0.8.17",
->>>>>>> 9ae97469
     "it-all": "^1.0.2",
     "level": "^6.0.1",
     "levelup": "^4.4.0"
