--- conflicted
+++ resolved
@@ -1,11 +1,6 @@
 {
-<<<<<<< HEAD
   "name": "@lodestar/db",
-  "version": "0.38.1",
-=======
-  "name": "@chainsafe/lodestar-db",
   "version": "0.39.0",
->>>>>>> 0b4c4bf3
   "description": "DB modules of Lodestar",
   "author": "ChainSafe Systems",
   "homepage": "https://github.com/ChainSafe/lodestar#readme",
@@ -44,13 +39,8 @@
     "check-readme": "typescript-docs-verifier"
   },
   "dependencies": {
-<<<<<<< HEAD
-    "@lodestar/config": "^0.38.1",
-    "@lodestar/utils": "^0.38.1",
-=======
-    "@chainsafe/lodestar-config": "^0.39.0",
-    "@chainsafe/lodestar-utils": "^0.39.0",
->>>>>>> 0b4c4bf3
+    "@lodestar/config": "^0.39.0",
+    "@lodestar/utils": "^0.39.0",
     "@chainsafe/ssz": "^0.9.2",
     "@types/levelup": "^4.3.3",
     "it-all": "^1.0.2",
