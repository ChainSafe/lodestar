--- conflicted
+++ resolved
@@ -44,16 +44,12 @@
 
   static async create(opts: LevelDBOptions, {metrics, logger}: LevelDbControllerModules): Promise<LevelDbController> {
     const db =
-<<<<<<< HEAD
       opts.db ||
       new ClassicLevel(opts.name || "beaconchain", {
         keyEncoding: "binary",
         valueEncoding: "binary",
         multithreading: true,
       });
-=======
-      opts.db || new ClassicLevel(opts.name || "beaconchain", {keyEncoding: "binary", valueEncoding: "binary"});
->>>>>>> 9b728eda
 
     try {
       await db.open();
