--- conflicted
+++ resolved
@@ -76,15 +76,14 @@
   synced: boolean;
 
   /**
-<<<<<<< HEAD
    * Cached head
    */
   head: IBlockSummary;
-=======
+
+  /**
    * Fork choice metrics.
    */
   private readonly metrics: IForkChoiceMetrics | null | undefined;
->>>>>>> e2dbb6fe
 
   /**
    * Instantiates a Fork Choice from some existing components
@@ -114,11 +113,8 @@
     this.bestJustifiedBalances = justifiedBalances;
     this.queuedAttestations = queuedAttestations;
     this.synced = false;
-<<<<<<< HEAD
+    this.metrics = metrics;
     this.head = this.updateHead();
-=======
-    this.metrics = metrics;
->>>>>>> e2dbb6fe
   }
 
   /**
@@ -219,14 +215,10 @@
         });
       }
 
-      return toBlockSummary(headNode);
+      return (this.head = toBlockSummary(headNode));
     } finally {
       if (timer) timer();
     }
-<<<<<<< HEAD
-    return (this.head = toBlockSummary(headNode));
-=======
->>>>>>> e2dbb6fe
   }
 
   getHeads(): IBlockSummary[] {
