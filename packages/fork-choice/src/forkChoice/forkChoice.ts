import {toHexString} from "@chainsafe/ssz";
import {Logger, fromHex} from "@lodestar/utils";
import {SLOTS_PER_HISTORICAL_ROOT, SLOTS_PER_EPOCH, INTERVALS_PER_SLOT} from "@lodestar/params";
import {bellatrix, Slot, ValidatorIndex, phase0, allForks, ssz, RootHex, Epoch, Root} from "@lodestar/types";
import {
  computeSlotsSinceEpochStart,
  computeStartSlotAtEpoch,
  computeEpochAtSlot,
  ZERO_HASH,
  EffectiveBalanceIncrements,
  CachedBeaconStateAllForks,
  isExecutionBlockBodyType,
  isExecutionStateType,
  isExecutionEnabled,
  getAttesterSlashableIndices,
} from "@lodestar/state-transition";
import {computeUnrealizedCheckpoints} from "@lodestar/state-transition/epoch";
import {ChainConfig, ChainForkConfig} from "@lodestar/config";

import {computeDeltas} from "../protoArray/computeDeltas.js";
import {
  HEX_ZERO_HASH,
  VoteTracker,
  ProtoBlock,
  ExecutionStatus,
  MaybeValidExecutionStatus,
  LVHExecResponse,
  ProtoNode,
} from "../protoArray/interface.js";
import {ProtoArray} from "../protoArray/protoArray.js";
import {ProtoArrayError, ProtoArrayErrorCode} from "../protoArray/errors.js";

import {ForkChoiceError, ForkChoiceErrorCode, InvalidBlockCode, InvalidAttestationCode} from "./errors.js";
import {
  IForkChoice,
  LatestMessage,
  QueuedAttestation,
  PowBlockHex,
  EpochDifference,
  AncestorResult,
  AncestorStatus,
  ForkChoiceMetrics,
} from "./interface.js";
import {IForkChoiceStore, CheckpointWithHex, toCheckpointWithHex, JustifiedBalances} from "./store.js";

export type ForkChoiceOpts = {
  proposerBoostEnabled?: boolean;
  proposerBoostReorgEnabled?: boolean;
  computeUnrealized?: boolean;
};

export enum UpdateHeadOpt {
  GetCanonicialHead, // Skip getProposerHead
  GetProposerHead, // With getProposerHead
  GetPredictedProposerHead, // With predictProposerHead
}

/**
 * Provides an implementation of "Ethereum Consensus -- Beacon Chain Fork Choice":
 *
 * https://github.com/ethereum/consensus-specs/blob/v1.1.10/specs/phase0/fork-choice.md#fork-choice
 *
 * ## Detail
 *
 * This class wraps `ProtoArray` and provides:
 *
 * - Management of validators latest messages and balances
 * - Management of the justified/finalized checkpoints as seen by fork choice
 * - Queuing of attestations from the current slot
 *
 * This class MUST be used with the following considerations:
 *
 * - Time is not updated automatically, updateTime MUST be called every slot
 */
export class ForkChoice implements IForkChoice {
  irrecoverableError?: Error;
  /**
   * Votes currently tracked in the protoArray
   * Indexed by validator index
   * Each vote contains the latest message and previous message
   */
  private readonly votes: VoteTracker[] = [];

  /**
   * Attestations that arrived at the current slot and must be queued for later processing.
   * NOT currently tracked in the protoArray
   */
  private readonly queuedAttestations = new Set<QueuedAttestation>();

  // Note: as of Jun 2022 Lodestar metrics show that 100% of the times updateHead() is called, synced = false.
  // Because we are processing attestations from gossip, recomputing scores is always necessary
  // /** Avoid having to compute deltas all the times. */
  // private synced = false;

  /** Cached head */
  private head: ProtoBlock;
  /**
   * Only cache attestation data root hex if it's tree backed since it's available.
   **/
  private validatedAttestationDatas = new Set<string>();
  /** Boost the entire branch with this proposer root as the leaf */
  private proposerBoostRoot: RootHex | null = null;
  /** Score to use in proposer boost, evaluated lazily from justified balances */
  private justifiedProposerBoostScore: number | null = null;
  /** The current effective balances */
  private balances: EffectiveBalanceIncrements;
  /**
   * Instantiates a Fork Choice from some existing components
   *
   * This is useful if the existing components have been loaded from disk after a process restart.
   */
  constructor(
    private readonly config: ChainForkConfig,
    private readonly fcStore: IForkChoiceStore,
    /** The underlying representation of the block DAG. */
    private readonly protoArray: ProtoArray,
    private readonly logger?: Logger,
    private readonly opts?: ForkChoiceOpts
  ) {
    this.head = this.updateHead();
    this.balances = this.fcStore.justified.balances;
  }

  getMetrics(): ForkChoiceMetrics {
    return {
      votes: this.votes.length,
      queuedAttestations: this.queuedAttestations.size,
      validatedAttestationDatas: this.validatedAttestationDatas.size,
      balancesLength: this.balances.length,
      nodes: this.protoArray.nodes.length,
      indices: this.protoArray.indices.size,
    };
  }

  /**
   * Returns the block root of an ancestor of `blockRoot` at the given `slot`.
   * (Note: `slot` refers to the block that is *returned*, not the one that is supplied.)
   *
   * NOTE: May be expensive: potentially walks through the entire fork of head to finalized block
   *
   * ### Specification
   *
   * Equivalent to:
   *
   * https://github.com/ethereum/consensus-specs/blob/v1.1.10/specs/phase0/fork-choice.md#get_ancestor
   */
  getAncestor(blockRoot: RootHex, ancestorSlot: Slot): RootHex {
    return this.protoArray.getAncestor(blockRoot, ancestorSlot);
  }

  /**
   * Get the cached head root
   */
  getHeadRoot(): RootHex {
    return this.getHead().blockRoot;
  }

  /**
   * Get the cached head
   */
  getHead(): ProtoBlock {
    return this.head;
  }

  /**
   *
   * A multiplexer to wrap around the traditional `updateHead()` according to the scenario
   * Scenarios as follow:
   *    Prepare to propose in the next slot: getHead() -> predictProposerHead()
   *    Proposing in the current slot: updateHead() -> getProposerHead()
   *    Others eg. initializing forkchoice, importBlock: updateHead()
   */
  updateAndGetHead(mode: UpdateHeadOpt = UpdateHeadOpt.GetCanonicialHead, slot?: Slot): ProtoBlock {
    const canonicialHeadBlock = mode === UpdateHeadOpt.GetPredictedProposerHead ? this.getHead() : this.updateHead();
    switch (mode) {
      case UpdateHeadOpt.GetPredictedProposerHead:
        return this.predictProposerHead(canonicialHeadBlock, slot);
      case UpdateHeadOpt.GetProposerHead:
        if (slot !== undefined) {
          return this.getProposerHead(canonicialHeadBlock, slot);
        } else {
          throw Error("Calling updateAndGetHead with GetProposerHead must provide a slot");
        }
      case UpdateHeadOpt.GetCanonicialHead:
      default:
        return canonicialHeadBlock;
    }
  }

  /**
   * Get the proposer boost root
   */
  getProposerBoostRoot(): RootHex {
    return this.proposerBoostRoot ?? HEX_ZERO_HASH;
  }

  /**
   * To predict the proposer head of the next slot. That is, to predict if proposer-boost-reorg could happen.
   * Reason why we can't be certain is because information of the head block is not fully available yet
   * since the current slot hasn't ended especially the attesters' votes.
   *
   * There is a chance we mispredict.
   *
   * By calling this function, we assume we are the proposer of next slot
   *
   * https://github.com/ethereum/consensus-specs/blob/v1.4.0-beta.4/specs/bellatrix/fork-choice.md#should_override_forkchoice_update
   */
  predictProposerHead(headBlock: ProtoBlock, currentSlot?: Slot): ProtoBlock {
    // Skip re-org attempt if proposer boost (reorg) are disabled
    if (!this.opts?.proposerBoostEnabled || !this.opts?.proposerBoostReorgEnabled) {
      this.logger?.verbose("No proposer boot reorg prediction since the related flags are disabled");
      return headBlock;
    }

    const parentBlock = this.protoArray.getBlock(headBlock.parentRoot);
    const proposalSlot = headBlock.slot + 1;
    currentSlot = currentSlot ?? this.fcStore.currentSlot;

    // No reorg if parentBlock isn't available
    if (parentBlock === undefined) {
      return headBlock;
    }

    const prelimProposerHeadBlock = this.getPreliminaryProposerHead(headBlock, parentBlock, proposalSlot);

    if (prelimProposerHeadBlock === headBlock) {
      return headBlock;
    }

    const currentTimeOk = headBlock.slot === currentSlot;
    if (!currentTimeOk) {
      return headBlock;
    }

    this.logger?.info("Current head is weak. Predicting next block to be built on parent of head");
    return parentBlock;
  }

  /**
   *
   * This function takes in the canonical head block and determine the proposer head (canonical head block or its parent)
   * https://github.com/ethereum/consensus-specs/pull/3034 for info about proposer boost reorg
   * This function should only be called during block proposal and only be called after `updateHead()` in `updateAndGetHead()`
   *
   * Same as https://github.com/ethereum/consensus-specs/blob/v1.4.0-beta.4/specs/phase0/fork-choice.md#get_proposer_head
   */
  getProposerHead(headBlock: ProtoBlock, slot: Slot): ProtoBlock {
    // Skip re-org attempt if proposer boost (reorg) are disabled
    if (!this.opts?.proposerBoostEnabled || !this.opts?.proposerBoostReorgEnabled) {
      this.logger?.verbose("No proposer boot reorg attempt since the related flags are disabled");
      return headBlock;
    }

    const parentBlock = this.protoArray.getBlock(headBlock.parentRoot);

    // No reorg if parentBlock isn't available
    if (parentBlock === undefined) {
      return headBlock;
    }

    const prelimProposerHeadBlock = this.getPreliminaryProposerHead(headBlock, parentBlock, slot);

    if (prelimProposerHeadBlock === headBlock) {
      return headBlock;
    }

    // No reorg if attempted reorg is more than a single slot
    // Half of single_slot_reorg check in the spec is done in getPreliminaryProposerHead()
    const currentTimeOk = headBlock.slot + 1 === slot;
    if (!currentTimeOk) {
      return headBlock;
    }

    // No reorg if proposer boost is still in effect
    const isProposerBoostWornOff = this.proposerBoostRoot !== headBlock.blockRoot;
    if (!isProposerBoostWornOff) {
      return headBlock;
    }

    // No reorg if headBlock is "not weak" ie. headBlock's weight exceeds (REORG_HEAD_WEIGHT_THRESHOLD = 20)% of total attester weight
    // https://github.com/ethereum/consensus-specs/blob/v1.4.0-beta.4/specs/phase0/fork-choice.md#is_head_weak
    const reorgThreshold = computeCommitteeFractionFromBalances(this.fcStore.justified.balances, {
      slotsPerEpoch: SLOTS_PER_EPOCH,
      committeePercent: this.config.REORG_HEAD_WEIGHT_THRESHOLD,
    });
    const headNode = this.protoArray.getNode(headBlock.blockRoot);
    // If headNode is unavailable, give up reorg
    if (headNode === undefined || headNode.weight >= reorgThreshold) {
      return headBlock;
    }

    // No reorg if parentBlock is "not strong" ie. parentBlock's weight is less than or equal to (REORG_PARENT_WEIGHT_THRESHOLD = 160)% of total attester weight
    // https://github.com/ethereum/consensus-specs/blob/dev/specs/phase0/fork-choice.md#is_parent_strong
    const parentThreshold = computeCommitteeFractionFromBalances(this.fcStore.justified.balances, {
      slotsPerEpoch: SLOTS_PER_EPOCH,
      committeePercent: this.config.REORG_PARENT_WEIGHT_THRESHOLD,
    });
    const parentNode = this.protoArray.getNode(parentBlock.blockRoot);
    // If parentNode is unavailable, give up reorg
    if (parentNode === undefined || parentNode.weight <= parentThreshold) {
      return headBlock;
    }

    // Reorg if all above checks fail
    this.logger?.info("Will perform single-slot reorg to reorg out current weak head");
    return (this.head = parentBlock);
  }

  /**
   * Run the fork choice rule to determine the head.
   * Update the head cache.
   *
   * Very expensive function (400ms / run as of Aug 2021). Call when the head really needs to be re-calculated.
   *
   * ## Specification
   *
   * Is equivalent to:
   *
   * https://github.com/ethereum/consensus-specs/blob/v1.1.10/specs/phase0/fork-choice.md#get_head
   */
  updateHead(): ProtoBlock {
    // balances is not changed but votes are changed

    // NOTE: In current Lodestar metrics, 100% of forkChoiceRequests this.synced = false.
    // No need to cache computeDeltas()
    //
    // TODO: In current Lodestar metrics, 100% of forkChoiceRequests result in a changed head.
    // No need to cache the head anymore

    // Check if scores need to be calculated/updated
    const oldBalances = this.balances;
    const newBalances = this.fcStore.justified.balances;
    const deltas = computeDeltas(
      this.protoArray.nodes.length,
      this.votes,
      oldBalances,
      newBalances,
      this.fcStore.equivocatingIndices
    );
    this.balances = newBalances;
    /**
     * The structure in line with deltas to propagate boost up the branch
     * starting from the proposerIndex
     */
    let proposerBoost: {root: RootHex; score: number} | null = null;
    if (this.opts?.proposerBoostEnabled && this.proposerBoostRoot) {
      const proposerBoostScore =
        this.justifiedProposerBoostScore ??
<<<<<<< HEAD
        computeCommitteeFractionFromBalances(this.fcStore.justified.balances, {
=======
        getProposerScore(this.fcStore.justified.totalBalance, {
>>>>>>> a50c276b
          slotsPerEpoch: SLOTS_PER_EPOCH,
          committeePercent: this.config.PROPOSER_SCORE_BOOST,
        });
      proposerBoost = {root: this.proposerBoostRoot, score: proposerBoostScore};
      this.justifiedProposerBoostScore = proposerBoostScore;
    }

    const currentSlot = this.fcStore.currentSlot;
    this.protoArray.applyScoreChanges({
      deltas,
      proposerBoost,
      justifiedEpoch: this.fcStore.justified.checkpoint.epoch,
      justifiedRoot: this.fcStore.justified.checkpoint.rootHex,
      finalizedEpoch: this.fcStore.finalizedCheckpoint.epoch,
      finalizedRoot: this.fcStore.finalizedCheckpoint.rootHex,
      currentSlot,
    });

    const headRoot = this.protoArray.findHead(this.fcStore.justified.checkpoint.rootHex, currentSlot);
    const headIndex = this.protoArray.indices.get(headRoot);
    if (headIndex === undefined) {
      throw new ForkChoiceError({
        code: ForkChoiceErrorCode.MISSING_PROTO_ARRAY_BLOCK,
        root: headRoot,
      });
    }
    const headNode = this.protoArray.nodes[headIndex];
    if (headNode === undefined) {
      throw new ForkChoiceError({
        code: ForkChoiceErrorCode.MISSING_PROTO_ARRAY_BLOCK,
        root: headRoot,
      });
    }

    return (this.head = headNode);
  }

  /**
   * An iteration over protoArray to get present slots, to be called preemptively
   * from prepareNextSlot to prevent delay on produceBlindedBlock
   * @param windowStart is the slot after which (excluding) to provide present slots
   */
  getSlotsPresent(windowStart: number): number {
    return this.protoArray.nodes.filter((node) => node.slot > windowStart).length;
  }

  /** Very expensive function, iterates the entire ProtoArray. Called only in debug API */
  getHeads(): ProtoBlock[] {
    return this.protoArray.nodes.filter((node) => node.bestChild === undefined);
  }

  /** This is for the debug API only */
  getAllNodes(): ProtoNode[] {
    return this.protoArray.nodes;
  }

  getFinalizedCheckpoint(): CheckpointWithHex {
    return this.fcStore.finalizedCheckpoint;
  }

  getJustifiedCheckpoint(): CheckpointWithHex {
    return this.fcStore.justified.checkpoint;
  }

  /**
   * Add `block` to the fork choice DAG.
   *
   * ## Specification
   *
   * Approximates:
   *
   * https://github.com/ethereum/consensus-specs/blob/v1.1.10/specs/phase0/fork-choice.md#on_block
   *
   * It only approximates the specification since it does not run the `state_transition` check.
   * That should have already been called upstream and it's too expensive to call again.
   *
   * ## Notes:
   *
   * The supplied block **must** pass the `state_transition` function as it will not be run here.
   *
   * `justifiedBalances` balances of justified state which is updated synchronously.
   * This ensures that the forkchoice is never out of sync.
   */
  onBlock(
    block: allForks.BeaconBlock,
    state: CachedBeaconStateAllForks,
    blockDelaySec: number,
    currentSlot: Slot,
    executionStatus: MaybeValidExecutionStatus
  ): ProtoBlock {
    const {parentRoot, slot} = block;
    const parentRootHex = toHexString(parentRoot);
    // Parent block must be known
    const parentBlock = this.protoArray.getBlock(parentRootHex);
    if (!parentBlock) {
      throw new ForkChoiceError({
        code: ForkChoiceErrorCode.INVALID_BLOCK,
        err: {
          code: InvalidBlockCode.UNKNOWN_PARENT,
          root: parentRootHex,
        },
      });
    }

    // Blocks cannot be in the future. If they are, their consideration must be delayed until
    // the are in the past.
    //
    // Note: presently, we do not delay consideration. We just drop the block.
    if (slot > this.fcStore.currentSlot) {
      throw new ForkChoiceError({
        code: ForkChoiceErrorCode.INVALID_BLOCK,
        err: {
          code: InvalidBlockCode.FUTURE_SLOT,
          currentSlot: this.fcStore.currentSlot,
          blockSlot: slot,
        },
      });
    }

    // Check that block is later than the finalized epoch slot (optimization to reduce calls to
    // get_ancestor).
    const finalizedSlot = computeStartSlotAtEpoch(this.fcStore.finalizedCheckpoint.epoch);
    if (slot <= finalizedSlot) {
      throw new ForkChoiceError({
        code: ForkChoiceErrorCode.INVALID_BLOCK,
        err: {
          code: InvalidBlockCode.FINALIZED_SLOT,
          finalizedSlot,
          blockSlot: slot,
        },
      });
    }

    // Check block is a descendant of the finalized block at the checkpoint finalized slot.
    const blockAncestorRoot = this.getAncestor(parentRootHex, finalizedSlot);
    const finalizedRoot = this.fcStore.finalizedCheckpoint.rootHex;
    if (blockAncestorRoot !== finalizedRoot) {
      throw new ForkChoiceError({
        code: ForkChoiceErrorCode.INVALID_BLOCK,
        err: {
          code: InvalidBlockCode.NOT_FINALIZED_DESCENDANT,
          finalizedRoot,
          blockAncestor: blockAncestorRoot,
        },
      });
    }

    const blockRoot = this.config.getForkTypes(slot).BeaconBlock.hashTreeRoot(block);
    const blockRootHex = toHexString(blockRoot);

    // Assign proposer score boost if the block is timely
    // before attesting interval = before 1st interval
    const isBeforeAttestingInterval = blockDelaySec < this.config.SECONDS_PER_SLOT / INTERVALS_PER_SLOT;
    const isTimely = this.fcStore.currentSlot === slot && isBeforeAttestingInterval;
    if (
      this.opts?.proposerBoostEnabled &&
      isTimely &&
      // only boost the first block we see
      this.proposerBoostRoot === null
    ) {
      this.proposerBoostRoot = blockRootHex;
    }

    // As per specs, we should be validating here the terminal conditions of
    // the PoW if this were a merge transition block.
    // (https://github.com/ethereum/consensus-specs/blob/dev/specs/bellatrix/fork-choice.md#on_block)
    //
    // However this check has been moved to the `verifyBlockStateTransition` in
    // `packages/beacon-node/src/chain/blocks/verifyBlock.ts` as:
    //
    //  1. Its prudent to fail fast and not try importing a block in forkChoice.
    //  2. Also the data to run such a validation is readily available there.

    const justifiedCheckpoint = toCheckpointWithHex(state.currentJustifiedCheckpoint);
    const finalizedCheckpoint = toCheckpointWithHex(state.finalizedCheckpoint);
    const stateJustifiedEpoch = justifiedCheckpoint.epoch;

    // Justified balances for `justifiedCheckpoint` are new to the fork-choice. Compute them on demand only if
    // the justified checkpoint changes
    this.updateCheckpoints(justifiedCheckpoint, finalizedCheckpoint, () =>
      this.fcStore.justifiedBalancesGetter(justifiedCheckpoint, state)
    );

    const blockEpoch = computeEpochAtSlot(slot);

    // same logic to compute_pulled_up_tip in the spec, making it inline because of reusing variables
    // If the parent checkpoints are already at the same epoch as the block being imported,
    // it's impossible for the unrealized checkpoints to differ from the parent's. This
    // holds true because:
    //
    // 1. A child block cannot have lower FFG checkpoints than its parent.
    // 2. A block in epoch `N` cannot contain attestations which would justify an epoch higher than `N`.
    // 3. A block in epoch `N` cannot contain attestations which would finalize an epoch higher than `N - 1`.
    //
    // This is an optimization. It should reduce the amount of times we run
    // `process_justification_and_finalization` by approximately 1/3rd when the chain is
    // performing optimally.
    let unrealizedJustifiedCheckpoint: CheckpointWithHex;
    let unrealizedFinalizedCheckpoint: CheckpointWithHex;
    if (this.opts?.computeUnrealized) {
      if (
        parentBlock.unrealizedJustifiedEpoch === blockEpoch &&
        parentBlock.unrealizedFinalizedEpoch + 1 >= blockEpoch
      ) {
        // reuse from parent, happens at 1/3 last blocks of epoch as monitored in mainnet
        unrealizedJustifiedCheckpoint = {
          epoch: parentBlock.unrealizedJustifiedEpoch,
          root: fromHex(parentBlock.unrealizedJustifiedRoot),
          rootHex: parentBlock.unrealizedJustifiedRoot,
        };
        unrealizedFinalizedCheckpoint = {
          epoch: parentBlock.unrealizedFinalizedEpoch,
          root: fromHex(parentBlock.unrealizedFinalizedRoot),
          rootHex: parentBlock.unrealizedFinalizedRoot,
        };
      } else {
        // compute new, happens 2/3 first blocks of epoch as monitored in mainnet
        const unrealized = computeUnrealizedCheckpoints(state);
        unrealizedJustifiedCheckpoint = toCheckpointWithHex(unrealized.justifiedCheckpoint);
        unrealizedFinalizedCheckpoint = toCheckpointWithHex(unrealized.finalizedCheckpoint);
      }
    } else {
      unrealizedJustifiedCheckpoint = justifiedCheckpoint;
      unrealizedFinalizedCheckpoint = finalizedCheckpoint;
    }

    // Un-realized checkpoints
    // Update best known unrealized justified & finalized checkpoints
    this.updateUnrealizedCheckpoints(unrealizedJustifiedCheckpoint, unrealizedFinalizedCheckpoint, () =>
      this.fcStore.justifiedBalancesGetter(unrealizedJustifiedCheckpoint, state)
    );

    // If block is from past epochs, try to update store's justified & finalized checkpoints right away
    if (blockEpoch < computeEpochAtSlot(currentSlot)) {
      this.updateCheckpoints(unrealizedJustifiedCheckpoint, unrealizedFinalizedCheckpoint, () =>
        this.fcStore.justifiedBalancesGetter(unrealizedJustifiedCheckpoint, state)
      );
    }

    const targetSlot = computeStartSlotAtEpoch(blockEpoch);
    const targetRoot = slot === targetSlot ? blockRoot : state.blockRoots.get(targetSlot % SLOTS_PER_HISTORICAL_ROOT);

    // This does not apply a vote to the block, it just makes fork choice aware of the block so
    // it can still be identified as the head even if it doesn't have any votes.
    const protoBlock: ProtoBlock = {
      slot: slot,
      blockRoot: blockRootHex,
      parentRoot: parentRootHex,
      targetRoot: toHexString(targetRoot),
      stateRoot: toHexString(block.stateRoot),
      timeliness: isTimely,

      justifiedEpoch: stateJustifiedEpoch,
      justifiedRoot: toHexString(state.currentJustifiedCheckpoint.root),
      finalizedEpoch: finalizedCheckpoint.epoch,
      finalizedRoot: toHexString(state.finalizedCheckpoint.root),
      unrealizedJustifiedEpoch: unrealizedJustifiedCheckpoint.epoch,
      unrealizedJustifiedRoot: unrealizedJustifiedCheckpoint.rootHex,
      unrealizedFinalizedEpoch: unrealizedFinalizedCheckpoint.epoch,
      unrealizedFinalizedRoot: unrealizedFinalizedCheckpoint.rootHex,

      ...(isExecutionBlockBodyType(block.body) && isExecutionStateType(state) && isExecutionEnabled(state, block)
        ? {
            executionPayloadBlockHash: toHexString(block.body.executionPayload.blockHash),
            executionPayloadNumber: block.body.executionPayload.blockNumber,
            executionStatus: this.getPostMergeExecStatus(executionStatus),
          }
        : {executionPayloadBlockHash: null, executionStatus: this.getPreMergeExecStatus(executionStatus)}),
    };

    this.protoArray.onBlock(protoBlock, currentSlot);

    return protoBlock;
  }

  /**
   * Register `attestation` with the fork choice DAG so that it may influence future calls to `getHead`.
   *
   * ## Specification
   *
   * Approximates:
   *
   * https://github.com/ethereum/consensus-specs/blob/v1.1.10/specs/phase0/fork-choice.md#on_attestation
   *
   * It only approximates the specification since it does not perform
   * `is_valid_indexed_attestation` since that should already have been called upstream and it's
   * too expensive to call again.
   *
   * ## Notes:
   *
   * The supplied `attestation` **must** pass the `in_valid_indexed_attestation` function as it
   * will not be run here.
   */
  onAttestation(attestation: phase0.IndexedAttestation, attDataRoot: string, forceImport?: boolean): void {
    // Ignore any attestations to the zero hash.
    //
    // This is an edge case that results from the spec aliasing the zero hash to the genesis
    // block. Attesters may attest to the zero hash if they have never seen a block.
    //
    // We have two options here:
    //
    //  1. Apply all zero-hash attestations to the genesis block.
    //  2. Ignore all attestations to the zero hash.
    //
    // (1) becomes weird once we hit finality and fork choice drops the genesis block. (2) is
    // fine because votes to the genesis block are not useful; all validators implicitly attest
    // to genesis just by being present in the chain.
    const attestationData = attestation.data;
    const {slot, beaconBlockRoot} = attestationData;
    const blockRootHex = toHexString(beaconBlockRoot);
    const targetEpoch = attestationData.target.epoch;
    if (ssz.Root.equals(beaconBlockRoot, ZERO_HASH)) {
      return;
    }

    this.validateOnAttestation(attestation, slot, blockRootHex, targetEpoch, attDataRoot, forceImport);

    if (slot < this.fcStore.currentSlot) {
      for (const validatorIndex of attestation.attestingIndices) {
        if (!this.fcStore.equivocatingIndices.has(validatorIndex)) {
          this.addLatestMessage(validatorIndex, targetEpoch, blockRootHex);
        }
      }
    } else {
      // The spec declares:
      //
      // ```
      // Attestations can only affect the fork choice of subsequent slots.
      // Delay consideration in the fork choice until their slot is in the past.
      // ```
      this.queuedAttestations.add({
        slot: slot,
        attestingIndices: attestation.attestingIndices,
        blockRoot: blockRootHex,
        targetEpoch,
      });
    }
  }

  /**
   * Small different from the spec:
   * We already call is_slashable_attestation_data() and is_valid_indexed_attestation
   * in state transition so no need to do it again
   */
  onAttesterSlashing(attesterSlashing: phase0.AttesterSlashing): void {
    // TODO: we already call in in state-transition, find a way not to recompute it again
    const intersectingIndices = getAttesterSlashableIndices(attesterSlashing);
    for (const validatorIndex of intersectingIndices) {
      this.fcStore.equivocatingIndices.add(validatorIndex);
    }
  }

  getLatestMessage(validatorIndex: ValidatorIndex): LatestMessage | undefined {
    const vote = this.votes[validatorIndex];
    if (vote === undefined) {
      return undefined;
    }
    return {
      epoch: vote.nextEpoch,
      root: vote.nextIndex === null ? HEX_ZERO_HASH : this.protoArray.nodes[vote.nextIndex].blockRoot,
    };
  }

  /**
   * Call `onTick` for all slots between `fcStore.getCurrentSlot()` and the provided `currentSlot`.
   */
  updateTime(currentSlot: Slot): void {
    if (this.fcStore.currentSlot >= currentSlot) return;
    while (this.fcStore.currentSlot < currentSlot) {
      const previousSlot = this.fcStore.currentSlot;
      // Note: we are relying upon `onTick` to update `fcStore.time` to ensure we don't get stuck in a loop.
      this.onTick(previousSlot + 1);
    }

    // Process any attestations that might now be eligible.
    this.processAttestationQueue();
    this.validatedAttestationDatas = new Set();
  }

  getTime(): Slot {
    return this.fcStore.currentSlot;
  }

  /** Returns `true` if the block is known **and** a descendant of the finalized root. */
  hasBlock(blockRoot: Root): boolean {
    return this.hasBlockHex(toHexString(blockRoot));
  }
  /** Returns a `ProtoBlock` if the block is known **and** a descendant of the finalized root. */
  getBlock(blockRoot: Root): ProtoBlock | null {
    return this.getBlockHex(toHexString(blockRoot));
  }

  /**
   * Returns `true` if the block is known **and** a descendant of the finalized root.
   */
  hasBlockHex(blockRoot: RootHex): boolean {
    const node = this.protoArray.getNode(blockRoot);
    if (node === undefined) {
      return false;
    }

    return this.protoArray.isFinalizedRootOrDescendant(node);
  }

  /**
   * Same to hasBlock but without checking if the block is a descendant of the finalized root.
   */
  hasBlockUnsafe(blockRoot: Root): boolean {
    return this.hasBlockHexUnsafe(toHexString(blockRoot));
  }

  /**
   * Same to hasBlockHex but without checking if the block is a descendant of the finalized root.
   */
  hasBlockHexUnsafe(blockRoot: RootHex): boolean {
    return this.protoArray.hasBlock(blockRoot);
  }

  /**
   * Returns a MUTABLE `ProtoBlock` if the block is known **and** a descendant of the finalized root.
   */
  getBlockHex(blockRoot: RootHex): ProtoBlock | null {
    const node = this.protoArray.getNode(blockRoot);
    if (!node) {
      return null;
    }

    if (!this.protoArray.isFinalizedRootOrDescendant(node)) {
      return null;
    }

    return {
      ...node,
    };
  }

  getJustifiedBlock(): ProtoBlock {
    const block = this.getBlockHex(this.fcStore.justified.checkpoint.rootHex);
    if (!block) {
      throw new ForkChoiceError({
        code: ForkChoiceErrorCode.MISSING_PROTO_ARRAY_BLOCK,
        root: this.fcStore.justified.checkpoint.rootHex,
      });
    }
    return block;
  }

  getFinalizedBlock(): ProtoBlock {
    const block = this.getBlockHex(this.fcStore.finalizedCheckpoint.rootHex);
    if (!block) {
      throw new ForkChoiceError({
        code: ForkChoiceErrorCode.MISSING_PROTO_ARRAY_BLOCK,
        root: this.fcStore.finalizedCheckpoint.rootHex,
      });
    }
    return block;
  }

  /**
   * Returns true if the `descendantRoot` has an ancestor with `ancestorRoot`.
   *
   * Always returns `false` if either input roots are unknown.
   * Still returns `true` if `ancestorRoot===descendantRoot` (and the roots are known)
   */
  isDescendant(ancestorRoot: RootHex, descendantRoot: RootHex): boolean {
    return this.protoArray.isDescendant(ancestorRoot, descendantRoot);
  }

  /**
   * All indices in votes are relative to proto array so always keep it up to date
   */
  prune(finalizedRoot: RootHex): ProtoBlock[] {
    const prunedNodes = this.protoArray.maybePrune(finalizedRoot);
    const prunedCount = prunedNodes.length;
    for (let i = 0; i < this.votes.length; i++) {
      const vote = this.votes[i];
      // validator has never voted
      if (vote === undefined) {
        continue;
      }

      if (vote.currentIndex !== null) {
        if (vote.currentIndex >= prunedCount) {
          vote.currentIndex -= prunedCount;
        } else {
          // the vote was for a pruned proto node
          vote.currentIndex = null;
        }
      }

      if (vote.nextIndex !== null) {
        if (vote.nextIndex >= prunedCount) {
          vote.nextIndex -= prunedCount;
        } else {
          // the vote was for a pruned proto node
          vote.nextIndex = null;
        }
      }
    }
    return prunedNodes;
  }

  setPruneThreshold(threshold: number): void {
    this.protoArray.pruneThreshold = threshold;
  }

  /**
   * Iterates backwards through block summaries, starting from a block root.
   * Return only the non-finalized blocks.
   */
  iterateAncestorBlocks(blockRoot: RootHex): IterableIterator<ProtoBlock> {
    return this.protoArray.iterateAncestorNodes(blockRoot);
  }

  /**
   * Returns all blocks backwards starting from a block root.
   * Return only the non-finalized blocks.
   */
  getAllAncestorBlocks(blockRoot: RootHex): ProtoBlock[] {
    const blocks = this.protoArray.getAllAncestorNodes(blockRoot);
    // the last node is the previous finalized one, it's there to check onBlock finalized checkpoint only.
    return blocks.slice(0, blocks.length - 1);
  }

  /**
   * The same to iterateAncestorBlocks but this gets non-ancestor nodes instead of ancestor nodes.
   */
  getAllNonAncestorBlocks(blockRoot: RootHex): ProtoBlock[] {
    return this.protoArray.getAllNonAncestorNodes(blockRoot);
  }

  getCanonicalBlockAtSlot(slot: Slot): ProtoBlock | null {
    if (slot > this.head.slot) {
      return null;
    }

    if (slot === this.head.slot) {
      return this.head;
    }

    for (const block of this.protoArray.iterateAncestorNodes(this.head.blockRoot)) {
      if (block.slot === slot) {
        return block;
      }
    }
    return null;
  }

  getCanonicalBlockClosestLteSlot(slot: Slot): ProtoBlock | null {
    if (slot >= this.head.slot) {
      return this.head;
    }

    for (const block of this.protoArray.iterateAncestorNodes(this.head.blockRoot)) {
      if (slot >= block.slot) {
        return block;
      }
    }
    return null;
  }

  /** Very expensive function, iterates the entire ProtoArray. TODO: Is this function even necessary? */
  forwarditerateAncestorBlocks(): ProtoBlock[] {
    return this.protoArray.nodes;
  }

  *forwardIterateDescendants(blockRoot: RootHex): IterableIterator<ProtoBlock> {
    const rootsInChain = new Set([blockRoot]);

    const blockIndex = this.protoArray.indices.get(blockRoot);
    if (blockIndex === undefined) {
      throw new ForkChoiceError({
        code: ForkChoiceErrorCode.MISSING_PROTO_ARRAY_BLOCK,
        root: blockRoot,
      });
    }

    for (let i = blockIndex + 1; i < this.protoArray.nodes.length; i++) {
      const node = this.protoArray.nodes[i];
      if (rootsInChain.has(node.parentRoot)) {
        rootsInChain.add(node.blockRoot);
        yield node;
      }
    }
  }

  /** Very expensive function, iterates the entire ProtoArray. TODO: Is this function even necessary? */
  getBlockSummariesByParentRoot(parentRoot: RootHex): ProtoBlock[] {
    return this.protoArray.nodes.filter((node) => node.parentRoot === parentRoot);
  }

  /** Very expensive function, iterates the entire ProtoArray. TODO: Is this function even necessary? */
  getBlockSummariesAtSlot(slot: Slot): ProtoBlock[] {
    const nodes = this.protoArray.nodes;
    const blocksAtSlot: ProtoBlock[] = [];
    for (let i = 0, len = nodes.length; i < len; i++) {
      const node = nodes[i];
      if (node.slot === slot) {
        blocksAtSlot.push(node);
      }
    }
    return blocksAtSlot;
  }

  /** Returns the distance of common ancestor of nodes to the max of the newNode and the prevNode. */
  getCommonAncestorDepth(prevBlock: ProtoBlock, newBlock: ProtoBlock): AncestorResult {
    const prevNode = this.protoArray.getNode(prevBlock.blockRoot);
    const newNode = this.protoArray.getNode(newBlock.blockRoot);
    if (!prevNode || !newNode) {
      return {code: AncestorStatus.BlockUnknown};
    }

    const commonAncestor = this.protoArray.getCommonAncestor(prevNode, newNode);
    // No common ancestor, should never happen. Return null to not throw
    if (!commonAncestor) {
      return {code: AncestorStatus.NoCommonAncenstor};
    }

    // If common node is one of both nodes, then they are direct descendants, return null
    if (commonAncestor.blockRoot === prevNode.blockRoot || commonAncestor.blockRoot === newNode.blockRoot) {
      return {code: AncestorStatus.Descendant};
    }

    return {code: AncestorStatus.CommonAncestor, depth: Math.max(newNode.slot, prevNode.slot) - commonAncestor.slot};
  }

  /**
   * Optimistic sync validate till validated latest hash, invalidate any descendant
   * branch if invalidate till hash provided
   *
   * Proxies to protoArray's validateLatestHash and could run extra validations for the
   * justified's status as well as validate the terminal conditions if terminal block
   * becomes valid
   */
  validateLatestHash(execResponse: LVHExecResponse): void {
    try {
      this.protoArray.validateLatestHash(execResponse, this.fcStore.currentSlot);
    } catch (e) {
      if (e instanceof ProtoArrayError && e.type.code === ProtoArrayErrorCode.INVALID_LVH_EXECUTION_RESPONSE) {
        this.irrecoverableError = e;
      }
    }
  }

  /**
   * A dependent root is the block root of the last block before the state transition that decided a specific shuffling
   *
   * For proposer shuffling with 0 epochs of lookahead = previous immediate epoch transition
   * For attester shuffling with 1 epochs of lookahead = last epoch's epoch transition
   *
   * ```
   *         epoch: 0       1       2       3       4
   *                |-------|-------|=======|-------|
   * dependent root A -------------^
   * dependent root B -----^
   * ```
   * - proposer shuffling for a block in epoch 2: dependent root A (EpochDifference = 0)
   * - attester shuffling for a block in epoch 2: dependent root B (EpochDifference = 1)
   */
  getDependentRoot(block: ProtoBlock, epochDifference: EpochDifference): RootHex {
    // The navigation at the end of the while loop will always progress backwards,
    // jumping to a block with a strictly less slot number. So the condition `blockEpoch < atEpoch`
    // is guaranteed to happen. Given the use of target blocks for faster navigation, it will take
    // at most `2 * (blockEpoch - atEpoch + 1)` iterations to find the dependent root.

    const beforeSlot = block.slot - (block.slot % SLOTS_PER_EPOCH) - epochDifference * SLOTS_PER_EPOCH;

    // Special case close to genesis block, return the genesis block root
    if (beforeSlot <= 0) {
      const genesisBlock = this.protoArray.nodes[0];
      if (genesisBlock === undefined || genesisBlock.slot !== 0) {
        throw Error("Genesis block not available");
      }
      return genesisBlock.blockRoot;
    }

    const finalizedSlot = this.getFinalizedBlock().slot;
    while (block.slot >= finalizedSlot) {
      // Dependant root must be in epoch less than `beforeSlot`
      if (block.slot < beforeSlot) {
        return block.blockRoot;
      }

      // Skip one last jump if there's no skipped slot at first slot of the epoch
      if (block.slot === beforeSlot) {
        return block.parentRoot;
      }

      block =
        block.blockRoot === block.targetRoot
          ? // For the first slot of the epoch, a block is it's own target
            this.protoArray.getBlockReadonly(block.parentRoot)
          : // else we can navigate much faster jumping to the target block
            this.protoArray.getBlockReadonly(block.targetRoot);
    }

    throw Error(`Not found dependent root for block slot ${block.slot}, epoch difference ${epochDifference}`);
  }

  private getPreMergeExecStatus(executionStatus: MaybeValidExecutionStatus): ExecutionStatus.PreMerge {
    if (executionStatus !== ExecutionStatus.PreMerge)
      throw Error(`Invalid pre-merge execution status: expected: ${ExecutionStatus.PreMerge}, got ${executionStatus}`);
    return executionStatus;
  }

  private getPostMergeExecStatus(
    executionStatus: MaybeValidExecutionStatus
  ): ExecutionStatus.Valid | ExecutionStatus.Syncing {
    if (executionStatus === ExecutionStatus.PreMerge)
      throw Error(
        `Invalid post-merge execution status: expected: ${ExecutionStatus.Syncing} or ${ExecutionStatus.Valid} , got ${executionStatus}`
      );
    return executionStatus;
  }

  /**
   * Why `getJustifiedBalances` getter?
   * - updateCheckpoints() is called in both on_block and on_tick.
   * - Our cache strategy to get justified balances is incomplete, it can't regen all possible states.
   * - If the justified state is not available it will get one that is "closest" to the justified checkpoint.
   * - As a last resort fallback the state that references the new justified checkpoint is close or equal to the
   *   desired justified state. However, the state is available only in the on_block handler
   * - `getJustifiedBalances` makes the dynamics of justified balances cache easier to reason about
   *
   * **`on_block`**:
   * May need the justified balances of:
   * - justifiedCheckpoint
   * - unrealizedJustifiedCheckpoint
   * These balances are not immediately available so the getter calls a cache fn `() => cache.getBalances()`
   *
   * **`on_tick`**
   * May need the justified balances of:
   * - unrealizedJustified: Already available in `CheckpointHexWithBalance`
   * Since this balances are already available the getter is just `() => balances`, without cache interaction
   */
  private updateCheckpoints(
    justifiedCheckpoint: CheckpointWithHex,
    finalizedCheckpoint: CheckpointWithHex,
    getJustifiedBalances: () => JustifiedBalances
  ): void {
    // Update justified checkpoint.
    if (justifiedCheckpoint.epoch > this.fcStore.justified.checkpoint.epoch) {
      this.fcStore.justified = {checkpoint: justifiedCheckpoint, balances: getJustifiedBalances()};
      this.justifiedProposerBoostScore = null;
    }

    // Update finalized checkpoint.
    if (finalizedCheckpoint.epoch > this.fcStore.finalizedCheckpoint.epoch) {
      this.fcStore.finalizedCheckpoint = finalizedCheckpoint;
      this.justifiedProposerBoostScore = null;
    }
  }

  /**
   * Update unrealized checkpoints in store if necessary
   */
  private updateUnrealizedCheckpoints(
    unrealizedJustifiedCheckpoint: CheckpointWithHex,
    unrealizedFinalizedCheckpoint: CheckpointWithHex,
    getJustifiedBalances: () => JustifiedBalances
  ): void {
    if (unrealizedJustifiedCheckpoint.epoch > this.fcStore.unrealizedJustified.checkpoint.epoch) {
      this.fcStore.unrealizedJustified = {
        checkpoint: unrealizedJustifiedCheckpoint,
        balances: getJustifiedBalances(),
      };
    }
    if (unrealizedFinalizedCheckpoint.epoch > this.fcStore.unrealizedFinalizedCheckpoint.epoch) {
      this.fcStore.unrealizedFinalizedCheckpoint = unrealizedFinalizedCheckpoint;
    }
  }

  /**
   * Validates the `indexed_attestation` for application to fork choice.
   *
   * ## Specification
   *
   * Equivalent to:
   *
   * https://github.com/ethereum/consensus-specs/blob/v1.1.10/specs/phase0/fork-choice.md#validate_on_attestation
   */
  private validateOnAttestation(
    indexedAttestation: phase0.IndexedAttestation,
    slot: Slot,
    blockRootHex: string,
    targetEpoch: Epoch,
    attDataRoot: string,
    // forceImport attestation even if too old, mostly used in spec tests
    forceImport?: boolean
  ): void {
    // There is no point in processing an attestation with an empty bitfield. Reject
    // it immediately.
    //
    // This is not in the specification, however it should be transparent to other nodes. We
    // return early here to avoid wasting precious resources verifying the rest of it.
    if (!indexedAttestation.attestingIndices.length) {
      throw new ForkChoiceError({
        code: ForkChoiceErrorCode.INVALID_ATTESTATION,
        err: {
          code: InvalidAttestationCode.EMPTY_AGGREGATION_BITFIELD,
        },
      });
    }

    if (!this.validatedAttestationDatas.has(attDataRoot)) {
      this.validateAttestationData(indexedAttestation.data, slot, blockRootHex, targetEpoch, attDataRoot, forceImport);
    }
  }

  private validateAttestationData(
    attestationData: phase0.AttestationData,
    slot: Slot,
    beaconBlockRootHex: string,
    targetEpoch: Epoch,
    attDataRoot: string,
    // forceImport attestation even if too old, mostly used in spec tests
    forceImport?: boolean
  ): void {
    const epochNow = computeEpochAtSlot(this.fcStore.currentSlot);
    const targetRootHex = toHexString(attestationData.target.root);

    // Attestation must be from the current of previous epoch.
    if (targetEpoch > epochNow) {
      throw new ForkChoiceError({
        code: ForkChoiceErrorCode.INVALID_ATTESTATION,
        err: {
          code: InvalidAttestationCode.FUTURE_EPOCH,
          attestationEpoch: targetEpoch,
          currentEpoch: epochNow,
        },
      });
    } else if (!forceImport && targetEpoch + 1 < epochNow) {
      throw new ForkChoiceError({
        code: ForkChoiceErrorCode.INVALID_ATTESTATION,
        err: {
          code: InvalidAttestationCode.PAST_EPOCH,
          attestationEpoch: targetEpoch,
          currentEpoch: epochNow,
        },
      });
    }

    if (targetEpoch !== computeEpochAtSlot(slot)) {
      throw new ForkChoiceError({
        code: ForkChoiceErrorCode.INVALID_ATTESTATION,
        err: {
          code: InvalidAttestationCode.BAD_TARGET_EPOCH,
          target: targetEpoch,
          slot,
        },
      });
    }

    // Attestation target must be for a known block.
    //
    // We do not delay the block for later processing to reduce complexity and DoS attack
    // surface.
    if (!this.protoArray.hasBlock(targetRootHex)) {
      throw new ForkChoiceError({
        code: ForkChoiceErrorCode.INVALID_ATTESTATION,
        err: {
          code: InvalidAttestationCode.UNKNOWN_TARGET_ROOT,
          root: targetRootHex,
        },
      });
    }

    // Load the block for `attestation.data.beacon_block_root`.
    //
    // This indirectly checks to see if the `attestation.data.beacon_block_root` is in our fork
    // choice. Any known, non-finalized block should be in fork choice, so this check
    // immediately filters out attestations that attest to a block that has not been processed.
    //
    // Attestations must be for a known block. If the block is unknown, we simply drop the
    // attestation and do not delay consideration for later.
    const block = this.protoArray.getBlock(beaconBlockRootHex);
    if (!block) {
      throw new ForkChoiceError({
        code: ForkChoiceErrorCode.INVALID_ATTESTATION,
        err: {
          code: InvalidAttestationCode.UNKNOWN_HEAD_BLOCK,
          beaconBlockRoot: beaconBlockRootHex,
        },
      });
    }

    // If an attestation points to a block that is from an earlier slot than the attestation,
    // then all slots between the block and attestation must be skipped. Therefore if the block
    // is from a prior epoch to the attestation, then the target root must be equal to the root
    // of the block that is being attested to.
    const expectedTargetHex = targetEpoch > computeEpochAtSlot(block.slot) ? beaconBlockRootHex : block.targetRoot;

    if (expectedTargetHex !== targetRootHex) {
      throw new ForkChoiceError({
        code: ForkChoiceErrorCode.INVALID_ATTESTATION,
        err: {
          code: InvalidAttestationCode.INVALID_TARGET,
          attestation: targetRootHex,
          local: expectedTargetHex,
        },
      });
    }

    // Attestations must not be for blocks in the future. If this is the case, the attestation
    // should not be considered.
    if (block.slot > slot) {
      throw new ForkChoiceError({
        code: ForkChoiceErrorCode.INVALID_ATTESTATION,
        err: {
          code: InvalidAttestationCode.ATTESTS_TO_FUTURE_BLOCK,
          block: block.slot,
          attestation: slot,
        },
      });
    }

    this.validatedAttestationDatas.add(attDataRoot);
  }

  /**
   * Add a validator's latest message to the tracked votes
   */
  private addLatestMessage(validatorIndex: ValidatorIndex, nextEpoch: Epoch, nextRoot: RootHex): void {
    const vote = this.votes[validatorIndex];
    // should not happen, attestation is validated before this step
    const nextIndex = this.protoArray.indices.get(nextRoot);
    if (nextIndex === undefined) {
      throw new Error(`Could not find proto index for nextRoot ${nextRoot}`);
    }

    if (vote === undefined) {
      this.votes[validatorIndex] = {
        currentIndex: null,
        nextIndex,
        nextEpoch,
      };
    } else if (nextEpoch > vote.nextEpoch) {
      vote.nextIndex = nextIndex;
      vote.nextEpoch = nextEpoch;
    }
    // else its an old vote, don't count it
  }

  /**
   * Processes and removes from the queue any queued attestations which may now be eligible for
   * processing due to the slot clock incrementing.
   */
  private processAttestationQueue(): void {
    const currentSlot = this.fcStore.currentSlot;
    for (const attestation of this.queuedAttestations.values()) {
      // Delay consideration in the fork choice until their slot is in the past.
      if (attestation.slot < currentSlot) {
        this.queuedAttestations.delete(attestation);
        const {blockRoot, targetEpoch} = attestation;
        const blockRootHex = blockRoot;
        for (const validatorIndex of attestation.attestingIndices) {
          this.addLatestMessage(validatorIndex, targetEpoch, blockRootHex);
        }
      }
    }
  }

  /**
   * Called whenever the current time increases.
   *
   * ## Specification
   *
   * Equivalent to:
   *
   * https://github.com/ethereum/consensus-specs/blob/v1.1.10/specs/phase0/fork-choice.md#on_tick
   */
  private onTick(time: Slot): void {
    const previousSlot = this.fcStore.currentSlot;

    if (time > previousSlot + 1) {
      throw new ForkChoiceError({
        code: ForkChoiceErrorCode.INCONSISTENT_ON_TICK,
        previousSlot,
        time,
      });
    }

    // Update store time
    this.fcStore.currentSlot = time;
    // Reset proposer boost if this is a new slot.
    if (this.proposerBoostRoot) {
      // Since previous weight was boosted, we need would now need to recalculate the scores without the boost
      this.proposerBoostRoot = null;
    }

    // Not a new epoch, return.
    if (computeSlotsSinceEpochStart(time) !== 0) {
      return;
    }

    // If a new epoch, pull-up justification and finalization from previous epoch
    this.updateCheckpoints(
      this.fcStore.unrealizedJustified.checkpoint,
      this.fcStore.unrealizedFinalizedCheckpoint,
      () => this.fcStore.unrealizedJustified.balances
    );
  }

  /**
   *
   * Common logic of get_proposer_head() and should_override_forkchoice_update()
   * No one should be calling this function except these two
   *
   */
  private getPreliminaryProposerHead(headBlock: ProtoBlock, parentBlock: ProtoBlock, slot: Slot): ProtoBlock {
    // No reorg if headBlock is on time
    // https://github.com/ethereum/consensus-specs/blob/v1.4.0-beta.4/specs/phase0/fork-choice.md#is_head_late
    const isHeadLate = !headBlock.timeliness;
    if (!isHeadLate) {
      return headBlock;
    }

    // No reorg if we are at epoch boundary where proposer shuffling could change
    // https://github.com/ethereum/consensus-specs/blob/v1.4.0-beta.4/specs/phase0/fork-choice.md#is_shuffling_stable
    const isShufflingStable = slot % SLOTS_PER_EPOCH !== 0;
    if (!isShufflingStable) {
      return headBlock;
    }

    // No reorg if headBlock and parentBlock are not ffg competitive
    // https://github.com/ethereum/consensus-specs/blob/v1.4.0-beta.4/specs/phase0/fork-choice.md#is_ffg_competitive
    const {unrealizedJustifiedEpoch: headBlockCpEpoch, unrealizedJustifiedRoot: headBlockCpRoot} = headBlock;
    const {unrealizedJustifiedEpoch: parentBlockCpEpoch, unrealizedJustifiedRoot: parentBlockCpRoot} = parentBlock;
    const isFFGCompetitive = headBlockCpEpoch === parentBlockCpEpoch && headBlockCpRoot === parentBlockCpRoot;
    if (!isFFGCompetitive) {
      return headBlock;
    }

    // No reorg if chain is not finalizing within REORG_MAX_EPOCHS_SINCE_FINALIZATION
    // https://github.com/ethereum/consensus-specs/blob/v1.4.0-beta.4/specs/phase0/fork-choice.md#is_finalization_ok
    const epochsSinceFinalization = computeEpochAtSlot(slot) - this.getFinalizedCheckpoint().epoch;
    const isFinalizationOk = epochsSinceFinalization <= this.config.REORG_MAX_EPOCHS_SINCE_FINALIZATION;
    if (!isFinalizationOk) {
      return headBlock;
    }

    // -No reorg if we are not proposing on time.-
    // Note: Skipping this check as store.time in Lodestar is stored in slot and not unix time
    // https://github.com/ethereum/consensus-specs/blob/v1.4.0-beta.4/specs/phase0/fork-choice.md#is_proposing_on_time

    // No reorg if this reorg spans more than a single slot
    const parentSlotOk = parentBlock.slot + 1 === headBlock.slot;
    if (!parentSlotOk) {
      return headBlock;
    }

    return parentBlock;
  }
}

/**
 * This function checks the terminal pow conditions on the merge block as
 * specified in the config either via TTD or TBH. This function is part of
 * forkChoice because if the merge block was previously imported as syncing
 * and the EL eventually signals it catching up via validateLatestHash
 * the specs mandates validating terminal conditions on the previously
 * imported merge block.
 */
export function assertValidTerminalPowBlock(
  config: ChainConfig,
  block: bellatrix.BeaconBlock,
  preCachedData: {
    executionStatus: ExecutionStatus.Syncing | ExecutionStatus.Valid;
    powBlock?: PowBlockHex | null;
    powBlockParent?: PowBlockHex | null;
  }
): void {
  if (!ssz.Root.equals(config.TERMINAL_BLOCK_HASH, ZERO_HASH)) {
    if (computeEpochAtSlot(block.slot) < config.TERMINAL_BLOCK_HASH_ACTIVATION_EPOCH)
      throw Error(`Terminal block activation epoch ${config.TERMINAL_BLOCK_HASH_ACTIVATION_EPOCH} not reached`);

    // powBock.blockHash is hex, so we just pick the corresponding root
    if (!ssz.Root.equals(block.body.executionPayload.parentHash, config.TERMINAL_BLOCK_HASH))
      throw new Error(
        `Invalid terminal block hash, expected: ${toHexString(config.TERMINAL_BLOCK_HASH)}, actual: ${toHexString(
          block.body.executionPayload.parentHash
        )}`
      );
  } else {
    // If no TERMINAL_BLOCK_HASH override, check ttd

    // Delay powBlock checks if the payload execution status is unknown because of
    // syncing response in notifyNewPayload call while verifying
    if (preCachedData?.executionStatus === ExecutionStatus.Syncing) return;

    const {powBlock, powBlockParent} = preCachedData;
    if (!powBlock) throw Error("onBlock preCachedData must include powBlock");
    // if powBlock is genesis don't assert powBlockParent
    if (!powBlockParent && powBlock.parentHash !== HEX_ZERO_HASH)
      throw Error("onBlock preCachedData must include powBlockParent");

    const isTotalDifficultyReached = powBlock.totalDifficulty >= config.TERMINAL_TOTAL_DIFFICULTY;
    // If we don't have powBlockParent here, powBlock is the genesis and as we would have errored above
    // we can mark isParentTotalDifficultyValid as valid
    const isParentTotalDifficultyValid =
      !powBlockParent || powBlockParent.totalDifficulty < config.TERMINAL_TOTAL_DIFFICULTY;
    if (!isTotalDifficultyReached) {
      throw Error(
        `Invalid terminal POW block: total difficulty not reached expected >= ${config.TERMINAL_TOTAL_DIFFICULTY}, actual = ${powBlock.totalDifficulty}`
      );
    } else if (!isParentTotalDifficultyValid) {
      throw Error(
        `Invalid terminal POW block parent: expected < ${config.TERMINAL_TOTAL_DIFFICULTY}, actual = ${powBlockParent.totalDifficulty}`
      );
    }
  }
}

<<<<<<< HEAD
function computeCommitteeFraction(
  {
    justifiedTotalActiveBalanceByIncrement,
    justifiedActiveValidators,
  }: {justifiedTotalActiveBalanceByIncrement: number; justifiedActiveValidators: number},
  config: {slotsPerEpoch: number; committeePercent: number}
): number {
  const avgBalanceByIncrement = Math.floor(justifiedTotalActiveBalanceByIncrement / justifiedActiveValidators);
  const committeeSize = Math.floor(justifiedActiveValidators / config.slotsPerEpoch);
  const committeeWeight = committeeSize * avgBalanceByIncrement;
  const committeeFraction = Math.floor((committeeWeight * config.committeePercent) / 100);
  return committeeFraction;
}

// Approximate https://github.com/ethereum/consensus-specs/blob/dev/specs/phase0/fork-choice.md#calculate_committee_fraction
// Calculates proposer boost score when committeePercent = config.PROPOSER_SCORE_BOOST
export function computeCommitteeFractionFromBalances(
  justifiedBalances: EffectiveBalanceIncrements,
  config: {slotsPerEpoch: number; committeePercent: number}
): number {
  let justifiedTotalActiveBalanceByIncrement = 0,
    justifiedActiveValidators = 0;
  for (let i = 0; i < justifiedBalances.length; i++) {
    if (justifiedBalances[i] > 0) {
      justifiedActiveValidators += 1;
      // justified balances here are by increment
      justifiedTotalActiveBalanceByIncrement += justifiedBalances[i];
    }
  }
  return computeCommitteeFraction({justifiedTotalActiveBalanceByIncrement, justifiedActiveValidators}, config);
=======
export function getProposerScore(
  justifiedTotalActiveBalanceByIncrement: number,
  config: {slotsPerEpoch: number; proposerScoreBoost: number}
): number {
  const committeeWeight = Math.floor(justifiedTotalActiveBalanceByIncrement / config.slotsPerEpoch);
  return Math.floor((committeeWeight * config.proposerScoreBoost) / 100);
>>>>>>> a50c276b
}<|MERGE_RESOLUTION|>--- conflicted
+++ resolved
@@ -346,11 +346,7 @@
     if (this.opts?.proposerBoostEnabled && this.proposerBoostRoot) {
       const proposerBoostScore =
         this.justifiedProposerBoostScore ??
-<<<<<<< HEAD
-        computeCommitteeFractionFromBalances(this.fcStore.justified.balances, {
-=======
         getProposerScore(this.fcStore.justified.totalBalance, {
->>>>>>> a50c276b
           slotsPerEpoch: SLOTS_PER_EPOCH,
           committeePercent: this.config.PROPOSER_SCORE_BOOST,
         });
@@ -1464,43 +1460,10 @@
   }
 }
 
-<<<<<<< HEAD
-function computeCommitteeFraction(
-  {
-    justifiedTotalActiveBalanceByIncrement,
-    justifiedActiveValidators,
-  }: {justifiedTotalActiveBalanceByIncrement: number; justifiedActiveValidators: number},
-  config: {slotsPerEpoch: number; committeePercent: number}
-): number {
-  const avgBalanceByIncrement = Math.floor(justifiedTotalActiveBalanceByIncrement / justifiedActiveValidators);
-  const committeeSize = Math.floor(justifiedActiveValidators / config.slotsPerEpoch);
-  const committeeWeight = committeeSize * avgBalanceByIncrement;
-  const committeeFraction = Math.floor((committeeWeight * config.committeePercent) / 100);
-  return committeeFraction;
-}
-
-// Approximate https://github.com/ethereum/consensus-specs/blob/dev/specs/phase0/fork-choice.md#calculate_committee_fraction
-// Calculates proposer boost score when committeePercent = config.PROPOSER_SCORE_BOOST
-export function computeCommitteeFractionFromBalances(
-  justifiedBalances: EffectiveBalanceIncrements,
-  config: {slotsPerEpoch: number; committeePercent: number}
-): number {
-  let justifiedTotalActiveBalanceByIncrement = 0,
-    justifiedActiveValidators = 0;
-  for (let i = 0; i < justifiedBalances.length; i++) {
-    if (justifiedBalances[i] > 0) {
-      justifiedActiveValidators += 1;
-      // justified balances here are by increment
-      justifiedTotalActiveBalanceByIncrement += justifiedBalances[i];
-    }
-  }
-  return computeCommitteeFraction({justifiedTotalActiveBalanceByIncrement, justifiedActiveValidators}, config);
-=======
 export function getProposerScore(
   justifiedTotalActiveBalanceByIncrement: number,
   config: {slotsPerEpoch: number; proposerScoreBoost: number}
 ): number {
   const committeeWeight = Math.floor(justifiedTotalActiveBalanceByIncrement / config.slotsPerEpoch);
   return Math.floor((committeeWeight * config.proposerScoreBoost) / 100);
->>>>>>> a50c276b
 }