{
  "name": "@lodestar/fork-choice",
  "description": "A Typescript implementation Ethereum Consensus fork choice",
  "license": "Apache-2.0",
  "author": "ChainSafe Systems",
  "homepage": "https://github.com/ChainSafe/lodestar#readme",
  "repository": {
    "type": "git",
    "url": "git+https://github.com:ChainSafe/lodestar.git"
  },
  "bugs": {
    "url": "https://github.com/ChainSafe/lodestar/issues"
  },
<<<<<<< HEAD
  "version": "1.7.2",
=======
  "version": "1.8.0",
>>>>>>> d1e59733
  "type": "module",
  "exports": "./lib/index.js",
  "types": "./lib/index.d.ts",
  "files": [
    "lib/**/*.d.ts",
    "lib/**/*.js",
    "lib/**/*.js.map",
    "*.d.ts",
    "*.js"
  ],
  "scripts": {
    "clean": "rm -rf lib && rm -f *.tsbuildinfo",
    "build": "tsc -p tsconfig.build.json",
    "build:lib:watch": "yarn run build:lib --watch",
    "build:release": "yarn clean && yarn run build",
    "build:types:watch": "yarn run build:types --watch",
    "check-build": "node -e \"(async function() { await import('./lib/index.js') })()\"",
    "check-types": "tsc",
    "coverage": "codecov -F lodestar-fork-choice",
    "lint": "eslint --color --ext .ts src/ test/",
    "lint:fix": "yarn run lint --fix",
    "pretest": "yarn run check-types",
    "test": "yarn test:unit",
    "test:unit": "mocha --colors -r ts-node/register 'test/unit/**/*.test.ts'",
    "check-readme": "typescript-docs-verifier"
  },
  "dependencies": {
<<<<<<< HEAD
    "@chainsafe/ssz": "^0.10.1",
    "@lodestar/config": "^1.7.2",
    "@lodestar/params": "^1.7.2",
    "@lodestar/state-transition": "^1.7.2",
    "@lodestar/types": "^1.7.2",
    "@lodestar/utils": "^1.7.2"
=======
    "@chainsafe/ssz": "^0.10.2",
    "@lodestar/config": "^1.8.0",
    "@lodestar/params": "^1.8.0",
    "@lodestar/state-transition": "^1.8.0",
    "@lodestar/types": "^1.8.0",
    "@lodestar/utils": "^1.8.0"
>>>>>>> d1e59733
  },
  "keywords": [
    "ethereum",
    "eth-consensus",
    "beacon",
    "blockchain"
  ]
}<|MERGE_RESOLUTION|>--- conflicted
+++ resolved
@@ -11,11 +11,7 @@
   "bugs": {
     "url": "https://github.com/ChainSafe/lodestar/issues"
   },
-<<<<<<< HEAD
-  "version": "1.7.2",
-=======
   "version": "1.8.0",
->>>>>>> d1e59733
   "type": "module",
   "exports": "./lib/index.js",
   "types": "./lib/index.d.ts",
@@ -43,21 +39,12 @@
     "check-readme": "typescript-docs-verifier"
   },
   "dependencies": {
-<<<<<<< HEAD
-    "@chainsafe/ssz": "^0.10.1",
-    "@lodestar/config": "^1.7.2",
-    "@lodestar/params": "^1.7.2",
-    "@lodestar/state-transition": "^1.7.2",
-    "@lodestar/types": "^1.7.2",
-    "@lodestar/utils": "^1.7.2"
-=======
     "@chainsafe/ssz": "^0.10.2",
     "@lodestar/config": "^1.8.0",
     "@lodestar/params": "^1.8.0",
     "@lodestar/state-transition": "^1.8.0",
     "@lodestar/types": "^1.8.0",
     "@lodestar/utils": "^1.8.0"
->>>>>>> d1e59733
   },
   "keywords": [
     "ethereum",
