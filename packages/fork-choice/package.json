{
  "name": "@chainsafe/lodestar-fork-choice",
  "description": "A Typescript implementation eth2 fork choice",
  "license": "Apache-2.0",
  "author": "ChainSafe Systems",
  "homepage": "https://github.com/ChainSafe/lodestar#readme",
  "repository": {
    "type": "git",
    "url": "git+https://github.com:ChainSafe/lodestar.git"
  },
  "bugs": {
    "url": "https://github.com/ChainSafe/lodestar/issues"
  },
  "version": "0.36.0",
  "main": "lib/index.js",
  "files": [
    "lib/**/*.d.ts",
    "lib/**/*.js",
    "lib/**/*.js.map",
    "*.d.ts",
    "*.js"
  ],
  "scripts": {
    "clean": "rm -rf lib && rm -f *.tsbuildinfo",
    "build": "tsc -p tsconfig.build.json",
    "build:typedocs": "typedoc --exclude src/index.ts --out typedocs src",
    "build:lib:watch": "yarn run build:lib --watch",
    "build:release": "yarn clean && yarn run build && yarn run build:typedocs",
    "build:types:watch": "yarn run build:types --watch",
    "check-types": "tsc",
    "coverage": "codecov -F lodestar-fork-choice",
    "lint": "eslint --color --ext .ts src/ test/",
    "lint:fix": "yarn run lint --fix",
    "pretest": "yarn run check-types",
    "test": "yarn test:unit",
    "test:unit": "mocha --colors -r ts-node/register 'test/unit/**/*.test.ts'",
    "check-readme": "typescript-docs-verifier"
  },
  "dependencies": {
<<<<<<< HEAD
    "@chainsafe/lodestar-beacon-state-transition": "^0.35.0",
    "@chainsafe/lodestar-config": "^0.35.0",
    "@chainsafe/lodestar-params": "^0.35.0",
    "@chainsafe/lodestar-types": "^0.35.0",
    "@chainsafe/lodestar-utils": "^0.35.0",
    "@chainsafe/ssz": "https://gitpkg.now.sh/dapplion/ssz/packages/ssz?e01ce05824485c0045fb2d1fb99cd1e898f49af2"
=======
    "@chainsafe/lodestar-beacon-state-transition": "^0.36.0",
    "@chainsafe/lodestar-config": "^0.36.0",
    "@chainsafe/lodestar-params": "^0.36.0",
    "@chainsafe/lodestar-types": "^0.36.0",
    "@chainsafe/lodestar-utils": "^0.36.0",
    "@chainsafe/ssz": "^0.8.20"
>>>>>>> bbe818d1
  },
  "keywords": [
    "ethereum",
    "eth2",
    "beacon",
    "blockchain"
  ]
}<|MERGE_RESOLUTION|>--- conflicted
+++ resolved
@@ -37,21 +37,12 @@
     "check-readme": "typescript-docs-verifier"
   },
   "dependencies": {
-<<<<<<< HEAD
-    "@chainsafe/lodestar-beacon-state-transition": "^0.35.0",
-    "@chainsafe/lodestar-config": "^0.35.0",
-    "@chainsafe/lodestar-params": "^0.35.0",
-    "@chainsafe/lodestar-types": "^0.35.0",
-    "@chainsafe/lodestar-utils": "^0.35.0",
-    "@chainsafe/ssz": "https://gitpkg.now.sh/dapplion/ssz/packages/ssz?e01ce05824485c0045fb2d1fb99cd1e898f49af2"
-=======
     "@chainsafe/lodestar-beacon-state-transition": "^0.36.0",
     "@chainsafe/lodestar-config": "^0.36.0",
     "@chainsafe/lodestar-params": "^0.36.0",
     "@chainsafe/lodestar-types": "^0.36.0",
     "@chainsafe/lodestar-utils": "^0.36.0",
-    "@chainsafe/ssz": "^0.8.20"
->>>>>>> bbe818d1
+    "@chainsafe/ssz": "https://gitpkg.now.sh/dapplion/ssz/packages/ssz?e01ce05824485c0045fb2d1fb99cd1e898f49af2"
   },
   "keywords": [
     "ethereum",
