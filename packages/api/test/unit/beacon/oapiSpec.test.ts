import path from "node:path";
import {fileURLToPath} from "node:url";
import {describe, it, beforeAll, expect} from "vitest";
import {createChainForkConfig, defaultChainConfig} from "@lodestar/config";
import {OpenApiFile} from "../../utils/parseOpenApiSpec.js";
import {routes} from "../../../src/beacon/index.js";
import {IgnoredProperty, runTestCheckAgainstSpec} from "../../utils/checkAgainstSpec.js";
import {fetchOpenApiSpec} from "../../utils/fetchOpenApiSpec.js";
// Import all testData and merge below
import {testData as beaconTestData} from "./testData/beacon.js";
import {testData as configTestData} from "./testData/config.js";
import {testData as debugTestData} from "./testData/debug.js";
import {eventTestData, testData as eventsTestData} from "./testData/events.js";
import {testData as lightclientTestData} from "./testData/lightclient.js";
import {testData as nodeTestData} from "./testData/node.js";
import {testData as proofsTestData} from "./testData/proofs.js";
import {testData as validatorTestData} from "./testData/validator.js";

// Global variable __dirname no longer available in ES6 modules.
// Solutions: https://stackoverflow.com/questions/46745014/alternative-for-dirname-in-node-js-when-using-es6-modules
// eslint-disable-next-line @typescript-eslint/naming-convention
const __dirname = path.dirname(fileURLToPath(import.meta.url));

const version = "v3.0.0-alpha.6";
const openApiFile: OpenApiFile = {
  url: `https://github.com/ethereum/beacon-APIs/releases/download/${version}/beacon-node-oapi.json`,
  filepath: path.join(__dirname, "../../../oapi-schemas/beacon-node-oapi.json"),
  version: RegExp(version),
};

// eslint-disable-next-line @typescript-eslint/naming-convention
const config = createChainForkConfig({...defaultChainConfig, ALTAIR_FORK_EPOCH: 1, BELLATRIX_FORK_EPOCH: 2});

const definitions = {
  ...routes.beacon.getDefinitions(config),
  ...routes.config.getDefinitions(config),
  ...routes.debug.getDefinitions(config),
  ...routes.events.getDefinitions(config),
  ...routes.lightclient.getDefinitions(config),
  ...routes.node.getDefinitions(config),
  ...routes.proof.getDefinitions(config),
  ...routes.validator.getDefinitions(config),
};

const testDatas = {
  ...beaconTestData,
  ...configTestData,
  ...debugTestData,
  ...eventsTestData,
  ...lightclientTestData,
  ...nodeTestData,
  ...proofsTestData,
  ...validatorTestData,
};

const ignoredOperations = [
  /* missing route */
  "getDepositSnapshot", // Won't fix for now, see https://github.com/ChainSafe/lodestar/issues/5697
  "getNextWithdrawals", // https://github.com/ChainSafe/lodestar/issues/5696
<<<<<<< HEAD
  "getDebugForkChoice", // https://github.com/ChainSafe/lodestar/issues/5700
=======
  /* Must support ssz response body */
  "getLightClientUpdatesByRange", // https://github.com/ChainSafe/lodestar/issues/6841
>>>>>>> 1fa3f37a
];

const ignoredProperties: Record<string, IgnoredProperty> = {
  /* 
   https://github.com/ChainSafe/lodestar/issues/6168
   /query/syncing_status - must be integer
   */
  getHealth: {request: ["query.syncing_status"]},

  /* 
   https://github.com/ChainSafe/lodestar/issues/4638 
   /query - must have required property 'skip_randao_verification'
   */
  produceBlockV2: {request: ["query.skip_randao_verification"]},
  produceBlindedBlock: {request: ["query.skip_randao_verification"]},
};

const openApiJson = await fetchOpenApiSpec(openApiFile);
runTestCheckAgainstSpec(openApiJson, definitions, testDatas, ignoredOperations, ignoredProperties);

const ignoredTopics = [
  /*
   https://github.com/ChainSafe/lodestar/issues/6470
   topic block_gossip not implemented
   */
  "block_gossip",
];

// eventstream types are defined as comments in the description of "examples".
// The function runTestCheckAgainstSpec() can't handle those, so the custom code before:
// - Parse example JSON from eventstream examples
// - Assert that our test data matches the JSON from examples
describe("eventstream event data", () => {
  // Additional test for eventstream events
  // "examples": {
  //   "head": {
  //     "description": "The node has finished processing, resulting in a new head. previous_duty_dependent_root is `get_block_root_at_slot(state, compute_start_slot_at_epoch(epoch - 1) - 1)` and current_duty_dependent_root is `get_block_root_at_slot(state, compute_start_slot_at_epoch(epoch) - 1)`. Both dependent roots use the genesis block root in the case of underflow.",
  //     "value": "event: head\ndata: {\"slot\":\"10\", \"block\":\"0x9a2fefd2fdb57f74993c7780ea5b9030d2897b615b89f808011ca5aebed54eaf\", \"state\":\"0x600e852a08c1200654ddf11025f1ceacb3c2e74bdd5c630cde0838b2591b69f9\", \"epoch_transition\":false, \"previous_duty_dependent_root\":\"0x5e0043f107cb57913498fbf2f99ff55e730bf1e151f02f221e977c91a90a0e91\", \"current_duty_dependent_root\":\"0x5e0043f107cb57913498fbf2f99ff55e730bf1e151f02f221e977c91a90a0e91\", \"execution_optimistic\": false}\n"
  //   }, ... }
  const eventstreamExamples =
    openApiJson.paths["/eth/v1/events"]["get"].responses["200"]?.content?.["text/event-stream"].examples;

  beforeAll(() => {
    if (!eventstreamExamples) {
      throw Error(`eventstreamExamples not defined: ${eventstreamExamples}`);
    }
  });

  const eventSerdes = routes.events.getEventSerdes(config);
  const knownTopics = new Set<string>(Object.values(routes.events.eventTypes));

  for (const [topic, {value}] of Object.entries(eventstreamExamples ?? {}).filter(
    ([topic]) => !ignoredTopics.includes(topic)
  )) {
    it(topic, () => {
      if (!knownTopics.has(topic)) {
        throw Error(`topic ${topic} not implemented`);
      }

      const exampleDataStr = value.split("\n").find((line) => line.startsWith("data:"));
      if (!exampleDataStr) {
        throw Error(`event example value must include 'data:' ${value}`);
      }

      const exampleDataJson = JSON.parse(exampleDataStr.slice(5).trim()) as unknown;

      const testEvent = eventTestData[topic as keyof typeof eventTestData];
      if (testEvent == null) {
        throw Error(`No eventTestData for ${topic}`);
      }
      const testEventJson = eventSerdes.toJson({
        type: topic as routes.events.EventType,
        message: testEvent,
      } as routes.events.BeaconEvent);

      expect(testEventJson).toEqual(exampleDataJson);
    });
  }
});<|MERGE_RESOLUTION|>--- conflicted
+++ resolved
@@ -57,12 +57,6 @@
   /* missing route */
   "getDepositSnapshot", // Won't fix for now, see https://github.com/ChainSafe/lodestar/issues/5697
   "getNextWithdrawals", // https://github.com/ChainSafe/lodestar/issues/5696
-<<<<<<< HEAD
-  "getDebugForkChoice", // https://github.com/ChainSafe/lodestar/issues/5700
-=======
-  /* Must support ssz response body */
-  "getLightClientUpdatesByRange", // https://github.com/ChainSafe/lodestar/issues/6841
->>>>>>> 1fa3f37a
 ];
 
 const ignoredProperties: Record<string, IgnoredProperty> = {
