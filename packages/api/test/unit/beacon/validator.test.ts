--- conflicted
+++ resolved
@@ -36,10 +36,6 @@
       args: [1000, [1, 2, 3]],
       res: {
         data: [{pubkey: Buffer.alloc(48, 1), validatorIndex: 2, validatorSyncCommitteeIndices: [3]}],
-<<<<<<< HEAD
-        dependentRoot: ZERO_HASH_HEX,
-=======
->>>>>>> 1778fc4e
       },
     },
     produceBlock: {
