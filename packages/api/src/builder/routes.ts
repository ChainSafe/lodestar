--- conflicted
+++ resolved
@@ -18,11 +18,6 @@
   WithVersion,
 } from "../utils/codecs.js";
 import {WireFormat} from "../utils/headers.js";
-import {
-  PreBlobSignedBlindedBeaconBlock,
-  SignedBlindedBlockContents,
-  SignedBlindedBlockContentsType,
-} from "../beacon/routes/beacon/block.js";
 
 // See /packages/api/src/routes/index.ts for reasoning and instructions to add new routes
 
@@ -37,7 +32,6 @@
     EmptyResponseData,
     EmptyMeta
   >;
-<<<<<<< HEAD
 
   registerValidator: Endpoint<
     "POST",
@@ -61,22 +55,10 @@
 
   submitBlindedBlock: Endpoint<
     "POST",
-    {signedBlindedBlock: PreBlobSignedBlindedBeaconBlock} | SignedBlindedBlockContents,
+    {signedBlindedBlock: allForks.SignedBlindedBeaconBlock},
     {body: unknown; headers: {"Eth-Consensus-Version": ForkName}},
     allForks.ExecutionPayload | allForks.ExecutionPayloadAndBlobsBundle,
     VersionMeta
-=======
-  submitBlindedBlock(signedBlock: allForks.SignedBlindedBeaconBlock): Promise<
-    ApiClientResponse<
-      {
-        [HttpStatusCode.OK]: {
-          data: allForks.ExecutionPayload | allForks.ExecutionPayloadAndBlobsBundle;
-          version: ForkName;
-        };
-      },
-      HttpStatusCode.SERVICE_UNAVAILABLE
-    >
->>>>>>> b92ff142
   >;
 };
 
@@ -138,13 +120,7 @@
         writeReqJson: (args) => {
           const slot = args.signedBlindedBlock.message.slot;
           return {
-            body:
-              config.getForkSeq(slot) < ForkSeq.deneb
-                ? config.getBlindedForkTypes(slot).SignedBeaconBlock.toJson(args.signedBlindedBlock)
-                : SignedBlindedBlockContentsType.toJson({
-                    signedBlindedBlock: args.signedBlindedBlock,
-                    signedBlindedBlobSidecars: (args as SignedBlindedBlockContents).signedBlindedBlobSidecars,
-                  }),
+            body: config.getBlindedForkTypes(slot).SignedBeaconBlock.toJson(args.signedBlindedBlock),
             headers: {
               "Eth-Consensus-Version": config.getForkName(slot),
             },
@@ -154,22 +130,14 @@
           const forkName = headers["Eth-Consensus-Version"]; // TODO validation
           const forkSeq = config.forks[forkName].seq;
           if (forkSeq < ForkSeq.capella) throw new Error("TODO"); // TODO
-          return forkSeq < ForkSeq.deneb
-            ? {
-                signedBlindedBlock: ssz[forkName as "capella"].SignedBlindedBeaconBlock.fromJson(body),
-              }
-            : SignedBlindedBlockContentsType.fromJson(body);
+          return {
+            signedBlindedBlock: ssz[forkName as "capella"].SignedBlindedBeaconBlock.fromJson(body),
+          };
         },
         writeReqSsz: (args) => {
           const slot = args.signedBlindedBlock.message.slot;
           return {
-            body:
-              config.getForkSeq(slot) < ForkSeq.deneb
-                ? config.getBlindedForkTypes(slot).SignedBeaconBlock.serialize(args.signedBlindedBlock)
-                : SignedBlindedBlockContentsType.serialize({
-                    signedBlindedBlock: args.signedBlindedBlock,
-                    signedBlindedBlobSidecars: (args as SignedBlindedBlockContents).signedBlindedBlobSidecars,
-                  }),
+            body: config.getBlindedForkTypes(slot).SignedBeaconBlock.serialize(args.signedBlindedBlock),
             headers: {
               "Eth-Consensus-Version": config.getForkName(slot),
             },
@@ -179,11 +147,9 @@
           const forkName = headers["Eth-Consensus-Version"]; // TODO validation
           const forkSeq = config.forks[forkName].seq;
           if (forkSeq < ForkSeq.capella) throw new Error("TODO"); // TODO
-          return forkSeq < ForkSeq.deneb
-            ? {
-                signedBlindedBlock: ssz[forkName as "capella"].SignedBlindedBeaconBlock.deserialize(body),
-              }
-            : SignedBlindedBlockContentsType.deserialize(body);
+          return {
+            signedBlindedBlock: ssz[forkName as "capella"].SignedBlindedBeaconBlock.deserialize(body),
+          };
         },
         schema: {
           body: Schema.Object,
