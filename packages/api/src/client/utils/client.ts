import {mapValues} from "@chainsafe/lodestar-utils";
<<<<<<< HEAD
import {compileRouteUrlFormater} from "../../utils/urlFormat";
=======
import {FetchOpts, IHttpClient} from "./httpClient.js";
import {compileRouteUrlFormater} from "../../utils/urlFormat.js";
>>>>>>> 1031e7e2
import {
  RouteDef,
  ReqGeneric,
  RouteGeneric,
  ReturnTypes,
  TypeJson,
  ReqSerializer,
  ReqSerializers,
  RoutesData,
<<<<<<< HEAD
} from "../../utils/types";
import {FetchOpts, IHttpClient} from "./httpClient";
=======
} from "../../utils/types.js";
>>>>>>> 1031e7e2

// See /packages/api/src/routes/index.ts for reasoning

/* eslint-disable @typescript-eslint/no-explicit-any */

/**
 * Format FetchFn opts from Fn arguments given a route definition and request serializer.
 * For routes that return only JSOn use @see getGenericJsonClient
 */
// eslint-disable-next-line @typescript-eslint/explicit-module-boundary-types, @typescript-eslint/explicit-function-return-type
export function getFetchOptsSerializer<Fn extends (...args: any) => any, ReqType extends ReqGeneric>(
  routeDef: RouteDef,
  reqSerializer: ReqSerializer<Fn, ReqType>,
  routeId: string
) {
  const urlFormater = compileRouteUrlFormater(routeDef.url);

  return function getFetchOpts(...args: Parameters<Fn>): FetchOpts {
    const req = reqSerializer.writeReq(...args);
    return {
      url: urlFormater(req.params || {}),
      method: routeDef.method,
      query: req.query,
      body: req.body as unknown,
      headers: req.headers,
      routeId,
    };
  };
}

/**
 * Generate `getFetchOptsSerializer()` functions for all routes in `Api`
 */
// eslint-disable-next-line @typescript-eslint/explicit-module-boundary-types, @typescript-eslint/explicit-function-return-type
export function getFetchOptsSerializers<
  Api extends Record<string, RouteGeneric>,
  ReqTypes extends {[K in keyof Api]: ReqGeneric}
>(routesData: RoutesData<Api>, reqSerializers: ReqSerializers<Api, ReqTypes>) {
  return mapValues(routesData, (routeDef, routeId) =>
    getFetchOptsSerializer(routeDef, reqSerializers[routeId], routeId as string)
  );
}

/**
 * Get a generic JSON client from route definition, request serializer and return types.
 */
export function generateGenericJsonClient<
  Api extends Record<string, RouteGeneric>,
  ReqTypes extends {[K in keyof Api]: ReqGeneric}
>(
  routesData: RoutesData<Api>,
  reqSerializers: ReqSerializers<Api, ReqTypes>,
  returnTypes: ReturnTypes<Api>,
  fetchFn: IHttpClient
): Api {
  return mapValues(routesData, (routeDef, routeId) => {
    const fetchOptsSerializer = getFetchOptsSerializer(routeDef, reqSerializers[routeId], routeId as string);
    const returnType = returnTypes[routeId as keyof ReturnTypes<Api>] as TypeJson<any> | null;

    return async function request(...args: Parameters<Api[keyof Api]>): Promise<any | void> {
      const res = await fetchFn.json<unknown>(fetchOptsSerializer(...args));
      if (returnType) {
        // eslint-disable-next-line @typescript-eslint/no-unsafe-return
        return returnType.fromJson(res) as ReturnType<Api[keyof Api]>;
      }
    };
  }) as Api;
}<|MERGE_RESOLUTION|>--- conflicted
+++ resolved
@@ -1,10 +1,6 @@
 import {mapValues} from "@chainsafe/lodestar-utils";
-<<<<<<< HEAD
-import {compileRouteUrlFormater} from "../../utils/urlFormat";
-=======
 import {FetchOpts, IHttpClient} from "./httpClient.js";
 import {compileRouteUrlFormater} from "../../utils/urlFormat.js";
->>>>>>> 1031e7e2
 import {
   RouteDef,
   ReqGeneric,
@@ -14,12 +10,7 @@
   ReqSerializer,
   ReqSerializers,
   RoutesData,
-<<<<<<< HEAD
-} from "../../utils/types";
-import {FetchOpts, IHttpClient} from "./httpClient";
-=======
 } from "../../utils/types.js";
->>>>>>> 1031e7e2
 
 // See /packages/api/src/routes/index.ts for reasoning
 
