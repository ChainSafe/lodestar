import {IChainForkConfig} from "@chainsafe/lodestar-config";
<<<<<<< HEAD
import {Api} from "../interface";
import * as beacon from "./beacon";
import * as configApi from "./config";
import * as debug from "./debug";
import * as events from "./events";
import * as lightclient from "./lightclient";
import * as lodestar from "./lodestar";
import * as node from "./node";
import * as validator from "./validator";
import {IHttpClient, HttpClient, HttpClientOptions, HttpError} from "./utils";
export {HttpClient, HttpClientOptions, HttpError};
=======
import {Api} from "../interface.js";
import {IHttpClient, HttpClient, HttpClientOptions, HttpClientModules, HttpError} from "./utils/index.js";
export {HttpClient, HttpClientOptions, HttpError};

import * as beacon from "./beacon.js";
import * as configApi from "./config.js";
import * as debug from "./debug.js";
import * as events from "./events.js";
import * as lightclient from "./lightclient.js";
import * as lodestar from "./lodestar.js";
import * as node from "./node.js";
import * as validator from "./validator.js";

type ClientModules = HttpClientModules & {
  config: IChainForkConfig;
  httpClient?: IHttpClient;
};

>>>>>>> 1031e7e2
/**
 * REST HTTP client for all routes
 */
export function getClient(opts: HttpClientOptions, modules: ClientModules): Api {
  const {config} = modules;
  const httpClient = modules.httpClient ?? new HttpClient(opts, modules);

  return {
    beacon: beacon.getClient(config, httpClient),
    config: configApi.getClient(config, httpClient),
    debug: debug.getClient(config, httpClient),
    events: events.getClient(config, httpClient.baseUrl),
    lightclient: lightclient.getClient(config, httpClient),
    lodestar: lodestar.getClient(config, httpClient),
    node: node.getClient(config, httpClient),
    validator: validator.getClient(config, httpClient),
  };
}<|MERGE_RESOLUTION|>--- conflicted
+++ resolved
@@ -1,17 +1,4 @@
 import {IChainForkConfig} from "@chainsafe/lodestar-config";
-<<<<<<< HEAD
-import {Api} from "../interface";
-import * as beacon from "./beacon";
-import * as configApi from "./config";
-import * as debug from "./debug";
-import * as events from "./events";
-import * as lightclient from "./lightclient";
-import * as lodestar from "./lodestar";
-import * as node from "./node";
-import * as validator from "./validator";
-import {IHttpClient, HttpClient, HttpClientOptions, HttpError} from "./utils";
-export {HttpClient, HttpClientOptions, HttpError};
-=======
 import {Api} from "../interface.js";
 import {IHttpClient, HttpClient, HttpClientOptions, HttpClientModules, HttpError} from "./utils/index.js";
 export {HttpClient, HttpClientOptions, HttpError};
@@ -30,7 +17,6 @@
   httpClient?: IHttpClient;
 };
 
->>>>>>> 1031e7e2
 /**
  * REST HTTP client for all routes
  */
