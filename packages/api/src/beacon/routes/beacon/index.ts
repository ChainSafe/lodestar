import {ChainForkConfig} from "@lodestar/config";
import {phase0, ssz} from "@lodestar/types";
import {Endpoint, RouteDefinitions} from "../../../utils/types.js";
import {EmptyArgs, EmptyGetRequestCodec, EmptyMeta, EmptyMetaCodec, EmptyRequest} from "../../../utils/codecs.js";
import * as block from "./block.js";
import * as pool from "./pool.js";
import * as state from "./state.js";
import * as rewards from "./rewards.js";

// See /packages/api/src/routes/index.ts for reasoning and instructions to add new routes

// NOTE: We choose to split the block, pool, and state namespaces so the files are not too big.
// However, for a consumer all these methods are within the same service "beacon"

export * as block from "./block.js";
export * as pool from "./pool.js";
export * as state from "./state.js";
export * as rewards from "./rewards.js";
export {BroadcastValidation} from "./block.js";
export type {BlockId, BlockHeaderResponse} from "./block.js";
<<<<<<< HEAD
=======
export type {AttestationFilters} from "./pool.js";
export type {BlockRewards, SyncCommitteeRewards} from "./rewards.js";
>>>>>>> 8ad2cb0a
// TODO: Review if re-exporting all these types is necessary
export type {
  StateId,
  ValidatorId,
  ValidatorStatus,
  FinalityCheckpoints,
  ValidatorResponse,
  ValidatorBalance,
  EpochCommitteeResponse,
  EpochSyncCommitteeResponse,
} from "./state.js";

<<<<<<< HEAD
export type Endpoints = block.Endpoints &
  pool.Endpoints &
  state.Endpoints & {
    getGenesis: Endpoint<
      //
      "GET",
      EmptyArgs,
      EmptyRequest,
      phase0.Genesis,
      EmptyMeta
    >;
  };

export function getDefinitions(config: ChainForkConfig): RouteDefinitions<Endpoints> {
  return {
    getGenesis: {
      url: "/eth/v1/beacon/genesis",
      method: "GET",
      req: EmptyGetRequestCodec,
      resp: {
        data: ssz.phase0.Genesis,
        meta: EmptyMetaCodec,
      },
    },
    ...block.getDefinitions(config),
    ...pool.definitions,
    ...state.definitions,
=======
export type Api = block.Api &
  pool.Api &
  state.Api &
  rewards.Api & {
    getGenesis(): Promise<ApiClientResponse<{[HttpStatusCode.OK]: {data: phase0.Genesis}}>>;
  };

export const routesData: RoutesData<Api> = {
  getGenesis: {url: "/eth/v1/beacon/genesis", method: "GET"},
  ...block.routesData,
  ...pool.routesData,
  ...state.routesData,
  ...rewards.routesData,
};

export type ReqTypes = {
  [K in keyof ReturnType<typeof getReqSerializers>]: ReturnType<ReturnType<typeof getReqSerializers>[K]["writeReq"]>;
};

// eslint-disable-next-line @typescript-eslint/explicit-function-return-type
export function getReqSerializers(config: ChainForkConfig) {
  return {
    getGenesis: reqEmpty,
    ...block.getReqSerializers(config),
    ...pool.getReqSerializers(),
    ...state.getReqSerializers(),
    ...rewards.getReqSerializers(),
  };
}

export function getReturnTypes(): ReturnTypes<Api> {
  return {
    getGenesis: ContainerData(ssz.phase0.Genesis),
    ...block.getReturnTypes(),
    ...pool.getReturnTypes(),
    ...state.getReturnTypes(),
    ...rewards.getReturnTypes(),
>>>>>>> 8ad2cb0a
  };
}<|MERGE_RESOLUTION|>--- conflicted
+++ resolved
@@ -18,11 +18,6 @@
 export * as rewards from "./rewards.js";
 export {BroadcastValidation} from "./block.js";
 export type {BlockId, BlockHeaderResponse} from "./block.js";
-<<<<<<< HEAD
-=======
-export type {AttestationFilters} from "./pool.js";
-export type {BlockRewards, SyncCommitteeRewards} from "./rewards.js";
->>>>>>> 8ad2cb0a
 // TODO: Review if re-exporting all these types is necessary
 export type {
   StateId,
@@ -35,7 +30,6 @@
   EpochSyncCommitteeResponse,
 } from "./state.js";
 
-<<<<<<< HEAD
 export type Endpoints = block.Endpoints &
   pool.Endpoints &
   state.Endpoints & {
@@ -63,44 +57,5 @@
     ...block.getDefinitions(config),
     ...pool.definitions,
     ...state.definitions,
-=======
-export type Api = block.Api &
-  pool.Api &
-  state.Api &
-  rewards.Api & {
-    getGenesis(): Promise<ApiClientResponse<{[HttpStatusCode.OK]: {data: phase0.Genesis}}>>;
-  };
-
-export const routesData: RoutesData<Api> = {
-  getGenesis: {url: "/eth/v1/beacon/genesis", method: "GET"},
-  ...block.routesData,
-  ...pool.routesData,
-  ...state.routesData,
-  ...rewards.routesData,
-};
-
-export type ReqTypes = {
-  [K in keyof ReturnType<typeof getReqSerializers>]: ReturnType<ReturnType<typeof getReqSerializers>[K]["writeReq"]>;
-};
-
-// eslint-disable-next-line @typescript-eslint/explicit-function-return-type
-export function getReqSerializers(config: ChainForkConfig) {
-  return {
-    getGenesis: reqEmpty,
-    ...block.getReqSerializers(config),
-    ...pool.getReqSerializers(),
-    ...state.getReqSerializers(),
-    ...rewards.getReqSerializers(),
-  };
-}
-
-export function getReturnTypes(): ReturnTypes<Api> {
-  return {
-    getGenesis: ContainerData(ssz.phase0.Genesis),
-    ...block.getReturnTypes(),
-    ...pool.getReturnTypes(),
-    ...state.getReturnTypes(),
-    ...rewards.getReturnTypes(),
->>>>>>> 8ad2cb0a
   };
 }