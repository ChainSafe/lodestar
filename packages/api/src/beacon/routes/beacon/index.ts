import {ChainForkConfig} from "@lodestar/config";
import {phase0, ssz} from "@lodestar/types";
import {ApiClientResponse} from "../../../interfaces.js";
import {HttpStatusCode} from "../../../utils/client/httpStatusCode.js";
import {RoutesData, ReturnTypes, reqEmpty, ContainerData} from "../../../utils/index.js";
import * as block from "./block.js";
import * as pool from "./pool.js";
import * as state from "./state.js";
import * as rewards from "./rewards.js";

// See /packages/api/src/routes/index.ts for reasoning and instructions to add new routes

// NOTE: We choose to split the block, pool, and state namespaces so the files are not too big.
// However, for a consumer all these methods are within the same service "beacon"

export * as block from "./block.js";
export * as pool from "./pool.js";
export * as state from "./state.js";
export * as rewards from "./rewards.js";
export {BroadcastValidation} from "./block.js";
export type {BlockId, BlockHeaderResponse} from "./block.js";
export type {AttestationFilters} from "./pool.js";
<<<<<<< HEAD
export type {BlockRewards, AttestationsRewards} from "./rewards.js";
=======
export type {BlockRewards, SyncCommitteeRewards} from "./rewards.js";
>>>>>>> 10c1b114
// TODO: Review if re-exporting all these types is necessary
export type {
  StateId,
  ValidatorId,
  ValidatorStatus,
  ValidatorFilters,
  CommitteesFilters,
  FinalityCheckpoints,
  ValidatorResponse,
  ValidatorBalance,
  EpochCommitteeResponse,
  EpochSyncCommitteeResponse,
} from "./state.js";

export type Api = block.Api &
  pool.Api &
  state.Api &
  rewards.Api & {
    getGenesis(): Promise<ApiClientResponse<{[HttpStatusCode.OK]: {data: phase0.Genesis}}>>;
  };

export const routesData: RoutesData<Api> = {
  getGenesis: {url: "/eth/v1/beacon/genesis", method: "GET"},
  ...block.routesData,
  ...pool.routesData,
  ...state.routesData,
  ...rewards.routesData,
};

export type ReqTypes = {
  [K in keyof ReturnType<typeof getReqSerializers>]: ReturnType<ReturnType<typeof getReqSerializers>[K]["writeReq"]>;
};

// eslint-disable-next-line @typescript-eslint/explicit-function-return-type
export function getReqSerializers(config: ChainForkConfig) {
  return {
    getGenesis: reqEmpty,
    ...block.getReqSerializers(config),
    ...pool.getReqSerializers(),
    ...state.getReqSerializers(),
    ...rewards.getReqSerializers(),
  };
}

export function getReturnTypes(): ReturnTypes<Api> {
  return {
    getGenesis: ContainerData(ssz.phase0.Genesis),
    ...block.getReturnTypes(),
    ...pool.getReturnTypes(),
    ...state.getReturnTypes(),
    ...rewards.getReturnTypes(),
  };
}<|MERGE_RESOLUTION|>--- conflicted
+++ resolved
@@ -20,11 +20,7 @@
 export {BroadcastValidation} from "./block.js";
 export type {BlockId, BlockHeaderResponse} from "./block.js";
 export type {AttestationFilters} from "./pool.js";
-<<<<<<< HEAD
-export type {BlockRewards, AttestationsRewards} from "./rewards.js";
-=======
-export type {BlockRewards, SyncCommitteeRewards} from "./rewards.js";
->>>>>>> 10c1b114
+export type {BlockRewards, AttestationsRewards, SyncCommitteeRewards} from "./rewards.js";
 // TODO: Review if re-exporting all these types is necessary
 export type {
   StateId,
