import {ChainForkConfig} from "@lodestar/config";
import {phase0, ssz} from "@lodestar/types";
import {ApiClientResponse} from "../../../interfaces.js";
import {HttpStatusCode} from "../../../utils/client/httpStatusCode.js";
import {RoutesData, ReturnTypes, reqEmpty, ContainerData} from "../../../utils/index.js";
import * as block from "./block.js";
import * as pool from "./pool.js";
import * as state from "./state.js";
import * as rewards from "./rewards.js";

// See /packages/api/src/routes/index.ts for reasoning and instructions to add new routes

// NOTE: We choose to split the block, pool, and state namespaces so the files are not too big.
// However, for a consumer all these methods are within the same service "beacon"

export * as block from "./block.js";
export * as pool from "./pool.js";
export * as state from "./state.js";
export * as rewards from "./rewards.js";
export {BroadcastValidation} from "./block.js";
export type {BlockId, BlockHeaderResponse} from "./block.js";
export type {AttestationFilters} from "./pool.js";
<<<<<<< HEAD
export type {ProposerRewardsResponse as ProposerRewards} from "./rewards.js";
=======
export type {BlockRewards} from "./rewards.js";
>>>>>>> 8943ab68
// TODO: Review if re-exporting all these types is necessary
export type {
  StateId,
  ValidatorId,
  ValidatorStatus,
  ValidatorFilters,
  CommitteesFilters,
  FinalityCheckpoints,
  ValidatorResponse,
  ValidatorBalance,
  EpochCommitteeResponse,
  EpochSyncCommitteeResponse,
} from "./state.js";

export type Api = block.Api &
  pool.Api &
  state.Api &
  rewards.Api & {
    getGenesis(): Promise<ApiClientResponse<{[HttpStatusCode.OK]: {data: phase0.Genesis}}>>;
  };

export const routesData: RoutesData<Api> = {
  getGenesis: {url: "/eth/v1/beacon/genesis", method: "GET"},
  ...block.routesData,
  ...pool.routesData,
  ...state.routesData,
  ...rewards.routesData,
};

export type ReqTypes = {
  [K in keyof ReturnType<typeof getReqSerializers>]: ReturnType<ReturnType<typeof getReqSerializers>[K]["writeReq"]>;
};

// eslint-disable-next-line @typescript-eslint/explicit-function-return-type
export function getReqSerializers(config: ChainForkConfig) {
  return {
    getGenesis: reqEmpty,
    ...block.getReqSerializers(config),
    ...pool.getReqSerializers(),
    ...state.getReqSerializers(),
    ...rewards.getReqSerializers(),
  };
}

export function getReturnTypes(): ReturnTypes<Api> {
  return {
    getGenesis: ContainerData(ssz.phase0.Genesis),
    ...block.getReturnTypes(),
    ...pool.getReturnTypes(),
    ...state.getReturnTypes(),
    ...rewards.getReturnTypes(),
  };
}<|MERGE_RESOLUTION|>--- conflicted
+++ resolved
@@ -20,11 +20,7 @@
 export {BroadcastValidation} from "./block.js";
 export type {BlockId, BlockHeaderResponse} from "./block.js";
 export type {AttestationFilters} from "./pool.js";
-<<<<<<< HEAD
-export type {ProposerRewardsResponse as ProposerRewards} from "./rewards.js";
-=======
 export type {BlockRewards} from "./rewards.js";
->>>>>>> 8943ab68
 // TODO: Review if re-exporting all these types is necessary
 export type {
   StateId,
