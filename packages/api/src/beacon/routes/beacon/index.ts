--- conflicted
+++ resolved
@@ -18,10 +18,6 @@
 export * as rewards from "./rewards.js";
 export {BroadcastValidation} from "./block.js";
 export type {BlockId, BlockHeaderResponse} from "./block.js";
-<<<<<<< HEAD
-export type {BlockRewards, SyncCommitteeRewards} from "./rewards.js";
-=======
-export type {AttestationFilters} from "./pool.js";
 export type {
   BlockRewards,
   AttestationsRewards,
@@ -29,7 +25,6 @@
   TotalAttestationsReward,
   SyncCommitteeRewards,
 } from "./rewards.js";
->>>>>>> b81230ac
 // TODO: Review if re-exporting all these types is necessary
 export type {
   StateId,
