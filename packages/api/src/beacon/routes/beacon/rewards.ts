<<<<<<< HEAD
/* eslint-disable @typescript-eslint/naming-convention */
import {ContainerType, ValueOf} from "@chainsafe/ssz";
import {Epoch, ssz} from "@lodestar/types";

import {Schema, Endpoint, RouteDefinitions} from "../../../utils/index.js";
import {ArrayOf, ExecutionOptimisticCodec, ExecutionOptimisticMeta, JsonOnlyReq} from "../../../utils/codecs.js";
=======
import {ContainerType} from "@chainsafe/ssz";
import {Epoch, ssz, ValidatorIndex} from "@lodestar/types";

import {
  RoutesData,
  ReturnTypes,
  Schema,
  ReqSerializers,
  ContainerDataExecutionOptimistic,
  ArrayOf,
  WithFinalized,
} from "../../../utils/index.js";
import {HttpStatusCode} from "../../../utils/client/httpStatusCode.js";
import {ApiClientResponse} from "../../../interfaces.js";
>>>>>>> e17b7449
import {BlockId} from "./block.js";
import {ValidatorId} from "./state.js";

// See /packages/api/src/routes/index.ts for reasoning and instructions to add new routes

const BlockRewardsType = new ContainerType(
  {
    /** Proposer of the block, the proposer index who receives these rewards */
    proposerIndex: ssz.ValidatorIndex,
    /** Total block reward, equal to attestations + sync_aggregate + proposer_slashings + attester_slashings */
    total: ssz.UintNum64,
    /** Block reward component due to included attestations */
    attestations: ssz.UintNum64,
    /** Block reward component due to included sync_aggregate */
    syncAggregate: ssz.UintNum64,
    /** Block reward component due to included proposer_slashings */
    proposerSlashings: ssz.UintNum64,
    /** Block reward component due to included attester_slashings */
    attesterSlashings: ssz.UintNum64,
  },
  {jsonCase: "eth2"}
);

const AttestationsRewardType = new ContainerType(
  {
    /** Reward for head vote. Could be negative to indicate penalty */
    head: ssz.UintNum64,
    /** Reward for target vote. Could be negative to indicate penalty */
    target: ssz.UintNum64,
    /** Reward for source vote. Could be negative to indicate penalty */
    source: ssz.UintNum64,
    /** Inclusion delay reward (phase0 only) */
    inclusionDelay: ssz.UintNum64,
    /** Inactivity penalty. Should be a negative number to indicate penalty */
    inactivity: ssz.UintNum64,
  },
  {jsonCase: "eth2"}
);

const IdealAttestationsRewardsType = new ContainerType(
  {
    ...AttestationsRewardType.fields,
    effectiveBalance: ssz.UintNum64,
  },
  {jsonCase: "eth2"}
);

const TotalAttestationsRewardsType = new ContainerType(
  {
    ...AttestationsRewardType.fields,
    validatorIndex: ssz.ValidatorIndex,
  },
  {jsonCase: "eth2"}
);

const AttestationsRewardsType = new ContainerType(
  {
    idealRewards: ArrayOf(IdealAttestationsRewardsType),
    totalRewards: ArrayOf(TotalAttestationsRewardsType),
  },
  {jsonCase: "eth2"}
);

const SyncCommitteeRewardsType = ArrayOf(
  new ContainerType(
    {
      validatorIndex: ssz.ValidatorIndex,
      reward: ssz.UintNum64,
    },
    {jsonCase: "eth2"}
  )
);

/**
 * True if the response references the finalized history of the chain, as determined by fork choice.
 */
export type Finalized = boolean;

/**
 * Rewards info for a single block. Every reward value is in Gwei.
 */
export type BlockRewards = ValueOf<typeof BlockRewardsType>;

/**
 * Rewards for a single set of (ideal or actual depending on usage) attestations. Reward value is in Gwei
 */
export type AttestationsReward = ValueOf<typeof AttestationsRewardType>;

/**
 * Rewards info for ideal attestations ie. Maximum rewards could be earned by making timely head, target and source vote.
 * `effectiveBalance` is in Gwei
 */
export type IdealAttestationsReward = ValueOf<typeof IdealAttestationsRewardsType>;

/**
 * Rewards info for actual attestations
 */
export type TotalAttestationsReward = ValueOf<typeof TotalAttestationsRewardsType>;

export type AttestationsRewards = ValueOf<typeof AttestationsRewardsType>;

/**
 * Rewards info for sync committee participation. Every reward value is in Gwei.
 * Note: In the case that block proposer is present in `SyncCommitteeRewards`, the reward value only reflects rewards for
 * participating in sync committee. Please refer to `BlockRewards.syncAggregate` for rewards of proposer including sync committee
 * outputs into their block
 */
export type SyncCommitteeRewards = ValueOf<typeof SyncCommitteeRewardsType>;

export type Endpoints = {
  /**
   * Get block rewards
   * Returns the info of rewards received by the block proposer
   *
   * @param blockId Block identifier.
   * Can be one of: "head" (canonical head in node's view), "genesis", "finalized", \<slot\>, \<hex encoded blockRoot with 0x prefix\>.
   */
<<<<<<< HEAD
  getBlockRewards: Endpoint<
    "GET",
    {blockId: BlockId},
    {params: {block_id: string}},
    BlockRewards,
    ExecutionOptimisticMeta
=======
  getBlockRewards(blockId: BlockId): Promise<
    ApiClientResponse<
      {
        [HttpStatusCode.OK]: {
          data: BlockRewards;
          executionOptimistic: ExecutionOptimistic;
          finalized: Finalized;
        };
      },
      HttpStatusCode.BAD_REQUEST | HttpStatusCode.NOT_FOUND
    >
>>>>>>> e17b7449
  >;

  /**
   * Get attestations rewards
   * Negative values indicate penalties. `inactivity` can only be either 0 or negative number since it is penalty only
   *
   * @param epoch The epoch to get rewards info from
   * @param validatorIds List of validator indices or pubkeys to filter in
   */
<<<<<<< HEAD
  getAttestationsRewards: Endpoint<
    "POST",
    {epoch: Epoch; validatorIds?: ValidatorId[]},
    {params: {epoch: number}; body: ValidatorId[]},
    AttestationsRewards,
    ExecutionOptimisticMeta
=======
  getAttestationsRewards(
    epoch: Epoch,
    validatorIds?: ValidatorId[]
  ): Promise<
    ApiClientResponse<
      {
        [HttpStatusCode.OK]: {
          data: AttestationsRewards;
          executionOptimistic: ExecutionOptimistic;
          finalized: Finalized;
        };
      },
      HttpStatusCode.BAD_REQUEST | HttpStatusCode.NOT_FOUND
    >
>>>>>>> e17b7449
  >;

  /**
   * Get sync committee rewards
   * Returns participant reward value for each sync committee member at the given block.
   *
   * @param blockId Block identifier.
   * Can be one of: "head" (canonical head in node's view), "genesis", "finalized", \<slot\>, \<hex encoded blockRoot with 0x prefix\>.
   * @param validatorIds List of validator indices or pubkeys to filter in
   */
<<<<<<< HEAD
  getSyncCommitteeRewards: Endpoint<
    "POST",
    {blockId: BlockId; validatorIds?: ValidatorId[]},
    {params: {block_id: string}; body: ValidatorId[]},
    SyncCommitteeRewards,
    ExecutionOptimisticMeta
=======
  getSyncCommitteeRewards(
    blockId: BlockId,
    validatorIds?: ValidatorId[]
  ): Promise<
    ApiClientResponse<
      {
        [HttpStatusCode.OK]: {
          data: SyncCommitteeRewards;
          executionOptimistic: ExecutionOptimistic;
          finalized: Finalized;
        };
      },
      HttpStatusCode.BAD_REQUEST | HttpStatusCode.NOT_FOUND
    >
>>>>>>> e17b7449
  >;
};

export const definitions: RouteDefinitions<Endpoints> = {
  getBlockRewards: {
    url: "/eth/v1/beacon/rewards/blocks/{block_id}",
    method: "GET",
    req: {
      writeReq: ({blockId}) => ({params: {block_id: blockId.toString()}}),
      parseReq: ({params}) => ({blockId: params.block_id}),
      schema: {params: {block_id: Schema.StringRequired}},
    },
    resp: {
      data: BlockRewardsType,
      meta: ExecutionOptimisticCodec,
    },
  },
  getAttestationsRewards: {
    url: "/eth/v1/beacon/rewards/attestations/{epoch}",
    method: "POST",
    req: JsonOnlyReq({
      writeReqJson: ({epoch, validatorIds}) => ({
        params: {epoch},
        body: validatorIds || [],
      }),
      parseReqJson: ({params, body}) => ({
        epoch: params.epoch,
        validatorIds: body,
      }),
      schema: {
        params: {epoch: Schema.UintRequired},
        body: Schema.UintOrStringArray,
      },
    }),
    resp: {
      data: AttestationsRewardsType,
      meta: ExecutionOptimisticCodec,
    },
  },
  getSyncCommitteeRewards: {
    url: "/eth/v1/beacon/rewards/sync_committee/{block_id}",
    method: "POST",
    req: JsonOnlyReq({
      writeReqJson: ({blockId, validatorIds}) => ({
        params: {block_id: blockId.toString()},
        body: validatorIds || [],
      }),
      parseReqJson: ({params, body}) => ({
        blockId: params.block_id,
        validatorIds: body,
      }),
      schema: {
        params: {block_id: Schema.StringRequired},
        body: Schema.UintOrStringArray,
      },
    }),
    resp: {
      data: SyncCommitteeRewardsType,
      meta: ExecutionOptimisticCodec,
    },
<<<<<<< HEAD
  },
};
=======
  };
}

export function getReturnTypes(): ReturnTypes<Api> {
  const BlockRewardsResponse = new ContainerType(
    {
      proposerIndex: ssz.ValidatorIndex,
      total: ssz.UintNum64,
      attestations: ssz.UintNum64,
      syncAggregate: ssz.UintNum64,
      proposerSlashings: ssz.UintNum64,
      attesterSlashings: ssz.UintNum64,
    },
    {jsonCase: "eth2"}
  );

  const IdealAttestationsRewardsResponse = new ContainerType(
    {
      head: ssz.UintNum64,
      target: ssz.UintNum64,
      source: ssz.UintNum64,
      inclusionDelay: ssz.UintNum64,
      inactivity: ssz.UintNum64,
      effectiveBalance: ssz.UintNum64,
    },
    {jsonCase: "eth2"}
  );

  const TotalAttestationsRewardsResponse = new ContainerType(
    {
      head: ssz.UintNum64,
      target: ssz.UintNum64,
      source: ssz.UintNum64,
      inclusionDelay: ssz.UintNum64,
      inactivity: ssz.UintNum64,
      validatorIndex: ssz.ValidatorIndex,
    },
    {jsonCase: "eth2"}
  );

  const AttestationsRewardsResponse = new ContainerType(
    {
      idealRewards: ArrayOf(IdealAttestationsRewardsResponse),
      totalRewards: ArrayOf(TotalAttestationsRewardsResponse),
    },
    {jsonCase: "eth2"}
  );

  const SyncCommitteeRewardsResponse = new ContainerType(
    {
      validatorIndex: ssz.ValidatorIndex,
      reward: ssz.UintNum64,
    },
    {jsonCase: "eth2"}
  );

  return {
    getBlockRewards: WithFinalized(ContainerDataExecutionOptimistic(BlockRewardsResponse)),
    getAttestationsRewards: WithFinalized(ContainerDataExecutionOptimistic(AttestationsRewardsResponse)),
    getSyncCommitteeRewards: WithFinalized(ContainerDataExecutionOptimistic(ArrayOf(SyncCommitteeRewardsResponse))),
  };
}
>>>>>>> e17b7449
<|MERGE_RESOLUTION|>--- conflicted
+++ resolved
@@ -1,26 +1,9 @@
-<<<<<<< HEAD
 /* eslint-disable @typescript-eslint/naming-convention */
 import {ContainerType, ValueOf} from "@chainsafe/ssz";
 import {Epoch, ssz} from "@lodestar/types";
 
 import {Schema, Endpoint, RouteDefinitions} from "../../../utils/index.js";
 import {ArrayOf, ExecutionOptimisticCodec, ExecutionOptimisticMeta, JsonOnlyReq} from "../../../utils/codecs.js";
-=======
-import {ContainerType} from "@chainsafe/ssz";
-import {Epoch, ssz, ValidatorIndex} from "@lodestar/types";
-
-import {
-  RoutesData,
-  ReturnTypes,
-  Schema,
-  ReqSerializers,
-  ContainerDataExecutionOptimistic,
-  ArrayOf,
-  WithFinalized,
-} from "../../../utils/index.js";
-import {HttpStatusCode} from "../../../utils/client/httpStatusCode.js";
-import {ApiClientResponse} from "../../../interfaces.js";
->>>>>>> e17b7449
 import {BlockId} from "./block.js";
 import {ValidatorId} from "./state.js";
 
@@ -138,26 +121,12 @@
    * @param blockId Block identifier.
    * Can be one of: "head" (canonical head in node's view), "genesis", "finalized", \<slot\>, \<hex encoded blockRoot with 0x prefix\>.
    */
-<<<<<<< HEAD
   getBlockRewards: Endpoint<
     "GET",
     {blockId: BlockId},
     {params: {block_id: string}},
     BlockRewards,
     ExecutionOptimisticMeta
-=======
-  getBlockRewards(blockId: BlockId): Promise<
-    ApiClientResponse<
-      {
-        [HttpStatusCode.OK]: {
-          data: BlockRewards;
-          executionOptimistic: ExecutionOptimistic;
-          finalized: Finalized;
-        };
-      },
-      HttpStatusCode.BAD_REQUEST | HttpStatusCode.NOT_FOUND
-    >
->>>>>>> e17b7449
   >;
 
   /**
@@ -167,29 +136,12 @@
    * @param epoch The epoch to get rewards info from
    * @param validatorIds List of validator indices or pubkeys to filter in
    */
-<<<<<<< HEAD
   getAttestationsRewards: Endpoint<
     "POST",
     {epoch: Epoch; validatorIds?: ValidatorId[]},
     {params: {epoch: number}; body: ValidatorId[]},
     AttestationsRewards,
     ExecutionOptimisticMeta
-=======
-  getAttestationsRewards(
-    epoch: Epoch,
-    validatorIds?: ValidatorId[]
-  ): Promise<
-    ApiClientResponse<
-      {
-        [HttpStatusCode.OK]: {
-          data: AttestationsRewards;
-          executionOptimistic: ExecutionOptimistic;
-          finalized: Finalized;
-        };
-      },
-      HttpStatusCode.BAD_REQUEST | HttpStatusCode.NOT_FOUND
-    >
->>>>>>> e17b7449
   >;
 
   /**
@@ -200,29 +152,12 @@
    * Can be one of: "head" (canonical head in node's view), "genesis", "finalized", \<slot\>, \<hex encoded blockRoot with 0x prefix\>.
    * @param validatorIds List of validator indices or pubkeys to filter in
    */
-<<<<<<< HEAD
   getSyncCommitteeRewards: Endpoint<
     "POST",
     {blockId: BlockId; validatorIds?: ValidatorId[]},
     {params: {block_id: string}; body: ValidatorId[]},
     SyncCommitteeRewards,
     ExecutionOptimisticMeta
-=======
-  getSyncCommitteeRewards(
-    blockId: BlockId,
-    validatorIds?: ValidatorId[]
-  ): Promise<
-    ApiClientResponse<
-      {
-        [HttpStatusCode.OK]: {
-          data: SyncCommitteeRewards;
-          executionOptimistic: ExecutionOptimistic;
-          finalized: Finalized;
-        };
-      },
-      HttpStatusCode.BAD_REQUEST | HttpStatusCode.NOT_FOUND
-    >
->>>>>>> e17b7449
   >;
 };
 
@@ -283,70 +218,5 @@
       data: SyncCommitteeRewardsType,
       meta: ExecutionOptimisticCodec,
     },
-<<<<<<< HEAD
-  },
-};
-=======
-  };
-}
-
-export function getReturnTypes(): ReturnTypes<Api> {
-  const BlockRewardsResponse = new ContainerType(
-    {
-      proposerIndex: ssz.ValidatorIndex,
-      total: ssz.UintNum64,
-      attestations: ssz.UintNum64,
-      syncAggregate: ssz.UintNum64,
-      proposerSlashings: ssz.UintNum64,
-      attesterSlashings: ssz.UintNum64,
-    },
-    {jsonCase: "eth2"}
-  );
-
-  const IdealAttestationsRewardsResponse = new ContainerType(
-    {
-      head: ssz.UintNum64,
-      target: ssz.UintNum64,
-      source: ssz.UintNum64,
-      inclusionDelay: ssz.UintNum64,
-      inactivity: ssz.UintNum64,
-      effectiveBalance: ssz.UintNum64,
-    },
-    {jsonCase: "eth2"}
-  );
-
-  const TotalAttestationsRewardsResponse = new ContainerType(
-    {
-      head: ssz.UintNum64,
-      target: ssz.UintNum64,
-      source: ssz.UintNum64,
-      inclusionDelay: ssz.UintNum64,
-      inactivity: ssz.UintNum64,
-      validatorIndex: ssz.ValidatorIndex,
-    },
-    {jsonCase: "eth2"}
-  );
-
-  const AttestationsRewardsResponse = new ContainerType(
-    {
-      idealRewards: ArrayOf(IdealAttestationsRewardsResponse),
-      totalRewards: ArrayOf(TotalAttestationsRewardsResponse),
-    },
-    {jsonCase: "eth2"}
-  );
-
-  const SyncCommitteeRewardsResponse = new ContainerType(
-    {
-      validatorIndex: ssz.ValidatorIndex,
-      reward: ssz.UintNum64,
-    },
-    {jsonCase: "eth2"}
-  );
-
-  return {
-    getBlockRewards: WithFinalized(ContainerDataExecutionOptimistic(BlockRewardsResponse)),
-    getAttestationsRewards: WithFinalized(ContainerDataExecutionOptimistic(AttestationsRewardsResponse)),
-    getSyncCommitteeRewards: WithFinalized(ContainerDataExecutionOptimistic(ArrayOf(SyncCommitteeRewardsResponse))),
-  };
-}
->>>>>>> e17b7449
+  },
+};