--- conflicted
+++ resolved
@@ -1,14 +1,9 @@
-<<<<<<< HEAD
 /* eslint-disable @typescript-eslint/naming-convention */
 import {ContainerType, ValueOf} from "@chainsafe/ssz";
-import {ssz} from "@lodestar/types";
-=======
-import {ContainerType} from "@chainsafe/ssz";
-import {Epoch, ssz, ValidatorIndex} from "@lodestar/types";
->>>>>>> b81230ac
+import {Epoch, ssz} from "@lodestar/types";
 
 import {Schema, Endpoint, RouteDefinitions} from "../../../utils/index.js";
-import {ExecutionOptimisticCodec, ExecutionOptimisticMeta, JsonOnlyReq} from "../../../utils/codecs.js";
+import {ArrayOf, ExecutionOptimisticCodec, ExecutionOptimisticMeta, JsonOnlyReq} from "../../../utils/codecs.js";
 import {BlockId} from "./block.js";
 import {ValidatorId} from "./state.js";
 
@@ -32,6 +27,46 @@
   {jsonCase: "eth2"}
 );
 
+const AttestationsRewardType = new ContainerType(
+  {
+    /** Reward for head vote. Could be negative to indicate penalty */
+    head: ssz.UintNum64,
+    /** Reward for target vote. Could be negative to indicate penalty */
+    target: ssz.UintNum64,
+    /** Reward for source vote. Could be negative to indicate penalty */
+    source: ssz.UintNum64,
+    /** Inclusion delay reward (phase0 only) */
+    inclusionDelay: ssz.UintNum64,
+    /** Inactivity penalty. Should be a negative number to indicate penalty */
+    inactivity: ssz.UintNum64,
+  },
+  {jsonCase: "eth2"}
+);
+
+const IdealAttestationsRewardsType = new ContainerType(
+  {
+    ...AttestationsRewardType.fields,
+    effectiveBalance: ssz.UintNum64,
+  },
+  {jsonCase: "eth2"}
+);
+
+const TotalAttestationsRewardsType = new ContainerType(
+  {
+    ...AttestationsRewardType.fields,
+    validatorIndex: ssz.ValidatorIndex,
+  },
+  {jsonCase: "eth2"}
+);
+
+const AttestationsRewardsType = new ContainerType(
+  {
+    idealRewards: ArrayOf(IdealAttestationsRewardsType),
+    totalRewards: ArrayOf(TotalAttestationsRewardsType),
+  },
+  {jsonCase: "eth2"}
+);
+
 const SyncCommitteeRewardsType = new ContainerType(
   {
     validatorIndex: ssz.ValidatorIndex,
@@ -48,34 +83,20 @@
 /**
  * Rewards for a single set of (ideal or actual depending on usage) attestations. Reward value is in Gwei
  */
-type AttestationsReward = {
-  /** Reward for head vote. Could be negative to indicate penalty */
-  head: number;
-  /** Reward for target vote. Could be negative to indicate penalty */
-  target: number;
-  /** Reward for source vote. Could be negative to indicate penalty */
-  source: number;
-  /** Inclusion delay reward (phase0 only) */
-  inclusionDelay: number;
-  /** Inactivity penalty. Should be a negative number to indicate penalty */
-  inactivity: number;
-};
+export type AttestationsReward = ValueOf<typeof AttestationsRewardType>;
 
 /**
  * Rewards info for ideal attestations ie. Maximum rewards could be earned by making timely head, target and source vote.
  * `effectiveBalance` is in Gwei
  */
-export type IdealAttestationsReward = AttestationsReward & {effectiveBalance: number};
+export type IdealAttestationsReward = ValueOf<typeof IdealAttestationsRewardsType>;
 
 /**
  * Rewards info for actual attestations
  */
-export type TotalAttestationsReward = AttestationsReward & {validatorIndex: ValidatorIndex};
-
-export type AttestationsRewards = {
-  idealRewards: IdealAttestationsReward[];
-  totalRewards: TotalAttestationsReward[];
-};
+export type TotalAttestationsReward = ValueOf<typeof TotalAttestationsRewardsType>;
+
+export type AttestationsRewards = ValueOf<typeof AttestationsRewardsType>;
 
 /**
  * Rewards info for sync committee participation. Every reward value is in Gwei.
@@ -100,6 +121,7 @@
     BlockRewards,
     ExecutionOptimisticMeta
   >;
+
   /**
    * Get attestations rewards
    * Negative values indicate penalties. `inactivity` can only be either 0 or negative number since it is penalty only
@@ -107,14 +129,12 @@
    * @param epoch The epoch to get rewards info from
    * @param validatorIds List of validator indices or pubkeys to filter in
    */
-  getAttestationsRewards(
-    epoch: Epoch,
-    validatorIds?: ValidatorId[]
-  ): Promise<
-    ApiClientResponse<
-      {[HttpStatusCode.OK]: {data: AttestationsRewards; executionOptimistic: ExecutionOptimistic}},
-      HttpStatusCode.BAD_REQUEST | HttpStatusCode.NOT_FOUND
-    >
+  getAttestationsRewards: Endpoint<
+    "POST",
+    {epoch: Epoch; validatorIds?: ValidatorId[]},
+    {params: {epoch: number}; body: ValidatorId[]},
+    AttestationsRewards,
+    ExecutionOptimisticMeta
   >;
 
   /**
@@ -134,7 +154,6 @@
   >;
 };
 
-<<<<<<< HEAD
 export const definitions: RouteDefinitions<Endpoints> = {
   getBlockRewards: {
     url: "/eth/v1/beacon/rewards/blocks/{block_id}",
@@ -149,6 +168,28 @@
       meta: ExecutionOptimisticCodec,
     },
   },
+  getAttestationsRewards: {
+    url: "/eth/v1/beacon/rewards/attestations/{epoch}",
+    method: "POST",
+    req: JsonOnlyReq({
+      writeReqJson: ({epoch, validatorIds}) => ({
+        params: {epoch},
+        body: validatorIds || [],
+      }),
+      parseReqJson: ({params, body}) => ({
+        epoch: params.epoch,
+        validatorIds: body,
+      }),
+      schema: {
+        params: {epoch: Schema.UintRequired},
+        body: Schema.UintOrStringArray,
+      },
+    }),
+    resp: {
+      data: AttestationsRewardsType,
+      meta: ExecutionOptimisticCodec,
+    },
+  },
   getSyncCommitteeRewards: {
     url: "/eth/v1/beacon/rewards/sync_committee/{block_id}",
     method: "POST",
@@ -161,42 +202,6 @@
         blockId: params.block_id,
         validatorIds: body,
       }),
-=======
-/**
- * Define javascript values for each route
- */
-export const routesData: RoutesData<Api> = {
-  getBlockRewards: {url: "/eth/v1/beacon/rewards/blocks/{block_id}", method: "GET"},
-  getAttestationsRewards: {url: "/eth/v1/beacon/rewards/attestations/{epoch}", method: "POST"},
-  getSyncCommitteeRewards: {url: "/eth/v1/beacon/rewards/sync_committee/{block_id}", method: "POST"},
-};
-
-export type ReqTypes = {
-  /* eslint-disable @typescript-eslint/naming-convention */
-  getBlockRewards: {params: {block_id: string}};
-  getAttestationsRewards: {params: {epoch: number}; body: ValidatorId[]};
-  getSyncCommitteeRewards: {params: {block_id: string}; body: ValidatorId[]};
-};
-
-export function getReqSerializers(): ReqSerializers<Api, ReqTypes> {
-  return {
-    getBlockRewards: {
-      writeReq: (block_id) => ({params: {block_id: String(block_id)}}),
-      parseReq: ({params}) => [params.block_id],
-      schema: {params: {block_id: Schema.StringRequired}},
-    },
-    getAttestationsRewards: {
-      writeReq: (epoch, validatorIds) => ({params: {epoch: epoch}, body: validatorIds || []}),
-      parseReq: ({params, body}) => [params.epoch, body],
-      schema: {
-        params: {epoch: Schema.UintRequired},
-        body: Schema.UintOrStringArray,
-      },
-    },
-    getSyncCommitteeRewards: {
-      writeReq: (block_id, validatorIds) => ({params: {block_id: String(block_id)}, body: validatorIds || []}),
-      parseReq: ({params, body}) => [params.block_id, body],
->>>>>>> b81230ac
       schema: {
         params: {block_id: Schema.StringRequired},
         body: Schema.UintOrStringArray,
@@ -206,70 +211,5 @@
       data: SyncCommitteeRewardsType,
       meta: ExecutionOptimisticCodec,
     },
-<<<<<<< HEAD
-  },
-};
-=======
-  };
-}
-
-export function getReturnTypes(): ReturnTypes<Api> {
-  const BlockRewardsResponse = new ContainerType(
-    {
-      proposerIndex: ssz.ValidatorIndex,
-      total: ssz.UintNum64,
-      attestations: ssz.UintNum64,
-      syncAggregate: ssz.UintNum64,
-      proposerSlashings: ssz.UintNum64,
-      attesterSlashings: ssz.UintNum64,
-    },
-    {jsonCase: "eth2"}
-  );
-
-  const IdealAttestationsRewardsResponse = new ContainerType(
-    {
-      head: ssz.UintNum64,
-      target: ssz.UintNum64,
-      source: ssz.UintNum64,
-      inclusionDelay: ssz.UintNum64,
-      inactivity: ssz.UintNum64,
-      effectiveBalance: ssz.UintNum64,
-    },
-    {jsonCase: "eth2"}
-  );
-
-  const TotalAttestationsRewardsResponse = new ContainerType(
-    {
-      head: ssz.UintNum64,
-      target: ssz.UintNum64,
-      source: ssz.UintNum64,
-      inclusionDelay: ssz.UintNum64,
-      inactivity: ssz.UintNum64,
-      validatorIndex: ssz.ValidatorIndex,
-    },
-    {jsonCase: "eth2"}
-  );
-
-  const AttestationsRewardsResponse = new ContainerType(
-    {
-      idealRewards: ArrayOf(IdealAttestationsRewardsResponse),
-      totalRewards: ArrayOf(TotalAttestationsRewardsResponse),
-    },
-    {jsonCase: "eth2"}
-  );
-
-  const SyncCommitteeRewardsResponse = new ContainerType(
-    {
-      validatorIndex: ssz.ValidatorIndex,
-      reward: ssz.UintNum64,
-    },
-    {jsonCase: "eth2"}
-  );
-
-  return {
-    getBlockRewards: ContainerDataExecutionOptimistic(BlockRewardsResponse),
-    getAttestationsRewards: ContainerDataExecutionOptimistic(AttestationsRewardsResponse),
-    getSyncCommitteeRewards: ContainerDataExecutionOptimistic(ArrayOf(SyncCommitteeRewardsResponse)),
-  };
-}
->>>>>>> b81230ac
+  },
+};