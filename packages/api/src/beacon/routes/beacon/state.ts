--- conflicted
+++ resolved
@@ -33,6 +33,9 @@
   slot?: Slot;
 };
 
+export const RandaoResponseType = new ContainerType({
+  randao: ssz.Root,
+});
 export const FinalityCheckpointsType = new ContainerType({
   previousJustified: ssz.phase0.Checkpoint,
   currentJustified: ssz.phase0.Checkpoint,
@@ -64,6 +67,7 @@
 export const EpochCommitteeResponseListType = ArrayOf(EpochCommitteeResponseType);
 export const ValidatorBalanceListType = ArrayOf(ValidatorBalanceType);
 
+export type RandaoResponse = ValueOf<typeof RandaoResponseType>;
 export type FinalityCheckpoints = ValueOf<typeof FinalityCheckpointsType>;
 export type ValidatorResponse = ValueOf<typeof ValidatorResponseType>;
 export type EpochCommitteeResponse = ValueOf<typeof EpochCommitteeResponseType>;
@@ -114,14 +118,12 @@
    * Can be one of: "head" (canonical head in node's view), "genesis", "finalized", "justified", \<slot\>, \<hex encoded stateRoot with 0x prefix\>.
    * @param epoch Fetch randao mix for the given epoch. If an epoch is not specified then the RANDAO mix for the state's current epoch will be returned.
    */
-  getStateRandao(
-    stateId: StateId,
-    epoch?: Epoch
-  ): Promise<
-    ApiClientResponse<
-      {[HttpStatusCode.OK]: {data: {randao: Root}; executionOptimistic: ExecutionOptimistic}},
-      HttpStatusCode.BAD_REQUEST | HttpStatusCode.NOT_FOUND
-    >
+  getStateRandao: Endpoint<
+    "GET",
+    {stateId: StateId; epoch?: Epoch},
+    {params: {state_id: string}; query: {epoch?: number}},
+    RandaoResponse,
+    ExecutionOptimisticMeta
   >;
 
   /**
@@ -217,7 +219,6 @@
   >;
 };
 
-<<<<<<< HEAD
 // eslint-disable-next-line @typescript-eslint/no-explicit-any
 const stateIdOnlyReq: RequestCodec<Endpoint<"GET", {stateId: StateId}, {params: {state_id: string}}, any, any>> = {
   writeReq: (state_id) => ({params: {state_id: String(state_id)}}),
@@ -232,50 +233,6 @@
     req: {
       writeReq: ({stateId, filters}) => ({params: {state_id: String(stateId)}, query: filters ?? {}}),
       parseReq: ({params, query}) => ({stateId: params.state_id, filters: query}),
-=======
-/**
- * Define javascript values for each route
- */
-export const routesData: RoutesData<Api> = {
-  getEpochCommittees: {url: "/eth/v1/beacon/states/{state_id}/committees", method: "GET"},
-  getEpochSyncCommittees: {url: "/eth/v1/beacon/states/{state_id}/sync_committees", method: "GET"},
-  getStateFinalityCheckpoints: {url: "/eth/v1/beacon/states/{state_id}/finality_checkpoints", method: "GET"},
-  getStateFork: {url: "/eth/v1/beacon/states/{state_id}/fork", method: "GET"},
-  getStateRoot: {url: "/eth/v1/beacon/states/{state_id}/root", method: "GET"},
-  getStateRandao: {url: "/eth/v1/beacon/states/{state_id}/randao", method: "GET"},
-  getStateValidator: {url: "/eth/v1/beacon/states/{state_id}/validators/{validator_id}", method: "GET"},
-  getStateValidators: {url: "/eth/v1/beacon/states/{state_id}/validators", method: "GET"},
-  getStateValidatorBalances: {url: "/eth/v1/beacon/states/{state_id}/validator_balances", method: "GET"},
-};
-
-/* eslint-disable @typescript-eslint/naming-convention */
-
-type StateIdOnlyReq = {params: {state_id: string}};
-
-export type ReqTypes = {
-  getEpochCommittees: {params: {state_id: StateId}; query: {slot?: number; epoch?: number; index?: number}};
-  getEpochSyncCommittees: {params: {state_id: StateId}; query: {epoch?: number}};
-  getStateFinalityCheckpoints: StateIdOnlyReq;
-  getStateFork: StateIdOnlyReq;
-  getStateRoot: StateIdOnlyReq;
-  getStateRandao: {params: {state_id: StateId}; query: {epoch?: number}};
-  getStateValidator: {params: {state_id: StateId; validator_id: ValidatorId}};
-  getStateValidators: {params: {state_id: StateId}; query: {id?: ValidatorId[]; status?: ValidatorStatus[]}};
-  getStateValidatorBalances: {params: {state_id: StateId}; query: {id?: ValidatorId[]}};
-};
-
-export function getReqSerializers(): ReqSerializers<Api, ReqTypes> {
-  const stateIdOnlyReq: ReqSerializer<Api["getStateFork"], StateIdOnlyReq> = {
-    writeReq: (state_id) => ({params: {state_id: String(state_id)}}),
-    parseReq: ({params}) => [params.state_id],
-    schema: {params: {state_id: Schema.StringRequired}},
-  };
-
-  return {
-    getEpochCommittees: {
-      writeReq: (state_id, filters) => ({params: {state_id}, query: filters || {}}),
-      parseReq: ({params, query}) => [params.state_id, query],
->>>>>>> 55817cdb
       schema: {
         params: {state_id: Schema.StringRequired},
         query: {slot: Schema.Uint, epoch: Schema.Uint, index: Schema.Uint},
@@ -297,7 +254,6 @@
         query: {epoch: Schema.Uint},
       },
     },
-<<<<<<< HEAD
     resp: {
       data: EpochSyncCommitteeResponseType,
       meta: ExecutionOptimisticCodec,
@@ -330,31 +286,28 @@
       meta: ExecutionOptimisticCodec,
     },
   },
+  getStateRandao: {
+    url: "/eth/v1/beacon/states/{state_id}/randao",
+    method: "GET",
+    req: {
+      writeReq: ({stateId, epoch}) => ({params: {state_id: String(stateId)}, query: {epoch}}),
+      parseReq: ({params, query}) => ({stateId: params.state_id, epoch: query.epoch}),
+      schema: {
+        params: {state_id: Schema.StringRequired},
+        query: {epoch: Schema.Uint},
+      },
+    },
+    resp: {
+      data: RandaoResponseType,
+      meta: ExecutionOptimisticCodec,
+    },
+  },
   getStateValidator: {
     url: "/eth/v1/beacon/states/{state_id}/validators/{validator_id}",
     method: "GET",
     req: {
       writeReq: ({stateId, validatorId}) => ({params: {state_id: String(stateId), validator_id: validatorId}}),
       parseReq: ({params}) => ({stateId: params.state_id, validatorId: params.validator_id}),
-=======
-
-    getStateFinalityCheckpoints: stateIdOnlyReq,
-    getStateFork: stateIdOnlyReq,
-    getStateRoot: stateIdOnlyReq,
-
-    getStateRandao: {
-      writeReq: (state_id, epoch) => ({params: {state_id}, query: {epoch}}),
-      parseReq: ({params, query}) => [params.state_id, query.epoch],
-      schema: {
-        params: {state_id: Schema.StringRequired},
-        query: {epoch: Schema.Uint},
-      },
-    },
-
-    getStateValidator: {
-      writeReq: (state_id, validator_id) => ({params: {state_id, validator_id}}),
-      parseReq: ({params}) => [params.state_id, params.validator_id],
->>>>>>> 55817cdb
       schema: {
         params: {state_id: Schema.StringRequired, validator_id: Schema.StringRequired},
       },
@@ -391,80 +344,9 @@
         query: {id: Schema.UintOrStringArray},
       },
     },
-<<<<<<< HEAD
     resp: {
       data: ValidatorBalanceListType,
       meta: ExecutionOptimisticCodec,
     },
   },
-};
-=======
-  };
-}
-
-export function getReturnTypes(): ReturnTypes<Api> {
-  const RootContainer = new ContainerType({
-    root: ssz.Root,
-  });
-
-  const RandaoContainer = new ContainerType({
-    randao: ssz.Root,
-  });
-
-  const FinalityCheckpoints = new ContainerType(
-    {
-      previousJustified: ssz.phase0.Checkpoint,
-      currentJustified: ssz.phase0.Checkpoint,
-      finalized: ssz.phase0.Checkpoint,
-    },
-    {jsonCase: "eth2"}
-  );
-
-  const ValidatorResponse = new ContainerType(
-    {
-      index: ssz.ValidatorIndex,
-      balance: ssz.UintNum64,
-      status: new StringType<ValidatorStatus>(),
-      validator: ssz.phase0.Validator,
-    },
-    {jsonCase: "eth2"}
-  );
-
-  const ValidatorBalance = new ContainerType(
-    {
-      index: ssz.ValidatorIndex,
-      balance: ssz.UintNum64,
-    },
-    {jsonCase: "eth2"}
-  );
-
-  const EpochCommitteeResponse = new ContainerType(
-    {
-      index: ssz.CommitteeIndex,
-      slot: ssz.Slot,
-      validators: ssz.phase0.CommitteeIndices,
-    },
-    {jsonCase: "eth2"}
-  );
-
-  const EpochSyncCommitteesResponse = new ContainerType(
-    {
-      validators: ArrayOf(ssz.ValidatorIndex),
-      validatorAggregates: ArrayOf(ArrayOf(ssz.ValidatorIndex)),
-    },
-    {jsonCase: "eth2"}
-  );
-
-  return {
-    getStateRoot: ContainerDataExecutionOptimistic(RootContainer),
-    getStateFork: ContainerDataExecutionOptimistic(ssz.phase0.Fork),
-    getStateRandao: ContainerDataExecutionOptimistic(RandaoContainer),
-    getStateFinalityCheckpoints: ContainerDataExecutionOptimistic(FinalityCheckpoints),
-    getStateValidators: ContainerDataExecutionOptimistic(ArrayOf(ValidatorResponse)),
-    getStateValidator: ContainerDataExecutionOptimistic(ValidatorResponse),
-    getStateValidatorBalances: ContainerDataExecutionOptimistic(ArrayOf(ValidatorBalance)),
-    getEpochCommittees: ContainerDataExecutionOptimistic(ArrayOf(EpochCommitteeResponse)),
-    getEpochSyncCommittees: ContainerDataExecutionOptimistic(EpochSyncCommitteesResponse),
-  };
-}
->>>>>>> 55817cdb
+};