/* eslint-disable @typescript-eslint/naming-convention */
import {ContainerType, Type, ValueOf} from "@chainsafe/ssz";
import {allForks, ssz, StringType, phase0} from "@lodestar/types";
import {
  ArrayOf,
  EmptyArgs,
  EmptyGetRequestCodec,
  EmptyMeta,
  EmptyMetaCodec,
  EmptyRequest,
  ExecutionOptimisticAndVersionCodec,
  ExecutionOptimisticAndVersionMeta,
  ExecutionOptimisticCodec,
  ExecutionOptimisticMeta,
  WithVersion,
<<<<<<< HEAD
} from "../../utils/codecs.js";
import {Endpoint, RouteDefinitions} from "../../utils/types.js";
import {WireFormat} from "../../utils/headers.js";
import {Schema} from "../../utils/schema.js";
import {StateId} from "./beacon/state.js";
=======
  TypeJson,
  reqEmpty,
  ReqSerializers,
  ReqEmpty,
  ReqSerializer,
  ContainerDataExecutionOptimistic,
  WithExecutionOptimistic,
  WithFinalized,
  ContainerData,
} from "../../utils/index.js";
import {HttpStatusCode} from "../../utils/client/httpStatusCode.js";
import {parseAcceptHeader, writeAcceptHeader} from "../../utils/acceptHeader.js";
import {ApiClientResponse, ResponseFormat} from "../../interfaces.js";
import {ExecutionOptimistic, Finalized, StateId} from "./beacon/state.js";
>>>>>>> e17b7449

// See /packages/api/src/routes/index.ts for reasoning and instructions to add new routes

const stringType = new StringType();
const ProtoNodeResponseType = new ContainerType(
  {
    executionPayloadBlockHash: stringType,
    executionPayloadNumber: ssz.UintNum64,
    executionStatus: stringType,
    slot: ssz.Slot,
    blockRoot: stringType,
    parentRoot: stringType,
    stateRoot: stringType,
    targetRoot: stringType,
    timeliness: ssz.Boolean,
    justifiedEpoch: ssz.Epoch,
    justifiedRoot: stringType,
    finalizedEpoch: ssz.Epoch,
    finalizedRoot: stringType,
    unrealizedJustifiedEpoch: ssz.Epoch,
    unrealizedJustifiedRoot: stringType,
    unrealizedFinalizedEpoch: ssz.Epoch,
    unrealizedFinalizedRoot: stringType,
    parent: stringType,
    weight: ssz.Uint32,
    bestChild: stringType,
    bestDescendant: stringType,
  },
  {jsonCase: "eth2"}
);
const SlotRootType = new ContainerType(
  {
    slot: ssz.Slot,
    root: stringType,
  },
  {jsonCase: "eth2"}
);
const SlotRootExecutionOptimisticType = new ContainerType(
  {
    slot: ssz.Slot,
    root: stringType,
    executionOptimistic: ssz.Boolean,
  },
  {jsonCase: "eth2"}
);

const ProtoNodeResponseListType = ArrayOf(ProtoNodeResponseType);
const SlotRootListType = ArrayOf(SlotRootType);
const SlotRootExecutionOptimisticListType = ArrayOf(SlotRootExecutionOptimisticType);

type ProtoNodeResponseList = ValueOf<typeof ProtoNodeResponseListType>;
type SlotRootList = ValueOf<typeof SlotRootListType>;
type SlotRootExecutionOptimisticList = ValueOf<typeof SlotRootExecutionOptimisticListType>;

export type Endpoints = {
  /**
   * Retrieves all possible chain heads (leaves of fork choice tree).
   */
  getDebugChainHeads: Endpoint<
    //
    "GET",
    EmptyArgs,
    EmptyRequest,
    SlotRootList,
    EmptyMeta
  >;

  /**
   * Retrieves all possible chain heads (leaves of fork choice tree).
   */
  getDebugChainHeadsV2: Endpoint<
    //
    "GET",
    EmptyArgs,
    EmptyRequest,
    SlotRootExecutionOptimisticList,
    EmptyMeta
  >;

  /**
   * Dump all ProtoArray's nodes to debug
   */
  getProtoArrayNodes: Endpoint<
    //
    "GET",
    EmptyArgs,
    EmptyRequest,
    ProtoNodeResponseList,
    EmptyMeta
  >;

  /**
   * Get full BeaconState object
   * Returns full BeaconState object for given stateId.
   * Depending on `Accept` header it can be returned either as json or as bytes serialized by SSZ
   *
   * param stateId State identifier.
   * Can be one of: "head" (canonical head in node's view), "genesis", "finalized", "justified", \<slot\>, \<hex encoded stateRoot with 0x prefix\>.
   */
<<<<<<< HEAD
  getState: Endpoint<
    //
    "GET",
    {stateId: StateId},
    {params: {state_id: string}},
    phase0.BeaconState,
    ExecutionOptimisticMeta
=======
  getState(
    stateId: StateId,
    format?: "json"
  ): Promise<
    ApiClientResponse<{
      [HttpStatusCode.OK]: {data: allForks.BeaconState; executionOptimistic: ExecutionOptimistic; finalized: Finalized};
    }>
  >;
  getState(stateId: StateId, format: "ssz"): Promise<ApiClientResponse<{[HttpStatusCode.OK]: Uint8Array}>>;
  getState(
    stateId: StateId,
    format?: ResponseFormat
  ): Promise<
    ApiClientResponse<{
      [HttpStatusCode.OK]:
        | Uint8Array
        | {data: allForks.BeaconState; executionOptimistic: ExecutionOptimistic; finalized: Finalized};
    }>
>>>>>>> e17b7449
  >;

  /**
   * Get full BeaconState object
   * Returns full BeaconState object for given stateId.
   * Depending on `Accept` header it can be returned either as json or as bytes serialized by SSZ
   *
   * param stateId State identifier.
   * Can be one of: "head" (canonical head in node's view), "genesis", "finalized", "justified", \<slot\>, \<hex encoded stateRoot with 0x prefix\>.
   */
<<<<<<< HEAD
  getStateV2: Endpoint<
    //
    "GET",
    {stateId: StateId},
    {params: {state_id: string}},
    allForks.BeaconState,
    ExecutionOptimisticAndVersionMeta
=======
  getStateV2(
    stateId: StateId,
    format?: "json"
  ): Promise<
    ApiClientResponse<{
      [HttpStatusCode.OK]: {
        data: allForks.BeaconState;
        executionOptimistic: ExecutionOptimistic;
        finalized: Finalized;
        version: ForkName;
      };
    }>
  >;
  getStateV2(stateId: StateId, format: "ssz"): Promise<ApiClientResponse<{[HttpStatusCode.OK]: Uint8Array}>>;
  getStateV2(
    stateId: StateId,
    format?: ResponseFormat
  ): Promise<
    ApiClientResponse<{
      [HttpStatusCode.OK]:
        | Uint8Array
        | {
            data: allForks.BeaconState;
            executionOptimistic: ExecutionOptimistic;
            finalized: Finalized;
            version: ForkName;
          };
    }>
>>>>>>> e17b7449
  >;
};

export const definitions: RouteDefinitions<Endpoints> = {
  getDebugChainHeads: {
    url: "/eth/v1/debug/beacon/heads",
    method: "GET",
    req: EmptyGetRequestCodec,
    resp: {
      data: SlotRootListType,
      meta: EmptyMetaCodec,
      onlySupport: WireFormat.json,
    },
  },
  getDebugChainHeadsV2: {
    url: "/eth/v2/debug/beacon/heads",
    method: "GET",
    req: EmptyGetRequestCodec,
    resp: {
      data: SlotRootExecutionOptimisticListType,
      meta: EmptyMetaCodec,
      onlySupport: WireFormat.json,
    },
<<<<<<< HEAD
  },
  getProtoArrayNodes: {
    url: "/eth/v0/debug/forkchoice",
    method: "GET",
    req: EmptyGetRequestCodec,
    resp: {
      data: ProtoNodeResponseListType,
      meta: EmptyMetaCodec,
      onlySupport: WireFormat.json,
    },
  },
  getState: {
    url: "/eth/v1/debug/beacon/states/{state_id}",
    method: "GET",
    req: {
      writeReq: ({stateId}) => ({params: {state_id: stateId.toString()}}),
      parseReq: ({params}) => ({stateId: params.state_id}),
      schema: {
        params: {state_id: Schema.StringRequired},
      },
    },
    resp: {
      data: ssz.phase0.BeaconState,
      meta: ExecutionOptimisticCodec,
    },
  },
  getStateV2: {
    url: "/eth/v2/debug/beacon/states/{state_id}",
    method: "GET",
    req: {
      writeReq: ({stateId}) => ({params: {state_id: stateId.toString()}}),
      parseReq: ({params}) => ({stateId: params.state_id}),
      schema: {
        params: {state_id: Schema.StringRequired},
      },
    },
    resp: {
      data: WithVersion((fork) => ssz[fork].BeaconState as Type<allForks.BeaconState>),
      meta: ExecutionOptimisticAndVersionCodec,
    },
  },
};
=======
    {jsonCase: "eth2"}
  );

  return {
    getDebugChainHeads: ContainerData(ArrayOf(SlotRoot)),
    getDebugChainHeadsV2: ContainerData(ArrayOf(SlotRootExecutionOptimistic)),
    getProtoArrayNodes: ContainerData(ArrayOf(protoNodeSszType)),
    getState: WithFinalized(ContainerDataExecutionOptimistic(ssz.phase0.BeaconState)),
    getStateV2: WithFinalized(
      WithExecutionOptimistic(
        // Teku returns fork as UPPERCASE
        WithVersion(
          (fork: ForkName) => ssz[fork.toLowerCase() as ForkName].BeaconState as TypeJson<allForks.BeaconState>
        )
      )
    ),
  };
}
>>>>>>> e17b7449
<|MERGE_RESOLUTION|>--- conflicted
+++ resolved
@@ -13,28 +13,11 @@
   ExecutionOptimisticCodec,
   ExecutionOptimisticMeta,
   WithVersion,
-<<<<<<< HEAD
 } from "../../utils/codecs.js";
 import {Endpoint, RouteDefinitions} from "../../utils/types.js";
 import {WireFormat} from "../../utils/headers.js";
 import {Schema} from "../../utils/schema.js";
 import {StateId} from "./beacon/state.js";
-=======
-  TypeJson,
-  reqEmpty,
-  ReqSerializers,
-  ReqEmpty,
-  ReqSerializer,
-  ContainerDataExecutionOptimistic,
-  WithExecutionOptimistic,
-  WithFinalized,
-  ContainerData,
-} from "../../utils/index.js";
-import {HttpStatusCode} from "../../utils/client/httpStatusCode.js";
-import {parseAcceptHeader, writeAcceptHeader} from "../../utils/acceptHeader.js";
-import {ApiClientResponse, ResponseFormat} from "../../interfaces.js";
-import {ExecutionOptimistic, Finalized, StateId} from "./beacon/state.js";
->>>>>>> e17b7449
 
 // See /packages/api/src/routes/index.ts for reasoning and instructions to add new routes
 
@@ -134,7 +117,6 @@
    * param stateId State identifier.
    * Can be one of: "head" (canonical head in node's view), "genesis", "finalized", "justified", \<slot\>, \<hex encoded stateRoot with 0x prefix\>.
    */
-<<<<<<< HEAD
   getState: Endpoint<
     //
     "GET",
@@ -142,26 +124,6 @@
     {params: {state_id: string}},
     phase0.BeaconState,
     ExecutionOptimisticMeta
-=======
-  getState(
-    stateId: StateId,
-    format?: "json"
-  ): Promise<
-    ApiClientResponse<{
-      [HttpStatusCode.OK]: {data: allForks.BeaconState; executionOptimistic: ExecutionOptimistic; finalized: Finalized};
-    }>
-  >;
-  getState(stateId: StateId, format: "ssz"): Promise<ApiClientResponse<{[HttpStatusCode.OK]: Uint8Array}>>;
-  getState(
-    stateId: StateId,
-    format?: ResponseFormat
-  ): Promise<
-    ApiClientResponse<{
-      [HttpStatusCode.OK]:
-        | Uint8Array
-        | {data: allForks.BeaconState; executionOptimistic: ExecutionOptimistic; finalized: Finalized};
-    }>
->>>>>>> e17b7449
   >;
 
   /**
@@ -172,7 +134,6 @@
    * param stateId State identifier.
    * Can be one of: "head" (canonical head in node's view), "genesis", "finalized", "justified", \<slot\>, \<hex encoded stateRoot with 0x prefix\>.
    */
-<<<<<<< HEAD
   getStateV2: Endpoint<
     //
     "GET",
@@ -180,36 +141,6 @@
     {params: {state_id: string}},
     allForks.BeaconState,
     ExecutionOptimisticAndVersionMeta
-=======
-  getStateV2(
-    stateId: StateId,
-    format?: "json"
-  ): Promise<
-    ApiClientResponse<{
-      [HttpStatusCode.OK]: {
-        data: allForks.BeaconState;
-        executionOptimistic: ExecutionOptimistic;
-        finalized: Finalized;
-        version: ForkName;
-      };
-    }>
-  >;
-  getStateV2(stateId: StateId, format: "ssz"): Promise<ApiClientResponse<{[HttpStatusCode.OK]: Uint8Array}>>;
-  getStateV2(
-    stateId: StateId,
-    format?: ResponseFormat
-  ): Promise<
-    ApiClientResponse<{
-      [HttpStatusCode.OK]:
-        | Uint8Array
-        | {
-            data: allForks.BeaconState;
-            executionOptimistic: ExecutionOptimistic;
-            finalized: Finalized;
-            version: ForkName;
-          };
-    }>
->>>>>>> e17b7449
   >;
 };
 
@@ -233,7 +164,6 @@
       meta: EmptyMetaCodec,
       onlySupport: WireFormat.json,
     },
-<<<<<<< HEAD
   },
   getProtoArrayNodes: {
     url: "/eth/v0/debug/forkchoice",
@@ -275,24 +205,4 @@
       meta: ExecutionOptimisticAndVersionCodec,
     },
   },
-};
-=======
-    {jsonCase: "eth2"}
-  );
-
-  return {
-    getDebugChainHeads: ContainerData(ArrayOf(SlotRoot)),
-    getDebugChainHeadsV2: ContainerData(ArrayOf(SlotRootExecutionOptimistic)),
-    getProtoArrayNodes: ContainerData(ArrayOf(protoNodeSszType)),
-    getState: WithFinalized(ContainerDataExecutionOptimistic(ssz.phase0.BeaconState)),
-    getStateV2: WithFinalized(
-      WithExecutionOptimistic(
-        // Teku returns fork as UPPERCASE
-        WithVersion(
-          (fork: ForkName) => ssz[fork.toLowerCase() as ForkName].BeaconState as TypeJson<allForks.BeaconState>
-        )
-      )
-    ),
-  };
-}
->>>>>>> e17b7449
+};