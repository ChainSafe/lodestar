/* eslint-disable @typescript-eslint/naming-convention */
import {ContainerType, fromHexString, toHexString, Type, ValueOf} from "@chainsafe/ssz";
import {ForkName, isForkBlobs, isForkExecution} from "@lodestar/params";
import {
  allForks,
  altair,
  BLSSignature,
  CommitteeIndex,
  Epoch,
  phase0,
  Root,
  Slot,
  ssz,
<<<<<<< HEAD
  ValidatorIndex,
=======
  UintNum64,
  UintBn64,
  ValidatorIndex,
  RootHex,
  StringType,
  SubcommitteeIndex,
  Wei,
>>>>>>> 5064fab4
  ProducedBlockSource,
  stringType,
} from "@lodestar/types";
import {AnyPostEndpoint, Endpoint, ResponseCodec, RouteDefinitions, Schema} from "../../utils/index.js";
import {fromGraffitiHex, toForkName, toGraffitiHex} from "../../utils/serdes.js";
import {
  ArrayOf,
  BlockValuesMeta,
  EmptyMeta,
  EmptyMetaCodec,
  EmptyResponseCodec,
  EmptyResponseData,
  ExecutionOptimisticAndDependentRootCodec,
  ExecutionOptimisticAndDependentRootMeta,
  ExecutionOptimisticCodec,
  ExecutionOptimisticMeta,
  VersionCodec,
  VersionMeta,
  WithBlockValues,
  WithMeta,
  WithVersion,
} from "../../utils/codecs.js";

export enum BuilderSelection {
  BuilderAlways = "builderalways",
  MaxProfit = "maxprofit",
  /** Only activate builder flow for DVT block proposal protocols */
  BuilderOnly = "builderonly",
  /** Only builds execution block*/
  ExecutionOnly = "executiononly",
}

/** Lodestar-specific (non-standardized) options */
export type ExtraProduceBlockOps = {
  feeRecipient?: string;
  builderSelection?: BuilderSelection;
  builderBoostFactor?: UintBn64;
  strictFeeRecipientCheck?: boolean;
  blindedLocal?: boolean;
};

<<<<<<< HEAD
export type ProduceBlockMeta = VersionMeta & BlockValuesMeta;
export type ProduceBlockV3Meta = ProduceBlockMeta & {
  executionPayloadBlinded: boolean;
  executionPayloadSource: ProducedBlockSource;
=======
export type ProduceBlockOrContentsRes = {executionPayloadValue: Wei; consensusBlockValue: Wei} & (
  | {data: allForks.BeaconBlock; version: ForkPreBlobs}
  | {data: allForks.BlockContents; version: ForkBlobs}
);
export type ProduceBlindedBlockRes = {executionPayloadValue: Wei; consensusBlockValue: Wei} & {
  data: allForks.BlindedBeaconBlock;
  version: ForkExecution;
>>>>>>> 5064fab4
};

// See /packages/api/src/routes/index.ts for reasoning and instructions to add new routes

export const BlockContentsType = new ContainerType(
  {
    block: ssz.deneb.BeaconBlock,
    kzgProofs: ssz.deneb.KZGProofs,
    blobs: ssz.deneb.Blobs,
  },
  {jsonCase: "eth2"}
);

export const AttesterDutyType = new ContainerType(
  {
    // The validator's public key, uniquely identifying them
    pubkey: ssz.BLSPubkey,
    // Index of validator in validator registry
    validatorIndex: ssz.ValidatorIndex,
    committeeIndex: ssz.CommitteeIndex,
    // Number of validators in committee
    committeeLength: ssz.UintNum64,
    // Number of committees at the provided slot
    committeesAtSlot: ssz.UintNum64,
    // Index of validator in committee
    validatorCommitteeIndex: ssz.UintNum64,
    // The slot at which the validator must attest.
    slot: ssz.Slot,
  },
  {jsonCase: "eth2"}
);

export const ProposerDutyType = new ContainerType(
  {
    slot: ssz.Slot,
    validatorIndex: ssz.ValidatorIndex,
    pubkey: ssz.BLSPubkey,
  },
  {jsonCase: "eth2"}
);

/**
 * From https://github.com/ethereum/beacon-APIs/pull/134
 */
export const SyncDutyType = new ContainerType(
  {
    pubkey: ssz.BLSPubkey,
    /** Index of validator in validator registry. */
    validatorIndex: ssz.ValidatorIndex,
    /** The indices of the validator in the sync committee. */
    validatorSyncCommitteeIndices: ArrayOf(ssz.CommitteeIndex),
  },
  {jsonCase: "eth2"}
);

export const BeaconCommitteeSubscriptionType = new ContainerType(
  {
    validatorIndex: ssz.ValidatorIndex,
    committeeIndex: ssz.CommitteeIndex,
    committeesAtSlot: ssz.Slot,
    slot: ssz.Slot,
    isAggregator: ssz.Boolean,
  },
  {jsonCase: "eth2"}
);

/**
 * From https://github.com/ethereum/beacon-APIs/pull/136
 */
export const SyncCommitteeSubscriptionType = new ContainerType(
  {
    validatorIndex: ssz.ValidatorIndex,
    syncCommitteeIndices: ArrayOf(ssz.CommitteeIndex),
    untilEpoch: ssz.Epoch,
  },
  {jsonCase: "eth2"}
);

export const ProposerPreparationDataType = new ContainerType(
  {
    validatorIndex: ssz.ValidatorIndex,
    feeRecipient: stringType,
  },
  {jsonCase: "eth2"}
);

/**
 * From https://github.com/ethereum/beacon-APIs/pull/224
 */
export const BeaconCommitteeSelectionType = new ContainerType(
  {
    /** Index of the validator */
    validatorIndex: ssz.ValidatorIndex,
    /** The slot at which a validator is assigned to attest */
    slot: ssz.Slot,
    /** The `slot_signature` calculated by the validator for the upcoming attestation slot */
    selectionProof: ssz.BLSSignature,
  },
  {jsonCase: "eth2"}
);

/**
 * From https://github.com/ethereum/beacon-APIs/pull/224
 */
export const SyncCommitteeSelectionType = new ContainerType(
  {
    /** Index of the validator */
    validatorIndex: ssz.ValidatorIndex,
    /** The slot at which validator is assigned to produce a sync committee contribution */
    slot: ssz.Slot,
    /** SubcommitteeIndex to which the validator is assigned */
    subcommitteeIndex: ssz.SubcommitteeIndex,
    /** The `slot_signature` calculated by the validator for the upcoming sync committee slot */
    selectionProof: ssz.BLSSignature,
  },
  {jsonCase: "eth2"}
);

export const LivenessResponseDataType = new ContainerType(
  {
    index: ssz.ValidatorIndex,
    isLive: ssz.Boolean,
  },
  {jsonCase: "eth2"}
);

export const ValidatorIndicesType = ArrayOf(ssz.ValidatorIndex);
export const AttesterDutyListType = ArrayOf(AttesterDutyType);
export const ProposerDutyListType = ArrayOf(ProposerDutyType);
export const SyncDutyListType = ArrayOf(SyncDutyType);
export const SignedAggregateAndProofListType = ArrayOf(ssz.phase0.SignedAggregateAndProof);
export const SignedContributionAndProofListType = ArrayOf(ssz.altair.SignedContributionAndProof);
export const BeaconCommitteeSubscriptionListType = ArrayOf(BeaconCommitteeSubscriptionType);
export const SyncCommitteeSubscriptionListType = ArrayOf(SyncCommitteeSubscriptionType);
export const ProposerPreparationDataListType = ArrayOf(ProposerPreparationDataType);
export const BeaconCommitteeSelectionListType = ArrayOf(BeaconCommitteeSelectionType);
export const SyncCommitteeSelectionListType = ArrayOf(SyncCommitteeSelectionType);
export const LivenessResponseDataListType = ArrayOf(LivenessResponseDataType);
export const SignedValidatorRegistrationV1ListType = ArrayOf(ssz.bellatrix.SignedValidatorRegistrationV1);

export type ValidatorIndices = ValueOf<typeof ValidatorIndicesType>;
export type AttesterDuty = ValueOf<typeof AttesterDutyType>;
export type AttesterDutyList = ValueOf<typeof AttesterDutyListType>;
export type ProposerDuty = ValueOf<typeof ProposerDutyType>;
export type ProposerDutyList = ValueOf<typeof ProposerDutyListType>;
export type SyncDuty = ValueOf<typeof SyncDutyType>;
export type SyncDutyList = ValueOf<typeof SyncDutyListType>;
export type SignedAggregateAndProofList = ValueOf<typeof SignedAggregateAndProofListType>;
export type SignedContributionAndProofList = ValueOf<typeof SignedContributionAndProofListType>;
export type BeaconCommitteeSubscriptionList = ValueOf<typeof BeaconCommitteeSubscriptionListType>;
export type SyncCommitteeSubscriptionList = ValueOf<typeof SyncCommitteeSubscriptionListType>;
export type ProposerPreparationDataList = ValueOf<typeof ProposerPreparationDataListType>;
export type BeaconCommitteeSelectionList = ValueOf<typeof BeaconCommitteeSelectionListType>;
export type SyncCommitteeSelectionList = ValueOf<typeof SyncCommitteeSelectionListType>;
export type LivenessResponseDataList = ValueOf<typeof LivenessResponseDataListType>;
export type SignedValidatorRegistrationV1List = ValueOf<typeof SignedValidatorRegistrationV1ListType>;

export type Endpoints = {
  /**
   * Get attester duties
   * Requests the beacon node to provide a set of attestation duties, which should be performed by validators, for a particular epoch.
   * Duties should only need to be checked once per epoch, however a chain reorganization (of > MIN_SEED_LOOKAHEAD epochs) could occur, resulting in a change of duties. For full safety, you should monitor head events and confirm the dependent root in this response matches:
   * - event.previous_duty_dependent_root when `compute_epoch_at_slot(event.slot) == epoch`
   * - event.current_duty_dependent_root when `compute_epoch_at_slot(event.slot) + 1 == epoch`
   * - event.block otherwise
   * The dependent_root value is `get_block_root_at_slot(state, compute_start_slot_at_epoch(epoch - 1) - 1)` or the genesis block root in the case of underflow.
   * param epoch Should only be allowed 1 epoch ahead
   * param requestBody An array of the validator indices for which to obtain the duties.
   */
  getAttesterDuties: Endpoint<
    "POST",
    {
      epoch: Epoch;
      indices: ValidatorIndices;
    },
    {params: {epoch: Epoch}; body: unknown},
    AttesterDutyList,
    ExecutionOptimisticAndDependentRootMeta
  >;

  /**
   * Get block proposers duties
   * Request beacon node to provide all validators that are scheduled to propose a block in the given epoch.
   * Duties should only need to be checked once per epoch, however a chain reorganization could occur that results in a change of duties. For full safety, you should monitor head events and confirm the dependent root in this response matches:
   * - event.current_duty_dependent_root when `compute_epoch_at_slot(event.slot) == epoch`
   * - event.block otherwise
   * The dependent_root value is `get_block_root_at_slot(state, compute_start_slot_at_epoch(epoch) - 1)` or the genesis block root in the case of underflow.
   */
  getProposerDuties: Endpoint<
    "GET",
    {epoch: Epoch},
    {params: {epoch: Epoch}},
    ProposerDutyList,
    ExecutionOptimisticAndDependentRootMeta
  >;

  getSyncCommitteeDuties: Endpoint<
    "POST",
    {
      epoch: number;
      indices: ValidatorIndices;
    },
    {params: {epoch: Epoch}; body: unknown},
    SyncDutyList,
    ExecutionOptimisticMeta
  >;

  /**
   * Produce a new block, without signature.
   * Requests a beacon node to produce a valid block, which can then be signed by a validator.
   * param slot The slot for which the block should be proposed.
   * param randaoReveal The validator's randao reveal value.
   * param graffiti Arbitrary data validator wants to include in block.
   */
  produceBlock: Endpoint<
    "GET",
    {
      slot: Slot;
      randaoReveal: BLSSignature;
      graffiti: string;
    },
    {params: {slot: number}; query: {randao_reveal: string; graffiti: string}},
    allForks.BeaconBlock,
    VersionMeta
  >;

  /**
   * Requests a beacon node to produce a valid block, which can then be signed by a validator.
   * Metadata in the response indicates the type of block produced, and the supported types of block
   * will be added to as forks progress.
   * param slot The slot for which the block should be proposed.
   * param randaoReveal The validator's randao reveal value.
   * param graffiti Arbitrary data validator wants to include in block.
   */
  produceBlockV2: Endpoint<
    "GET",
    {
      slot: Slot;
      randaoReveal: BLSSignature;
      graffiti: string;
      skipRandaoVerification?: boolean;
    } & ExtraProduceBlockOps,
    {
      params: {slot: number};
      query: {
        randao_reveal: string;
        graffiti: string;
        skip_randao_verification?: boolean;
        fee_recipient?: string;
        builder_selection?: string;
        strict_fee_recipient_check?: boolean;
      };
    },
    allForks.BeaconBlockOrContents,
    ProduceBlockMeta
  >;

  /**
   * Requests a beacon node to produce a valid block, which can then be signed by a validator.
   * Metadata in the response indicates the type of block produced, and the supported types of block
   * will be added to as forks progress.
   * param slot The slot for which the block should be proposed.
   * param randaoReveal The validator's randao reveal value.
   * param graffiti Arbitrary data validator wants to include in block.
   */
  produceBlockV3: Endpoint<
    "GET",
    {
      slot: Slot;
      randaoReveal: BLSSignature;
      graffiti: string;
      skipRandaoVerification?: boolean;
    } & ExtraProduceBlockOps,
    {
      params: {slot: number};
      query: {
        randao_reveal: string;
        graffiti: string;
        skip_randao_verification?: boolean;
        fee_recipient?: string;
        builder_selection?: string;
        strict_fee_recipient_check?: boolean;
        blinded_local?: boolean;
      };
    },
    allForks.FullOrBlindedBeaconBlockOrContents,
    ProduceBlockV3Meta
  >;

  produceBlindedBlock: Endpoint<
    "GET",
    {
      slot: Slot;
      randaoReveal: BLSSignature;
      graffiti: string;
    },
    {params: {slot: number}; query: {randao_reveal: string; graffiti: string}},
    allForks.BlindedBeaconBlock,
    ProduceBlockMeta
  >;

  /**
   * Produce an attestation data
   * Requests that the beacon node produce an AttestationData.
   * param slot The slot for which an attestation data should be created.
   * param committeeIndex The committee index for which an attestation data should be created.
   */
  produceAttestationData: Endpoint<
    "GET",
    {
      committeeIndex: CommitteeIndex;
      slot: Slot;
    },
    {query: {slot: number; committee_index: number}},
    phase0.AttestationData,
    EmptyMeta
  >;

  produceSyncCommitteeContribution: Endpoint<
    "GET",
    {
      slot: Slot;
      subcommitteeIndex: number;
      beaconBlockRoot: Root;
    },
    {query: {slot: number; subcommittee_index: number; beacon_block_root: string}},
    altair.SyncCommitteeContribution,
    EmptyMeta
  >;

  /**
   * Get aggregated attestation
   * Aggregates all attestations matching given attestation data root and slot
   * param attestationDataRoot HashTreeRoot of AttestationData that validator want's aggregated
   * returns aggregated `Attestation` object with same `AttestationData` root.
   */
  getAggregatedAttestation: Endpoint<
    "GET",
    {
      attestationDataRoot: Root;
      slot: Slot;
    },
    {query: {attestation_data_root: string; slot: number}},
    phase0.Attestation,
    EmptyMeta
  >;

  /**
   * Publish multiple aggregate and proofs
   * Verifies given aggregate and proofs and publishes them on appropriate gossipsub topic.
   */
  publishAggregateAndProofs: Endpoint<
    "POST",
    {
      signedAggregateAndProofs: SignedAggregateAndProofList;
    },
    {body: unknown},
    EmptyResponseData,
    EmptyMeta
  >;

  publishContributionAndProofs: Endpoint<
    "POST",
    {
      contributionAndProofs: SignedContributionAndProofList;
    },
    {body: unknown},
    EmptyResponseData,
    EmptyMeta
  >;

  /**
   * Signal beacon node to prepare for a committee subnet
   * After beacon node receives this request,
   * search using discv5 for peers related to this subnet
   * and replace current peers with those ones if necessary
   * If validator `is_aggregator`, beacon node must:
   * - announce subnet topic subscription on gossipsub
   * - aggregate attestations received on that subnet
   *
   * returns any Slot signature is valid and beacon node has prepared the attestation subnet.
   *
   * Note that, we cannot be certain Beacon node will find peers for that subnet for various reasons,"
   */
  prepareBeaconCommitteeSubnet: Endpoint<
    "POST",
    {
      subscriptions: BeaconCommitteeSubscriptionList;
    },
    {body: unknown},
    EmptyResponseData,
    EmptyMeta
  >;

  prepareSyncCommitteeSubnets: Endpoint<
    "POST",
    {
      subscriptions: SyncCommitteeSubscriptionList;
    },
    {body: unknown},
    EmptyResponseData,
    EmptyMeta
  >;

  prepareBeaconProposer: Endpoint<
    "POST",
    {
      proposers: ProposerPreparationDataList;
    },
    {body: unknown},
    EmptyResponseData,
    EmptyMeta
  >;

  /**
   * Determine if a distributed validator has been selected to aggregate attestations
   *
   * This endpoint is implemented by a distributed validator middleware client to exchange
   * partial beacon committee selection proofs for combined/aggregated selection proofs to allow
   * a validator client to correctly determine if one of its validators has been selected to
   * perform an aggregation duty in this slot.
   *
   * Note that this endpoint is not implemented by the beacon node and will return a 501 error
   *
   * @param requestBody An array of partial beacon committee selection proofs
   * @returns An array of threshold aggregated beacon committee selection proofs
   * @throws ApiError
   */
  submitBeaconCommitteeSelections: Endpoint<
    "POST",
    {
      selections: BeaconCommitteeSelectionList;
    },
    {body: unknown},
    BeaconCommitteeSelectionList,
    EmptyMeta
  >;

  /**
   * Determine if a distributed validator has been selected to make a sync committee contribution
   *
   * This endpoint is implemented by a distributed validator middleware client to exchange
   * partial sync committee selection proofs for combined/aggregated selection proofs to allow
   * a validator client to correctly determine if one of its validators has been selected to
   * perform a sync committee contribution (sync aggregation) duty in this slot.
   *
   * Note that this endpoint is not implemented by the beacon node and will return a 501 error
   *
   * @param requestBody An array of partial sync committee selection proofs
   * @returns An array of threshold aggregated sync committee selection proofs
   * @throws ApiError
   */
  submitSyncCommitteeSelections: Endpoint<
    "POST",
    {
      selections: SyncCommitteeSelectionList;
    },
    {body: unknown},
    SyncCommitteeSelectionList,
    EmptyMeta
  >;

  /** Returns validator indices that have been observed to be active on the network */
  getLiveness: Endpoint<
    "POST",
    {
      epoch: Epoch;
      indices: ValidatorIndex[];
    },
    {params: {epoch: Epoch}; body: unknown},
    LivenessResponseDataList,
    EmptyMeta
  >;

  registerValidator: Endpoint<
    "POST",
    {
      registrations: SignedValidatorRegistrationV1List;
    },
    {body: unknown},
    EmptyResponseData,
    EmptyMeta
  >;
};

/**
 * Define javascript values for each route
 */
<<<<<<< HEAD
export const definitions: RouteDefinitions<Endpoints> = {
  getAttesterDuties: {
    url: "/eth/v1/validator/duties/attester/{epoch}",
    method: "POST",
    req: {
      writeReqJson: ({epoch, indices}) => ({params: {epoch}, body: ValidatorIndicesType.toJson(indices)}),
      parseReqJson: ({params, body}) => ({epoch: params.epoch, indices: ValidatorIndicesType.fromJson(body)}),
      writeReqSsz: ({epoch, indices}) => ({params: {epoch}, body: ValidatorIndicesType.serialize(indices)}),
      parseReqSsz: ({params, body}) => ({epoch: params.epoch, indices: ValidatorIndicesType.deserialize(body)}),
      schema: {
        params: {epoch: Schema.UintRequired},
        body: Schema.StringArray,
      },
    },
    resp: {
      data: AttesterDutyListType,
      meta: ExecutionOptimisticAndDependentRootCodec,
    },
=======
export const routesData: RoutesData<Api> = {
  getAttesterDuties: {url: "/eth/v1/validator/duties/attester/{epoch}", method: "POST"},
  getProposerDuties: {url: "/eth/v1/validator/duties/proposer/{epoch}", method: "GET"},
  getSyncCommitteeDuties: {url: "/eth/v1/validator/duties/sync/{epoch}", method: "POST"},
  produceBlock: {url: "/eth/v1/validator/blocks/{slot}", method: "GET"},
  produceBlockV2: {url: "/eth/v2/validator/blocks/{slot}", method: "GET"},
  produceBlockV3: {url: "/eth/v3/validator/blocks/{slot}", method: "GET"},
  produceBlindedBlock: {url: "/eth/v1/validator/blinded_blocks/{slot}", method: "GET"},
  produceAttestationData: {url: "/eth/v1/validator/attestation_data", method: "GET"},
  produceSyncCommitteeContribution: {url: "/eth/v1/validator/sync_committee_contribution", method: "GET"},
  getAggregatedAttestation: {url: "/eth/v1/validator/aggregate_attestation", method: "GET"},
  publishAggregateAndProofs: {url: "/eth/v1/validator/aggregate_and_proofs", method: "POST"},
  publishContributionAndProofs: {url: "/eth/v1/validator/contribution_and_proofs", method: "POST"},
  prepareBeaconCommitteeSubnet: {url: "/eth/v1/validator/beacon_committee_subscriptions", method: "POST"},
  prepareSyncCommitteeSubnets: {url: "/eth/v1/validator/sync_committee_subscriptions", method: "POST"},
  prepareBeaconProposer: {url: "/eth/v1/validator/prepare_beacon_proposer", method: "POST"},
  submitBeaconCommitteeSelections: {url: "/eth/v1/validator/beacon_committee_selections", method: "POST"},
  submitSyncCommitteeSelections: {url: "/eth/v1/validator/sync_committee_selections", method: "POST"},
  getLiveness: {url: "/eth/v1/validator/liveness/{epoch}", method: "POST"},
  registerValidator: {url: "/eth/v1/validator/register_validator", method: "POST"},
};

/* eslint-disable @typescript-eslint/naming-convention */
export type ReqTypes = {
  getAttesterDuties: {params: {epoch: Epoch}; body: U64Str[]};
  getProposerDuties: {params: {epoch: Epoch}};
  getSyncCommitteeDuties: {params: {epoch: Epoch}; body: U64Str[]};
  produceBlock: {params: {slot: number}; query: {randao_reveal: string; graffiti: string}};
  produceBlockV2: {params: {slot: number}; query: {randao_reveal: string; graffiti: string; fee_recipient?: string}};
  produceBlockV3: {
    params: {slot: number};
    query: {
      randao_reveal: string;
      graffiti: string;
      skip_randao_verification?: boolean;
      fee_recipient?: string;
      builder_selection?: string;
      builder_boost_factor?: string;
      strict_fee_recipient_check?: boolean;
      blinded_local?: boolean;
    };
  };
  produceBlindedBlock: {params: {slot: number}; query: {randao_reveal: string; graffiti: string}};
  produceAttestationData: {query: {slot: number; committee_index: number}};
  produceSyncCommitteeContribution: {query: {slot: number; subcommittee_index: number; beacon_block_root: string}};
  getAggregatedAttestation: {query: {attestation_data_root: string; slot: number}};
  publishAggregateAndProofs: {body: unknown};
  publishContributionAndProofs: {body: unknown};
  prepareBeaconCommitteeSubnet: {body: unknown};
  prepareSyncCommitteeSubnets: {body: unknown};
  prepareBeaconProposer: {body: unknown};
  submitBeaconCommitteeSelections: {body: unknown};
  submitSyncCommitteeSelections: {body: unknown};
  getLiveness: {params: {epoch: Epoch}; body: U64Str[]};
  registerValidator: {body: unknown};
};

const BeaconCommitteeSelection = new ContainerType(
  {
    validatorIndex: ssz.ValidatorIndex,
    slot: ssz.Slot,
    selectionProof: ssz.BLSSignature,
>>>>>>> 5064fab4
  },
  getProposerDuties: {
    url: "/eth/v1/validator/duties/proposer/{epoch}",
    method: "GET",
    req: {
      writeReq: ({epoch}) => ({params: {epoch}}),
      parseReq: ({params}) => ({epoch: params.epoch}),
      schema: {
        params: {epoch: Schema.UintRequired},
      },
    },
    resp: {
      data: ProposerDutyListType,
      meta: ExecutionOptimisticAndDependentRootCodec,
    },
  },
  getSyncCommitteeDuties: {
    url: "/eth/v1/validator/duties/sync/{epoch}",
    method: "POST",
    req: {
      writeReqJson: ({epoch, indices}) => ({params: {epoch}, body: ValidatorIndicesType.toJson(indices)}),
      parseReqJson: ({params, body}) => ({epoch: params.epoch, indices: ValidatorIndicesType.fromJson(body)}),
      writeReqSsz: ({epoch, indices}) => ({params: {epoch}, body: ValidatorIndicesType.serialize(indices)}),
      parseReqSsz: ({params, body}) => ({epoch: params.epoch, indices: ValidatorIndicesType.deserialize(body)}),
      schema: {
        params: {epoch: Schema.UintRequired},
        body: Schema.StringArray,
      },
    },
    resp: {
      data: SyncDutyListType,
      meta: ExecutionOptimisticCodec,
    },
<<<<<<< HEAD
  },
  produceBlock: {
    url: "/eth/v1/validator/blocks/{slot}",
    method: "GET",
    req: {
      writeReq: ({slot, randaoReveal, graffiti}) => ({
        params: {slot},
        query: {randao_reveal: toHexString(randaoReveal), graffiti: toGraffitiHex(graffiti)},
      }),
      parseReq: ({params, query}) => ({
        slot: params.slot,
        randaoReveal: fromHexString(query.randao_reveal),
        graffiti: fromGraffitiHex(query.graffiti),
      }),
      schema: {
        params: {slot: Schema.UintRequired},
        query: {
          randao_reveal: Schema.StringRequired,
          graffiti: Schema.String,
        },
=======
    {jsonCase: "eth2"}
  );

  const produceBlockV3: ReqSerializers<Api, ReqTypes>["produceBlockV3"] = {
    writeReq: (slot, randaoReveal, graffiti, skipRandaoVerification, opts) => ({
      params: {slot},
      query: {
        randao_reveal: toHexString(randaoReveal),
        graffiti: toGraffitiHex(graffiti),
        fee_recipient: opts?.feeRecipient,
        skip_randao_verification: skipRandaoVerification,
        builder_selection: opts?.builderSelection,
        builder_boost_factor: opts?.builderBoostFactor?.toString(),
        strict_fee_recipient_check: opts?.strictFeeRecipientCheck,
        blinded_local: opts?.blindedLocal,
>>>>>>> 5064fab4
      },
    },
    resp: {
      data: WithVersion((fork) => ssz[fork].BeaconBlock),
      meta: VersionCodec,
    },
  },
  produceBlockV2: {
    url: "/eth/v2/validator/blocks/{slot}",
    method: "GET",
    req: {
      writeReq: ({
        slot,
        randaoReveal,
        graffiti,
        skipRandaoVerification,
        feeRecipient,
        builderSelection,
        strictFeeRecipientCheck,
      }) => ({
        params: {slot},
        query: {
          randao_reveal: toHexString(randaoReveal),
          graffiti: toGraffitiHex(graffiti),
          skip_randao_verification: skipRandaoVerification,
          fee_recipient: feeRecipient,
          builder_selection: builderSelection,
          strict_fee_recipient_check: strictFeeRecipientCheck,
        },
      }),
      parseReq: ({params, query}) => ({
        slot: params.slot,
        randaoReveal: fromHexString(query.randao_reveal),
        graffiti: fromGraffitiHex(query.graffiti),
        skipRandaoVerification: query.skip_randao_verification,
        feeRecipient: query.fee_recipient,
        builderSelection: query.builder_selection as BuilderSelection,
        builderBoostFactor: parseBuilderBoostFactor(query.builder_boost_factor),
        strictFeeRecipientCheck: query.strict_fee_recipient_check,
<<<<<<< HEAD
      }),
=======
        blindedLocal: query.blinded_local,
      },
    ],
    schema: {
      params: {slot: Schema.UintRequired},
      query: {
        randao_reveal: Schema.StringRequired,
        graffiti: Schema.String,
        fee_recipient: Schema.String,
        skip_randao_verification: Schema.Boolean,
        builder_selection: Schema.String,
        builder_boost_factor: Schema.String,
        strict_fee_recipient_check: Schema.Boolean,
        blinded_local: Schema.Boolean,
      },
    },
  };

  return {
    getAttesterDuties: {
      writeReq: (epoch, indexes) => ({params: {epoch}, body: indexes.map((i) => toU64Str(i))}),
      parseReq: ({params, body}) => [params.epoch, body.map((i) => fromU64Str(i))],
>>>>>>> 5064fab4
      schema: {
        params: {slot: Schema.UintRequired},
        query: {
          randao_reveal: Schema.StringRequired,
          graffiti: Schema.String,
          skip_randao_verification: Schema.Boolean,
          fee_recipient: Schema.String,
          builder_selection: Schema.String,
          strict_fee_recipient_check: Schema.Boolean,
        },
      },
    },
    resp: {
      data: WithVersion(
        (fork) =>
          (isForkBlobs(fork) ? BlockContentsType : ssz[fork].BeaconBlock) as Type<allForks.BeaconBlockOrContents>
      ),
      meta: WithBlockValues(VersionCodec),
    },
  },
  produceBlockV3: {
    url: "/eth/v3/validator/blocks/{slot}",
    method: "GET",
    req: {
      writeReq: ({
        slot,
        randaoReveal,
        graffiti,
        skipRandaoVerification,
        feeRecipient,
        builderSelection,
        strictFeeRecipientCheck,
        blindedLocal,
      }) => ({
        params: {slot},
        query: {
          randao_reveal: toHexString(randaoReveal),
          graffiti: toGraffitiHex(graffiti),
          skip_randao_verification: skipRandaoVerification,
          fee_recipient: feeRecipient,
          builder_selection: builderSelection,
          strict_fee_recipient_check: strictFeeRecipientCheck,
          blinded_local: blindedLocal,
        },
      }),
      parseReq: ({params, query}) => ({
        slot: params.slot,
        randaoReveal: fromHexString(query.randao_reveal),
        graffiti: fromGraffitiHex(query.graffiti),
        skipRandaoVerification: query.skip_randao_verification,
        feeRecipient: query.fee_recipient,
        builderSelection: query.builder_selection as BuilderSelection,
        strictFeeRecipientCheck: query.strict_fee_recipient_check,
        blindedLocal: query.blinded_local,
      }),
      schema: {
        params: {slot: Schema.UintRequired},
        query: {
          randao_reveal: Schema.StringRequired,
          graffiti: Schema.String,
          skip_randao_verification: Schema.Boolean,
          fee_recipient: Schema.String,
          builder_selection: Schema.String,
          strict_fee_recipient_check: Schema.Boolean,
          blinded_local: Schema.Boolean,
        },
      },
    },
    resp: {
      data: WithMeta(
        ({version, executionPayloadBlinded}) =>
          (executionPayloadBlinded
            ? ssz.allForksBlinded[isForkExecution(version) ? version : ForkName.bellatrix].BeaconBlock
            : isForkBlobs(version)
            ? BlockContentsType
            : ssz[version].BeaconBlock) as Type<allForks.FullOrBlindedBeaconBlockOrContents>
      ),
      meta: WithBlockValues({
        toJson: (meta) => ({
          version: meta.version,
          execution_payload_blinded: meta.executionPayloadBlinded,
          execution_payload_source: meta.executionPayloadSource,
        }),
        fromJson: (val) => {
          const executionPayloadBlinded = (val as {execution_payload_blinded: boolean}).execution_payload_blinded;

          // extract source from the data and assign defaults in the spec complaint manner if not present in response
          const executionPayloadSource =
            (val as {execution_payload_source: ProducedBlockSource}).execution_payload_source ??
            (executionPayloadBlinded === true ? ProducedBlockSource.builder : ProducedBlockSource.engine);

          return {
            version: toForkName((val as {version: string}).version),
            executionPayloadBlinded,
            executionPayloadSource,
          };
        },
        toHeadersObject: (meta) => ({
          "Eth-Consensus-Version": meta.version,
          "Eth-Execution-Payload-Blinded": String(meta.executionPayloadBlinded),
          "Eth-Execution-Payload-Source": String(meta.executionPayloadSource),
        }),
        fromHeaders: (headers) => {
          const executionPayloadBlinded = Boolean(headers.get("Eth-Execution-Payload-Blinded")!);

          // extract source from the data and assign defaults in a spec complaint manner if not present in response
          const executionPayloadSource =
            (headers.get("Eth-Execution-Payload-Source") as ProducedBlockSource) ??
            (executionPayloadBlinded === true ? ProducedBlockSource.builder : ProducedBlockSource.engine);

          return {
            version: toForkName(headers.get("Eth-Consensus-Version")!),
            executionPayloadBlinded,
            executionPayloadSource,
          };
        },
      }),
    },
  },
  produceBlindedBlock: {
    url: "/eth/v1/validator/blinded_blocks/{slot}",
    method: "GET",
    req: {
      writeReq: ({slot, randaoReveal, graffiti}) => ({
        params: {slot},
        query: {randao_reveal: toHexString(randaoReveal), graffiti: toGraffitiHex(graffiti)},
      }),
      parseReq: ({params, query}) => ({
        slot: params.slot,
        randaoReveal: fromHexString(query.randao_reveal),
        graffiti: fromGraffitiHex(query.graffiti),
      }),
      schema: {
        params: {slot: Schema.UintRequired},
        query: {
          randao_reveal: Schema.StringRequired,
          graffiti: Schema.String,
        },
      },
    },
    resp: {
      data: WithVersion((fork) => ssz.allForksBlinded[isForkExecution(fork) ? fork : ForkName.bellatrix].BeaconBlock),
      meta: WithBlockValues(VersionCodec),
    },
  },
  produceAttestationData: {
    url: "/eth/v1/validator/attestation_data",
    method: "GET",
    req: {
      writeReq: ({committeeIndex, slot}) => ({query: {slot, committee_index: committeeIndex}}),
      parseReq: ({query}) => ({committeeIndex: query.committee_index, slot: query.slot}),
      schema: {
        query: {slot: Schema.UintRequired, committee_index: Schema.UintRequired},
      },
    },
    resp: {
      data: ssz.phase0.AttestationData,
      meta: EmptyMetaCodec,
    },
  },
  produceSyncCommitteeContribution: {
    url: "/eth/v1/validator/sync_committee_contribution",
    method: "GET",
    req: {
      writeReq: ({slot, subcommitteeIndex, beaconBlockRoot}) => ({
        query: {slot, subcommittee_index: subcommitteeIndex, beacon_block_root: toHexString(beaconBlockRoot)},
      }),
      parseReq: ({query}) => ({
        slot: query.slot,
        subcommitteeIndex: query.subcommittee_index,
        beaconBlockRoot: fromHexString(query.beacon_block_root),
      }),
      schema: {
        query: {
          slot: Schema.UintRequired,
          subcommittee_index: Schema.UintRequired,
          beacon_block_root: Schema.StringRequired,
        },
      },
    },
    resp: {
      data: ssz.altair.SyncCommitteeContribution,
      meta: EmptyMetaCodec,
    },
  },
  getAggregatedAttestation: {
    url: "/eth/v1/validator/aggregate_attestation",
    method: "GET",
    req: {
      writeReq: ({attestationDataRoot, slot}) => ({
        query: {attestation_data_root: toHexString(attestationDataRoot), slot},
      }),
      parseReq: ({query}) => ({attestationDataRoot: fromHexString(query.attestation_data_root), slot: query.slot}),
      schema: {
        query: {attestation_data_root: Schema.StringRequired, slot: Schema.UintRequired},
      },
    },
    resp: {
      data: ssz.phase0.Attestation,
      meta: EmptyMetaCodec,
    },
  },
  publishAggregateAndProofs: {
    url: "/eth/v1/validator/aggregate_and_proofs",
    method: "POST",
    req: {
      writeReqJson: ({signedAggregateAndProofs}) => ({
        body: SignedAggregateAndProofListType.toJson(signedAggregateAndProofs),
      }),
      parseReqJson: ({body}) => ({signedAggregateAndProofs: SignedAggregateAndProofListType.fromJson(body)}),
      writeReqSsz: ({signedAggregateAndProofs}) => ({
        body: SignedAggregateAndProofListType.serialize(signedAggregateAndProofs),
      }),
      parseReqSsz: ({body}) => ({signedAggregateAndProofs: SignedAggregateAndProofListType.deserialize(body)}),
      schema: {
        body: Schema.ObjectArray,
      },
    },
    resp: EmptyResponseCodec as ResponseCodec<AnyPostEndpoint>,
  },
  publishContributionAndProofs: {
    url: "/eth/v1/validator/contribution_and_proofs",
    method: "POST",
    req: {
      writeReqJson: ({contributionAndProofs}) => ({
        body: SignedContributionAndProofListType.toJson(contributionAndProofs),
      }),
      parseReqJson: ({body}) => ({contributionAndProofs: SignedContributionAndProofListType.fromJson(body)}),
      writeReqSsz: ({contributionAndProofs}) => ({
        body: SignedContributionAndProofListType.serialize(contributionAndProofs),
      }),
      parseReqSsz: ({body}) => ({contributionAndProofs: SignedContributionAndProofListType.deserialize(body)}),
      schema: {
        body: Schema.ObjectArray,
      },
    },
    resp: EmptyResponseCodec as ResponseCodec<AnyPostEndpoint>,
  },
  prepareBeaconCommitteeSubnet: {
    url: "/eth/v1/validator/beacon_committee_subscriptions",
    method: "POST",
    req: {
      writeReqJson: ({subscriptions}) => ({body: BeaconCommitteeSubscriptionListType.toJson(subscriptions)}),
      parseReqJson: ({body}) => ({subscriptions: BeaconCommitteeSubscriptionListType.fromJson(body)}),
      writeReqSsz: ({subscriptions}) => ({body: BeaconCommitteeSubscriptionListType.serialize(subscriptions)}),
      parseReqSsz: ({body}) => ({subscriptions: BeaconCommitteeSubscriptionListType.deserialize(body)}),
      schema: {body: Schema.ObjectArray},
    },
    resp: EmptyResponseCodec as ResponseCodec<AnyPostEndpoint>,
  },
  prepareSyncCommitteeSubnets: {
    url: "/eth/v1/validator/sync_committee_subscriptions",
    method: "POST",
    req: {
      writeReqJson: ({subscriptions}) => ({body: SyncCommitteeSubscriptionListType.toJson(subscriptions)}),
      parseReqJson: ({body}) => ({subscriptions: SyncCommitteeSubscriptionListType.fromJson(body)}),
      writeReqSsz: ({subscriptions}) => ({body: SyncCommitteeSubscriptionListType.serialize(subscriptions)}),
      parseReqSsz: ({body}) => ({subscriptions: SyncCommitteeSubscriptionListType.deserialize(body)}),
      schema: {body: Schema.ObjectArray},
    },
    resp: EmptyResponseCodec as ResponseCodec<AnyPostEndpoint>,
  },
  prepareBeaconProposer: {
    url: "/eth/v1/validator/prepare_beacon_proposer",
    method: "POST",
    req: {
      writeReqJson: ({proposers}) => ({body: ProposerPreparationDataListType.toJson(proposers)}),
      parseReqJson: ({body}) => ({proposers: ProposerPreparationDataListType.fromJson(body)}),
      writeReqSsz: ({proposers}) => ({body: ProposerPreparationDataListType.serialize(proposers)}),
      parseReqSsz: ({body}) => ({proposers: ProposerPreparationDataListType.deserialize(body)}),
      schema: {body: Schema.ObjectArray},
    },
    resp: EmptyResponseCodec as ResponseCodec<AnyPostEndpoint>,
  },
  submitBeaconCommitteeSelections: {
    url: "/eth/v1/validator/beacon_committee_selections",
    method: "POST",
    req: {
      writeReqJson: ({selections}) => ({body: BeaconCommitteeSelectionListType.toJson(selections)}),
      parseReqJson: ({body}) => ({selections: BeaconCommitteeSelectionListType.fromJson(body)}),
      writeReqSsz: ({selections}) => ({body: BeaconCommitteeSelectionListType.serialize(selections)}),
      parseReqSsz: ({body}) => ({selections: BeaconCommitteeSelectionListType.deserialize(body)}),
      schema: {
        body: Schema.ObjectArray,
      },
    },
    resp: {
      data: BeaconCommitteeSelectionListType,
      meta: EmptyMetaCodec,
    },
  },
  submitSyncCommitteeSelections: {
    url: "/eth/v1/validator/sync_committee_selections",
    method: "POST",
    req: {
      writeReqJson: ({selections}) => ({body: SyncCommitteeSelectionListType.toJson(selections)}),
      parseReqJson: ({body}) => ({selections: SyncCommitteeSelectionListType.fromJson(body)}),
      writeReqSsz: ({selections}) => ({body: SyncCommitteeSelectionListType.serialize(selections)}),
      parseReqSsz: ({body}) => ({selections: SyncCommitteeSelectionListType.deserialize(body)}),
      schema: {
        body: Schema.ObjectArray,
      },
    },
    resp: {
      data: SyncCommitteeSelectionListType,
      meta: EmptyMetaCodec,
    },
  },
  getLiveness: {
    url: "/eth/v1/validator/liveness/{epoch}",
    method: "POST",
    req: {
      writeReqJson: ({epoch, indices}) => ({params: {epoch}, body: ValidatorIndicesType.toJson(indices)}),
      parseReqJson: ({params, body}) => ({epoch: params.epoch, indices: ValidatorIndicesType.fromJson(body)}),
      writeReqSsz: ({epoch, indices}) => ({params: {epoch}, body: ValidatorIndicesType.serialize(indices)}),
      parseReqSsz: ({params, body}) => ({epoch: params.epoch, indices: ValidatorIndicesType.deserialize(body)}),
      schema: {
        params: {epoch: Schema.UintRequired},
        body: Schema.StringArray,
      },
    },
    resp: {
      data: LivenessResponseDataListType,
      meta: EmptyMetaCodec,
    },
  },
  registerValidator: {
    url: "/eth/v1/validator/register_validator",
    method: "POST",
    req: {
      writeReqJson: ({registrations}) => ({body: SignedValidatorRegistrationV1ListType.toJson(registrations)}),
      parseReqJson: ({body}) => ({registrations: SignedValidatorRegistrationV1ListType.fromJson(body)}),
      writeReqSsz: ({registrations}) => ({body: SignedValidatorRegistrationV1ListType.serialize(registrations)}),
      parseReqSsz: ({body}) => ({registrations: SignedValidatorRegistrationV1ListType.deserialize(body)}),
      schema: {
        body: Schema.ObjectArray,
      },
    },
<<<<<<< HEAD
    resp: EmptyResponseCodec as ResponseCodec<AnyPostEndpoint>,
  },
};
=======
    produceBlindedBlock,

    produceAttestationData: ContainerData(ssz.phase0.AttestationData),
    produceSyncCommitteeContribution: ContainerData(ssz.altair.SyncCommitteeContribution),
    getAggregatedAttestation: ContainerData(ssz.phase0.Attestation),
    submitBeaconCommitteeSelections: ContainerData(ArrayOf(BeaconCommitteeSelection)),
    submitSyncCommitteeSelections: ContainerData(ArrayOf(SyncCommitteeSelection)),
    getLiveness: jsonType("snake"),
  };
}

function parseBuilderBoostFactor(builderBoostFactorInput?: string | number | bigint): bigint | undefined {
  return builderBoostFactorInput !== undefined ? BigInt(builderBoostFactorInput) : undefined;
}
>>>>>>> 5064fab4
<|MERGE_RESOLUTION|>--- conflicted
+++ resolved
@@ -11,17 +11,8 @@
   Root,
   Slot,
   ssz,
-<<<<<<< HEAD
-  ValidatorIndex,
-=======
-  UintNum64,
   UintBn64,
   ValidatorIndex,
-  RootHex,
-  StringType,
-  SubcommitteeIndex,
-  Wei,
->>>>>>> 5064fab4
   ProducedBlockSource,
   stringType,
 } from "@lodestar/types";
@@ -63,20 +54,10 @@
   blindedLocal?: boolean;
 };
 
-<<<<<<< HEAD
 export type ProduceBlockMeta = VersionMeta & BlockValuesMeta;
 export type ProduceBlockV3Meta = ProduceBlockMeta & {
   executionPayloadBlinded: boolean;
   executionPayloadSource: ProducedBlockSource;
-=======
-export type ProduceBlockOrContentsRes = {executionPayloadValue: Wei; consensusBlockValue: Wei} & (
-  | {data: allForks.BeaconBlock; version: ForkPreBlobs}
-  | {data: allForks.BlockContents; version: ForkBlobs}
-);
-export type ProduceBlindedBlockRes = {executionPayloadValue: Wei; consensusBlockValue: Wei} & {
-  data: allForks.BlindedBeaconBlock;
-  version: ForkExecution;
->>>>>>> 5064fab4
 };
 
 // See /packages/api/src/routes/index.ts for reasoning and instructions to add new routes
@@ -358,6 +339,7 @@
         skip_randao_verification?: boolean;
         fee_recipient?: string;
         builder_selection?: string;
+        builder_boost_factor?: string;
         strict_fee_recipient_check?: boolean;
         blinded_local?: boolean;
       };
@@ -565,7 +547,6 @@
 /**
  * Define javascript values for each route
  */
-<<<<<<< HEAD
 export const definitions: RouteDefinitions<Endpoints> = {
   getAttesterDuties: {
     url: "/eth/v1/validator/duties/attester/{epoch}",
@@ -584,70 +565,6 @@
       data: AttesterDutyListType,
       meta: ExecutionOptimisticAndDependentRootCodec,
     },
-=======
-export const routesData: RoutesData<Api> = {
-  getAttesterDuties: {url: "/eth/v1/validator/duties/attester/{epoch}", method: "POST"},
-  getProposerDuties: {url: "/eth/v1/validator/duties/proposer/{epoch}", method: "GET"},
-  getSyncCommitteeDuties: {url: "/eth/v1/validator/duties/sync/{epoch}", method: "POST"},
-  produceBlock: {url: "/eth/v1/validator/blocks/{slot}", method: "GET"},
-  produceBlockV2: {url: "/eth/v2/validator/blocks/{slot}", method: "GET"},
-  produceBlockV3: {url: "/eth/v3/validator/blocks/{slot}", method: "GET"},
-  produceBlindedBlock: {url: "/eth/v1/validator/blinded_blocks/{slot}", method: "GET"},
-  produceAttestationData: {url: "/eth/v1/validator/attestation_data", method: "GET"},
-  produceSyncCommitteeContribution: {url: "/eth/v1/validator/sync_committee_contribution", method: "GET"},
-  getAggregatedAttestation: {url: "/eth/v1/validator/aggregate_attestation", method: "GET"},
-  publishAggregateAndProofs: {url: "/eth/v1/validator/aggregate_and_proofs", method: "POST"},
-  publishContributionAndProofs: {url: "/eth/v1/validator/contribution_and_proofs", method: "POST"},
-  prepareBeaconCommitteeSubnet: {url: "/eth/v1/validator/beacon_committee_subscriptions", method: "POST"},
-  prepareSyncCommitteeSubnets: {url: "/eth/v1/validator/sync_committee_subscriptions", method: "POST"},
-  prepareBeaconProposer: {url: "/eth/v1/validator/prepare_beacon_proposer", method: "POST"},
-  submitBeaconCommitteeSelections: {url: "/eth/v1/validator/beacon_committee_selections", method: "POST"},
-  submitSyncCommitteeSelections: {url: "/eth/v1/validator/sync_committee_selections", method: "POST"},
-  getLiveness: {url: "/eth/v1/validator/liveness/{epoch}", method: "POST"},
-  registerValidator: {url: "/eth/v1/validator/register_validator", method: "POST"},
-};
-
-/* eslint-disable @typescript-eslint/naming-convention */
-export type ReqTypes = {
-  getAttesterDuties: {params: {epoch: Epoch}; body: U64Str[]};
-  getProposerDuties: {params: {epoch: Epoch}};
-  getSyncCommitteeDuties: {params: {epoch: Epoch}; body: U64Str[]};
-  produceBlock: {params: {slot: number}; query: {randao_reveal: string; graffiti: string}};
-  produceBlockV2: {params: {slot: number}; query: {randao_reveal: string; graffiti: string; fee_recipient?: string}};
-  produceBlockV3: {
-    params: {slot: number};
-    query: {
-      randao_reveal: string;
-      graffiti: string;
-      skip_randao_verification?: boolean;
-      fee_recipient?: string;
-      builder_selection?: string;
-      builder_boost_factor?: string;
-      strict_fee_recipient_check?: boolean;
-      blinded_local?: boolean;
-    };
-  };
-  produceBlindedBlock: {params: {slot: number}; query: {randao_reveal: string; graffiti: string}};
-  produceAttestationData: {query: {slot: number; committee_index: number}};
-  produceSyncCommitteeContribution: {query: {slot: number; subcommittee_index: number; beacon_block_root: string}};
-  getAggregatedAttestation: {query: {attestation_data_root: string; slot: number}};
-  publishAggregateAndProofs: {body: unknown};
-  publishContributionAndProofs: {body: unknown};
-  prepareBeaconCommitteeSubnet: {body: unknown};
-  prepareSyncCommitteeSubnets: {body: unknown};
-  prepareBeaconProposer: {body: unknown};
-  submitBeaconCommitteeSelections: {body: unknown};
-  submitSyncCommitteeSelections: {body: unknown};
-  getLiveness: {params: {epoch: Epoch}; body: U64Str[]};
-  registerValidator: {body: unknown};
-};
-
-const BeaconCommitteeSelection = new ContainerType(
-  {
-    validatorIndex: ssz.ValidatorIndex,
-    slot: ssz.Slot,
-    selectionProof: ssz.BLSSignature,
->>>>>>> 5064fab4
   },
   getProposerDuties: {
     url: "/eth/v1/validator/duties/proposer/{epoch}",
@@ -681,7 +598,6 @@
       data: SyncDutyListType,
       meta: ExecutionOptimisticCodec,
     },
-<<<<<<< HEAD
   },
   produceBlock: {
     url: "/eth/v1/validator/blocks/{slot}",
@@ -702,23 +618,6 @@
           randao_reveal: Schema.StringRequired,
           graffiti: Schema.String,
         },
-=======
-    {jsonCase: "eth2"}
-  );
-
-  const produceBlockV3: ReqSerializers<Api, ReqTypes>["produceBlockV3"] = {
-    writeReq: (slot, randaoReveal, graffiti, skipRandaoVerification, opts) => ({
-      params: {slot},
-      query: {
-        randao_reveal: toHexString(randaoReveal),
-        graffiti: toGraffitiHex(graffiti),
-        fee_recipient: opts?.feeRecipient,
-        skip_randao_verification: skipRandaoVerification,
-        builder_selection: opts?.builderSelection,
-        builder_boost_factor: opts?.builderBoostFactor?.toString(),
-        strict_fee_recipient_check: opts?.strictFeeRecipientCheck,
-        blinded_local: opts?.blindedLocal,
->>>>>>> 5064fab4
       },
     },
     resp: {
@@ -756,34 +655,8 @@
         skipRandaoVerification: query.skip_randao_verification,
         feeRecipient: query.fee_recipient,
         builderSelection: query.builder_selection as BuilderSelection,
-        builderBoostFactor: parseBuilderBoostFactor(query.builder_boost_factor),
         strictFeeRecipientCheck: query.strict_fee_recipient_check,
-<<<<<<< HEAD
-      }),
-=======
-        blindedLocal: query.blinded_local,
-      },
-    ],
-    schema: {
-      params: {slot: Schema.UintRequired},
-      query: {
-        randao_reveal: Schema.StringRequired,
-        graffiti: Schema.String,
-        fee_recipient: Schema.String,
-        skip_randao_verification: Schema.Boolean,
-        builder_selection: Schema.String,
-        builder_boost_factor: Schema.String,
-        strict_fee_recipient_check: Schema.Boolean,
-        blinded_local: Schema.Boolean,
-      },
-    },
-  };
-
-  return {
-    getAttesterDuties: {
-      writeReq: (epoch, indexes) => ({params: {epoch}, body: indexes.map((i) => toU64Str(i))}),
-      parseReq: ({params, body}) => [params.epoch, body.map((i) => fromU64Str(i))],
->>>>>>> 5064fab4
+      }),
       schema: {
         params: {slot: Schema.UintRequired},
         query: {
@@ -815,6 +688,7 @@
         skipRandaoVerification,
         feeRecipient,
         builderSelection,
+        builderBoostFactor,
         strictFeeRecipientCheck,
         blindedLocal,
       }) => ({
@@ -825,6 +699,7 @@
           skip_randao_verification: skipRandaoVerification,
           fee_recipient: feeRecipient,
           builder_selection: builderSelection,
+          builder_boost_factor: builderBoostFactor?.toString(),
           strict_fee_recipient_check: strictFeeRecipientCheck,
           blinded_local: blindedLocal,
         },
@@ -836,6 +711,7 @@
         skipRandaoVerification: query.skip_randao_verification,
         feeRecipient: query.fee_recipient,
         builderSelection: query.builder_selection as BuilderSelection,
+        builderBoostFactor: parseBuilderBoostFactor(query.builder_boost_factor),
         strictFeeRecipientCheck: query.strict_fee_recipient_check,
         blindedLocal: query.blinded_local,
       }),
@@ -847,6 +723,7 @@
           skip_randao_verification: Schema.Boolean,
           fee_recipient: Schema.String,
           builder_selection: Schema.String,
+          builder_boost_factor: Schema.String,
           strict_fee_recipient_check: Schema.Boolean,
           blinded_local: Schema.Boolean,
         },
@@ -1122,23 +999,10 @@
         body: Schema.ObjectArray,
       },
     },
-<<<<<<< HEAD
     resp: EmptyResponseCodec as ResponseCodec<AnyPostEndpoint>,
   },
 };
-=======
-    produceBlindedBlock,
-
-    produceAttestationData: ContainerData(ssz.phase0.AttestationData),
-    produceSyncCommitteeContribution: ContainerData(ssz.altair.SyncCommitteeContribution),
-    getAggregatedAttestation: ContainerData(ssz.phase0.Attestation),
-    submitBeaconCommitteeSelections: ContainerData(ArrayOf(BeaconCommitteeSelection)),
-    submitSyncCommitteeSelections: ContainerData(ArrayOf(SyncCommitteeSelection)),
-    getLiveness: jsonType("snake"),
-  };
-}
 
 function parseBuilderBoostFactor(builderBoostFactorInput?: string | number | bigint): bigint | undefined {
   return builderBoostFactorInput !== undefined ? BigInt(builderBoostFactorInput) : undefined;
-}
->>>>>>> 5064fab4
+}