import {ContainerType, fromHexString, toHexString, Type} from "@chainsafe/ssz";
import {ForkName} from "@lodestar/params";
import {
  allForks,
  altair,
  BLSPubkey,
  BLSSignature,
  CommitteeIndex,
  Epoch,
  phase0,
  bellatrix,
  Root,
  Slot,
  ssz,
  UintNum64,
  ValidatorIndex,
  RootHex,
  StringType,
} from "@lodestar/types";
import {
  RoutesData,
  ReturnTypes,
  ArrayOf,
  ContainerData,
  Schema,
  WithVersion,
  reqOnlyBody,
  ReqSerializers,
  jsonType,
} from "../../utils/index.js";

// See /packages/api/src/routes/index.ts for reasoning and instructions to add new routes

export type BeaconCommitteeSubscription = {
  validatorIndex: ValidatorIndex;
  committeeIndex: number;
  committeesAtSlot: number;
  slot: Slot;
  isAggregator: boolean;
};

/**
 * From https://github.com/ethereum/beacon-APIs/pull/136
 */
export type SyncCommitteeSubscription = {
  validatorIndex: ValidatorIndex;
  syncCommitteeIndices: number[];
  untilEpoch: Epoch;
};

/**
 * The types used here are string instead of ssz based because the use of proposer data
 * is just validator --> beacon json api call for `beaconProposerCache` cache update.
 */
export type ProposerPreparationData = {
  validatorIndex: string;
  feeRecipient: string;
};

export type ProposerDuty = {
  slot: Slot;
  validatorIndex: ValidatorIndex;
  pubkey: BLSPubkey;
};

export type AttesterDuty = {
  // The validator's public key, uniquely identifying them
  pubkey: BLSPubkey;
  // Index of validator in validator registry
  validatorIndex: ValidatorIndex;
  committeeIndex: CommitteeIndex;
  // Number of validators in committee
  committeeLength: UintNum64;
  // Number of committees at the provided slot
  committeesAtSlot: UintNum64;
  // Index of validator in committee
  validatorCommitteeIndex: UintNum64;
  // The slot at which the validator must attest.
  slot: Slot;
};

/**
 * From https://github.com/ethereum/beacon-APIs/pull/134
 */
export type SyncDuty = {
  pubkey: BLSPubkey;
  /** Index of validator in validator registry. */
  validatorIndex: ValidatorIndex;
  /** The indices of the validator in the sync committee. */
  validatorSyncCommitteeIndices: number[];
};

export type LivenessResponseData = {
  index: ValidatorIndex;
  epoch: Epoch;
  isLive: boolean;
};

export type Api = {
  /**
   * Get attester duties
   * Requests the beacon node to provide a set of attestation duties, which should be performed by validators, for a particular epoch.
   * Duties should only need to be checked once per epoch, however a chain reorganization (of > MIN_SEED_LOOKAHEAD epochs) could occur, resulting in a change of duties. For full safety, you should monitor head events and confirm the dependent root in this response matches:
   * - event.previous_duty_dependent_root when `compute_epoch_at_slot(event.slot) == epoch`
   * - event.current_duty_dependent_root when `compute_epoch_at_slot(event.slot) + 1 == epoch`
   * - event.block otherwise
   * The dependent_root value is `get_block_root_at_slot(state, compute_start_slot_at_epoch(epoch - 1) - 1)` or the genesis block root in the case of underflow.
   * @param epoch Should only be allowed 1 epoch ahead
   * @param requestBody An array of the validator indices for which to obtain the duties.
   * @returns any Success response
   * @throws ApiError
   */
  getAttesterDuties(
    epoch: Epoch,
    validatorIndices: ValidatorIndex[]
  ): Promise<{data: AttesterDuty[]; dependentRoot: RootHex}>;

  /**
   * Get block proposers duties
   * Request beacon node to provide all validators that are scheduled to propose a block in the given epoch.
   * Duties should only need to be checked once per epoch, however a chain reorganization could occur that results in a change of duties. For full safety, you should monitor head events and confirm the dependent root in this response matches:
   * - event.current_duty_dependent_root when `compute_epoch_at_slot(event.slot) == epoch`
   * - event.block otherwise
   * The dependent_root value is `get_block_root_at_slot(state, compute_start_slot_at_epoch(epoch) - 1)` or the genesis block root in the case of underflow.
   * @param epoch
   * @returns any Success response
   * @throws ApiError
   */
  getProposerDuties(epoch: Epoch): Promise<{data: ProposerDuty[]; dependentRoot: RootHex}>;

<<<<<<< HEAD
  getSyncCommitteeDuties(
    epoch: number,
    validatorIndices: ValidatorIndex[]
  ): Promise<{data: SyncDuty[]; dependentRoot: RootHex}>;
=======
  getSyncCommitteeDuties(epoch: number, validatorIndices: ValidatorIndex[]): Promise<{data: SyncDuty[]}>;
>>>>>>> 1778fc4e

  /**
   * Produce a new block, without signature.
   * Requests a beacon node to produce a valid block, which can then be signed by a validator.
   * @param slot The slot for which the block should be proposed.
   * @param randaoReveal The validator's randao reveal value.
   * @param graffiti Arbitrary data validator wants to include in block.
   * @returns any Success response
   * @throws ApiError
   */
  produceBlock(slot: Slot, randaoReveal: BLSSignature, graffiti: string): Promise<{data: allForks.BeaconBlock}>;

  /**
   * Requests a beacon node to produce a valid block, which can then be signed by a validator.
   * Metadata in the response indicates the type of block produced, and the supported types of block
   * will be added to as forks progress.
   * @param slot The slot for which the block should be proposed.
   * @param randaoReveal The validator's randao reveal value.
   * @param graffiti Arbitrary data validator wants to include in block.
   * @returns any Success response
   * @throws ApiError
   */
  produceBlockV2(
    slot: Slot,
    randaoReveal: BLSSignature,
    graffiti: string
  ): Promise<{data: allForks.BeaconBlock; version: ForkName}>;

  produceBlindedBlock(
    slot: Slot,
    randaoReveal: BLSSignature,
    graffiti: string
  ): Promise<{data: bellatrix.BlindedBeaconBlock; version: ForkName}>;

  /**
   * Produce an attestation data
   * Requests that the beacon node produce an AttestationData.
   * @param slot The slot for which an attestation data should be created.
   * @param committeeIndex The committee index for which an attestation data should be created.
   * @returns any Success response
   * @throws ApiError
   */
  produceAttestationData(index: CommitteeIndex, slot: Slot): Promise<{data: phase0.AttestationData}>;

  produceSyncCommitteeContribution(
    slot: Slot,
    subcommitteeIndex: number,
    beaconBlockRoot: Root
  ): Promise<{data: altair.SyncCommitteeContribution}>;

  /**
   * Get aggregated attestation
   * Aggregates all attestations matching given attestation data root and slot
   * @param attestationDataRoot HashTreeRoot of AttestationData that validator want's aggregated
   * @param slot
   * @returns any Returns aggregated `Attestation` object with same `AttestationData` root.
   * @throws ApiError
   */
  getAggregatedAttestation(attestationDataRoot: Root, slot: Slot): Promise<{data: phase0.Attestation}>;

  /**
   * Publish multiple aggregate and proofs
   * Verifies given aggregate and proofs and publishes them on appropriate gossipsub topic.
   * @param requestBody
   * @returns any Successful response
   * @throws ApiError
   */
  publishAggregateAndProofs(signedAggregateAndProofs: phase0.SignedAggregateAndProof[]): Promise<void>;

  publishContributionAndProofs(contributionAndProofs: altair.SignedContributionAndProof[]): Promise<void>;

  /**
   * Signal beacon node to prepare for a committee subnet
   * After beacon node receives this request,
   * search using discv5 for peers related to this subnet
   * and replace current peers with those ones if necessary
   * If validator `is_aggregator`, beacon node must:
   * - announce subnet topic subscription on gossipsub
   * - aggregate attestations received on that subnet
   *
   * @param requestBody
   * @returns any Slot signature is valid and beacon node has prepared the attestation subnet.
   *
   * Note that, we cannot be certain Beacon node will find peers for that subnet for various reasons,"
   *
   * @throws ApiError
   */
  prepareBeaconCommitteeSubnet(subscriptions: BeaconCommitteeSubscription[]): Promise<void>;

  prepareSyncCommitteeSubnets(subscriptions: SyncCommitteeSubscription[]): Promise<void>;

  prepareBeaconProposer(proposers: ProposerPreparationData[]): Promise<void>;

  /** Returns validator indices that have been observed to be active on the network */
  getLiveness(indices: ValidatorIndex[], epoch: Epoch): Promise<{data: LivenessResponseData[]}>;

  registerValidator(registrations: bellatrix.SignedValidatorRegistrationV1[]): Promise<void>;
};

/**
 * Define javascript values for each route
 */
export const routesData: RoutesData<Api> = {
  getAttesterDuties: {url: "/eth/v1/validator/duties/attester/:epoch", method: "POST"},
  getProposerDuties: {url: "/eth/v1/validator/duties/proposer/:epoch", method: "GET"},
  getSyncCommitteeDuties: {url: "/eth/v1/validator/duties/sync/:epoch", method: "POST"},
  produceBlock: {url: "/eth/v1/validator/blocks/:slot", method: "GET"},
  produceBlockV2: {url: "/eth/v2/validator/blocks/:slot", method: "GET"},
  produceBlindedBlock: {url: "/eth/v2/validator/blinded_blocks/:slot", method: "GET"},
  produceAttestationData: {url: "/eth/v1/validator/attestation_data", method: "GET"},
  produceSyncCommitteeContribution: {url: "/eth/v1/validator/sync_committee_contribution", method: "GET"},
  getAggregatedAttestation: {url: "/eth/v1/validator/aggregate_attestation", method: "GET"},
  publishAggregateAndProofs: {url: "/eth/v1/validator/aggregate_and_proofs", method: "POST"},
  publishContributionAndProofs: {url: "/eth/v1/validator/contribution_and_proofs", method: "POST"},
  prepareBeaconCommitteeSubnet: {url: "/eth/v1/validator/beacon_committee_subscriptions", method: "POST"},
  prepareSyncCommitteeSubnets: {url: "/eth/v1/validator/sync_committee_subscriptions", method: "POST"},
  prepareBeaconProposer: {url: "/eth/v1/validator/prepare_beacon_proposer", method: "POST"},
  getLiveness: {url: "/eth/v1/validator/liveness", method: "GET"},
  registerValidator: {url: "/eth/v1/validator/register_validator", method: "POST"},
};

/* eslint-disable @typescript-eslint/naming-convention */
export type ReqTypes = {
  getAttesterDuties: {params: {epoch: Epoch}; body: ValidatorIndex[]};
  getProposerDuties: {params: {epoch: Epoch}};
  getSyncCommitteeDuties: {params: {epoch: Epoch}; body: ValidatorIndex[]};
  produceBlock: {params: {slot: number}; query: {randao_reveal: string; grafitti: string}};
  produceBlockV2: {params: {slot: number}; query: {randao_reveal: string; grafitti: string}};
  produceBlindedBlock: {params: {slot: number}; query: {randao_reveal: string; grafitti: string}};
  produceAttestationData: {query: {slot: number; committee_index: number}};
  produceSyncCommitteeContribution: {query: {slot: number; subcommittee_index: number; beacon_block_root: string}};
  getAggregatedAttestation: {query: {attestation_data_root: string; slot: number}};
  publishAggregateAndProofs: {body: unknown};
  publishContributionAndProofs: {body: unknown};
  prepareBeaconCommitteeSubnet: {body: unknown};
  prepareSyncCommitteeSubnets: {body: unknown};
  prepareBeaconProposer: {body: unknown};
  getLiveness: {query: {indices: ValidatorIndex[]; epoch: Epoch}};
  registerValidator: {body: unknown};
};

export function getReqSerializers(): ReqSerializers<Api, ReqTypes> {
  const BeaconCommitteeSubscription = new ContainerType(
    {
      validatorIndex: ssz.ValidatorIndex,
      committeeIndex: ssz.CommitteeIndex,
      committeesAtSlot: ssz.Slot,
      slot: ssz.Slot,
      isAggregator: ssz.Boolean,
    },
    {jsonCase: "eth2"}
  );

  const SyncCommitteeSubscription = new ContainerType(
    {
      validatorIndex: ssz.ValidatorIndex,
      syncCommitteeIndices: ArrayOf(ssz.CommitteeIndex),
      untilEpoch: ssz.Epoch,
    },
    {jsonCase: "eth2"}
  );

  const produceBlock: ReqSerializers<Api, ReqTypes>["produceBlock"] = {
    writeReq: (slot, randaoReveal, grafitti) => ({
      params: {slot},
      query: {randao_reveal: toHexString(randaoReveal), grafitti},
    }),
    parseReq: ({params, query}) => [params.slot, fromHexString(query.randao_reveal), query.grafitti],
    schema: {
      params: {slot: Schema.UintRequired},
      query: {randao_reveal: Schema.StringRequired, grafitti: Schema.String},
    },
  };

  return {
    getAttesterDuties: {
      writeReq: (epoch, validatorIndexes) => ({params: {epoch}, body: validatorIndexes}),
      parseReq: ({params, body}) => [params.epoch, body],
      schema: {
        params: {epoch: Schema.UintRequired},
        body: Schema.UintArray,
      },
    },

    getProposerDuties: {
      writeReq: (epoch) => ({params: {epoch}}),
      parseReq: ({params}) => [params.epoch],
      schema: {
        params: {epoch: Schema.UintRequired},
      },
    },

    getSyncCommitteeDuties: {
      writeReq: (epoch, validatorIndexes) => ({params: {epoch}, body: validatorIndexes}),
      parseReq: ({params, body}) => [params.epoch, body],
      schema: {
        params: {epoch: Schema.UintRequired},
        body: Schema.UintArray,
      },
    },

    produceBlock: produceBlock,
    produceBlockV2: produceBlock,
    produceBlindedBlock: produceBlock,

    produceAttestationData: {
      writeReq: (index, slot) => ({query: {slot, committee_index: index}}),
      parseReq: ({query}) => [query.committee_index, query.slot],
      schema: {
        query: {slot: Schema.UintRequired, committee_index: Schema.UintRequired},
      },
    },

    produceSyncCommitteeContribution: {
      writeReq: (slot, index, root) => ({
        query: {slot, subcommittee_index: index, beacon_block_root: toHexString(root)},
      }),
      parseReq: ({query}) => [query.slot, query.subcommittee_index, fromHexString(query.beacon_block_root)],
      schema: {
        query: {
          slot: Schema.UintRequired,
          subcommittee_index: Schema.UintRequired,
          beacon_block_root: Schema.StringRequired,
        },
      },
    },

    getAggregatedAttestation: {
      writeReq: (root, slot) => ({query: {attestation_data_root: toHexString(root), slot}}),
      parseReq: ({query}) => [fromHexString(query.attestation_data_root), query.slot],
      schema: {
        query: {attestation_data_root: Schema.StringRequired, slot: Schema.UintRequired},
      },
    },

    publishAggregateAndProofs: reqOnlyBody(ArrayOf(ssz.phase0.SignedAggregateAndProof), Schema.ObjectArray),
    publishContributionAndProofs: reqOnlyBody(ArrayOf(ssz.altair.SignedContributionAndProof), Schema.ObjectArray),
    prepareBeaconCommitteeSubnet: reqOnlyBody(ArrayOf(BeaconCommitteeSubscription), Schema.ObjectArray),
    prepareSyncCommitteeSubnets: reqOnlyBody(ArrayOf(SyncCommitteeSubscription), Schema.ObjectArray),
    prepareBeaconProposer: {
      writeReq: (items: ProposerPreparationData[]) => ({body: items.map((item) => jsonType("snake").toJson(item))}),
      parseReq: ({body}) => [
        (body as Record<string, unknown>[]).map((item) => jsonType("snake").fromJson(item) as ProposerPreparationData),
      ],
      schema: {body: Schema.ObjectArray},
    },
    getLiveness: {
      writeReq: (indices, epoch) => ({query: {indices, epoch}}),
      parseReq: ({query}) => [query.indices, query.epoch],
      schema: {query: {indices: Schema.UintArray, epoch: Schema.Uint}},
    },
    registerValidator: reqOnlyBody(ArrayOf(ssz.bellatrix.SignedValidatorRegistrationV1), Schema.ObjectArray),
  };
}

export function getReturnTypes(): ReturnTypes<Api> {
  const rootHexType = new StringType();

  // eslint-disable-next-line @typescript-eslint/explicit-function-return-type
  const WithDependentRoot = <T>(dataType: Type<T>) =>
    new ContainerType({data: dataType, dependentRoot: rootHexType}, {jsonCase: "snake"});

  const AttesterDuty = new ContainerType(
    {
      pubkey: ssz.BLSPubkey,
      validatorIndex: ssz.ValidatorIndex,
      committeeIndex: ssz.CommitteeIndex,
      committeeLength: ssz.UintNum64,
      committeesAtSlot: ssz.UintNum64,
      validatorCommitteeIndex: ssz.UintNum64,
      slot: ssz.Slot,
    },
    {jsonCase: "eth2"}
  );

  const ProposerDuty = new ContainerType(
    {
      slot: ssz.Slot,
      validatorIndex: ssz.ValidatorIndex,
      pubkey: ssz.BLSPubkey,
    },
    {jsonCase: "eth2"}
  );

  const SyncDuty = new ContainerType(
    {
      pubkey: ssz.BLSPubkey,
      validatorIndex: ssz.ValidatorIndex,
      validatorSyncCommitteeIndices: ArrayOf(ssz.UintNum64),
    },
    {jsonCase: "eth2"}
  );

  return {
    getAttesterDuties: WithDependentRoot(ArrayOf(AttesterDuty)),
    getProposerDuties: WithDependentRoot(ArrayOf(ProposerDuty)),
    getSyncCommitteeDuties: ContainerData(ArrayOf(SyncDuty)),
    produceBlock: ContainerData(ssz.phase0.BeaconBlock),
    produceBlockV2: WithVersion((fork: ForkName) => ssz[fork].BeaconBlock),
    produceBlindedBlock: WithVersion((_fork: ForkName) => ssz.bellatrix.BlindedBeaconBlock),
    produceAttestationData: ContainerData(ssz.phase0.AttestationData),
    produceSyncCommitteeContribution: ContainerData(ssz.altair.SyncCommitteeContribution),
    getAggregatedAttestation: ContainerData(ssz.phase0.Attestation),
    getLiveness: jsonType("snake"),
  };
}<|MERGE_RESOLUTION|>--- conflicted
+++ resolved
@@ -128,14 +128,7 @@
    */
   getProposerDuties(epoch: Epoch): Promise<{data: ProposerDuty[]; dependentRoot: RootHex}>;
 
-<<<<<<< HEAD
-  getSyncCommitteeDuties(
-    epoch: number,
-    validatorIndices: ValidatorIndex[]
-  ): Promise<{data: SyncDuty[]; dependentRoot: RootHex}>;
-=======
   getSyncCommitteeDuties(epoch: number, validatorIndices: ValidatorIndex[]): Promise<{data: SyncDuty[]}>;
->>>>>>> 1778fc4e
 
   /**
    * Produce a new block, without signature.
