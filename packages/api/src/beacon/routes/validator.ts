/* eslint-disable @typescript-eslint/naming-convention */
import {ContainerType, fromHexString, toHexString, Type, ValueOf} from "@chainsafe/ssz";
import {ChainForkConfig} from "@lodestar/config";
import {isForkBlobs} from "@lodestar/params";
import {
  altair,
  BLSSignature,
  CommitteeIndex,
  Epoch,
  phase0,
  Root,
  Slot,
  ssz,
  UintBn64,
  ValidatorIndex,
  ProducedBlockSource,
  stringType,
  BeaconBlockOrContents,
  BlindedBeaconBlock,
} from "@lodestar/types";
import {Endpoint, RouteDefinitions, Schema} from "../../utils/index.js";
import {fromGraffitiHex, toBoolean, toGraffitiHex} from "../../utils/serdes.js";
import {getExecutionForkTypes, toForkName} from "../../utils/fork.js";
import {
  ArrayOf,
  EmptyMeta,
  EmptyMetaCodec,
  EmptyResponseCodec,
  EmptyResponseData,
  JsonOnlyReq,
  WithMeta,
  WithVersion,
} from "../../utils/codecs.js";
import {
  ExecutionOptimisticAndDependentRootCodec,
  ExecutionOptimisticAndDependentRootMeta,
  ExecutionOptimisticCodec,
  ExecutionOptimisticMeta,
  MetaHeader,
  VersionCodec,
  VersionMeta,
  VersionType,
} from "../../utils/metadata.js";

// See /packages/api/src/routes/index.ts for reasoning and instructions to add new routes

export enum BuilderSelection {
  Default = "default",
  BuilderAlways = "builderalways",
  ExecutionAlways = "executionalways",
  MaxProfit = "maxprofit",
  /** Only activate builder flow for DVT block proposal protocols */
  BuilderOnly = "builderonly",
  /** Only builds execution block*/
  ExecutionOnly = "executiononly",
}

/** Lodestar-specific (non-standardized) options */
export type ExtraProduceBlockOpts = {
  feeRecipient?: string;
  builderSelection?: BuilderSelection;
  strictFeeRecipientCheck?: boolean;
  blindedLocal?: boolean;
};

export const ProduceBlockV3MetaType = new ContainerType(
  {
    ...VersionType.fields,
    /** Specifies whether the response contains full or blinded block */
    executionPayloadBlinded: ssz.Boolean,
    /** Execution payload value in Wei */
    executionPayloadValue: ssz.UintBn64,
    /** Consensus rewards paid to the proposer for this block, in Wei */
    consensusBlockValue: ssz.UintBn64,
  },
  {jsonCase: "eth2"}
);

export type ProduceBlockV3Meta = ValueOf<typeof ProduceBlockV3MetaType> & {
  /** Lodestar-specific (non-standardized) value */
  executionPayloadSource: ProducedBlockSource;
};

export const BlockContentsType = new ContainerType(
  {
    block: ssz.deneb.BeaconBlock,
    kzgProofs: ssz.deneb.KZGProofs,
    blobs: ssz.deneb.Blobs,
  },
  {jsonCase: "eth2"}
);

export const AttesterDutyType = new ContainerType(
  {
    /** The validator's public key, uniquely identifying them */
    pubkey: ssz.BLSPubkey,
    /** Index of validator in validator registry */
    validatorIndex: ssz.ValidatorIndex,
    /** Index of the committee */
    committeeIndex: ssz.CommitteeIndex,
    /** Number of validators in committee */
    committeeLength: ssz.UintNum64,
    /** Number of committees at the provided slot */
    committeesAtSlot: ssz.UintNum64,
    /** Index of validator in committee */
    validatorCommitteeIndex: ssz.UintNum64,
    /** The slot at which the validator must attest */
    slot: ssz.Slot,
  },
  {jsonCase: "eth2"}
);

export const ProposerDutyType = new ContainerType(
  {
    slot: ssz.Slot,
    validatorIndex: ssz.ValidatorIndex,
    pubkey: ssz.BLSPubkey,
  },
  {jsonCase: "eth2"}
);

/**
 * From https://github.com/ethereum/beacon-APIs/pull/134
 */
export const SyncDutyType = new ContainerType(
  {
    pubkey: ssz.BLSPubkey,
    /** Index of validator in validator registry. */
    validatorIndex: ssz.ValidatorIndex,
    /** The indices of the validator in the sync committee. */
    validatorSyncCommitteeIndices: ArrayOf(ssz.CommitteeIndex),
  },
  {jsonCase: "eth2"}
);

export const BeaconCommitteeSubscriptionType = new ContainerType(
  {
    validatorIndex: ssz.ValidatorIndex,
    committeeIndex: ssz.CommitteeIndex,
    committeesAtSlot: ssz.Slot,
    slot: ssz.Slot,
    isAggregator: ssz.Boolean,
  },
  {jsonCase: "eth2"}
);

/**
 * From https://github.com/ethereum/beacon-APIs/pull/136
 */
export const SyncCommitteeSubscriptionType = new ContainerType(
  {
    validatorIndex: ssz.ValidatorIndex,
    syncCommitteeIndices: ArrayOf(ssz.CommitteeIndex),
    untilEpoch: ssz.Epoch,
  },
  {jsonCase: "eth2"}
);

export const ProposerPreparationDataType = new ContainerType(
  {
    validatorIndex: ssz.ValidatorIndex,
    feeRecipient: stringType,
  },
  {jsonCase: "eth2"}
);

/**
 * From https://github.com/ethereum/beacon-APIs/pull/224
 */
export const BeaconCommitteeSelectionType = new ContainerType(
  {
    /** Index of the validator */
    validatorIndex: ssz.ValidatorIndex,
    /** The slot at which a validator is assigned to attest */
    slot: ssz.Slot,
    /** The `slot_signature` calculated by the validator for the upcoming attestation slot */
    selectionProof: ssz.BLSSignature,
  },
  {jsonCase: "eth2"}
);

/**
 * From https://github.com/ethereum/beacon-APIs/pull/224
 */
export const SyncCommitteeSelectionType = new ContainerType(
  {
    /** Index of the validator */
    validatorIndex: ssz.ValidatorIndex,
    /** The slot at which validator is assigned to produce a sync committee contribution */
    slot: ssz.Slot,
    /** SubcommitteeIndex to which the validator is assigned */
    subcommitteeIndex: ssz.SubcommitteeIndex,
    /** The `slot_signature` calculated by the validator for the upcoming sync committee slot */
    selectionProof: ssz.BLSSignature,
  },
  {jsonCase: "eth2"}
);

export const LivenessResponseDataType = new ContainerType(
  {
    index: ssz.ValidatorIndex,
    isLive: ssz.Boolean,
  },
  {jsonCase: "eth2"}
);

export const ValidatorIndicesType = ArrayOf(ssz.ValidatorIndex);
export const AttesterDutyListType = ArrayOf(AttesterDutyType);
export const ProposerDutyListType = ArrayOf(ProposerDutyType);
export const SyncDutyListType = ArrayOf(SyncDutyType);
export const SignedAggregateAndProofListType = ArrayOf(ssz.phase0.SignedAggregateAndProof);
export const SignedContributionAndProofListType = ArrayOf(ssz.altair.SignedContributionAndProof);
export const BeaconCommitteeSubscriptionListType = ArrayOf(BeaconCommitteeSubscriptionType);
export const SyncCommitteeSubscriptionListType = ArrayOf(SyncCommitteeSubscriptionType);
export const ProposerPreparationDataListType = ArrayOf(ProposerPreparationDataType);
export const BeaconCommitteeSelectionListType = ArrayOf(BeaconCommitteeSelectionType);
export const SyncCommitteeSelectionListType = ArrayOf(SyncCommitteeSelectionType);
export const LivenessResponseDataListType = ArrayOf(LivenessResponseDataType);
export const SignedValidatorRegistrationV1ListType = ArrayOf(ssz.bellatrix.SignedValidatorRegistrationV1);

export type ValidatorIndices = ValueOf<typeof ValidatorIndicesType>;
export type AttesterDuty = ValueOf<typeof AttesterDutyType>;
export type AttesterDutyList = ValueOf<typeof AttesterDutyListType>;
export type ProposerDuty = ValueOf<typeof ProposerDutyType>;
export type ProposerDutyList = ValueOf<typeof ProposerDutyListType>;
export type SyncDuty = ValueOf<typeof SyncDutyType>;
export type SyncDutyList = ValueOf<typeof SyncDutyListType>;
export type SignedAggregateAndProofList = ValueOf<typeof SignedAggregateAndProofListType>;
export type SignedContributionAndProofList = ValueOf<typeof SignedContributionAndProofListType>;
export type BeaconCommitteeSubscription = ValueOf<typeof BeaconCommitteeSubscriptionType>;
export type BeaconCommitteeSubscriptionList = ValueOf<typeof BeaconCommitteeSubscriptionListType>;
export type SyncCommitteeSubscription = ValueOf<typeof SyncCommitteeSubscriptionType>;
export type SyncCommitteeSubscriptionList = ValueOf<typeof SyncCommitteeSubscriptionListType>;
export type ProposerPreparationData = ValueOf<typeof ProposerPreparationDataType>;
export type ProposerPreparationDataList = ValueOf<typeof ProposerPreparationDataListType>;
export type BeaconCommitteeSelection = ValueOf<typeof BeaconCommitteeSelectionType>;
export type BeaconCommitteeSelectionList = ValueOf<typeof BeaconCommitteeSelectionListType>;
export type SyncCommitteeSelection = ValueOf<typeof SyncCommitteeSelectionType>;
export type SyncCommitteeSelectionList = ValueOf<typeof SyncCommitteeSelectionListType>;
export type LivenessResponseData = ValueOf<typeof LivenessResponseDataType>;
export type LivenessResponseDataList = ValueOf<typeof LivenessResponseDataListType>;
export type SignedValidatorRegistrationV1List = ValueOf<typeof SignedValidatorRegistrationV1ListType>;

export type Endpoints = {
  /**
   * Get attester duties
   * Requests the beacon node to provide a set of attestation duties, which should be performed by validators, for a particular epoch.
   * Duties should only need to be checked once per epoch, however a chain reorganization (of > MIN_SEED_LOOKAHEAD epochs) could occur, resulting in a change of duties. For full safety, you should monitor head events and confirm the dependent root in this response matches:
   * - event.previous_duty_dependent_root when `compute_epoch_at_slot(event.slot) == epoch`
   * - event.current_duty_dependent_root when `compute_epoch_at_slot(event.slot) + 1 == epoch`
   * - event.block otherwise
   * The dependent_root value is `get_block_root_at_slot(state, compute_start_slot_at_epoch(epoch - 1) - 1)` or the genesis block root in the case of underflow.
   */
  getAttesterDuties: Endpoint<
    "POST",
    {
      /** Should only be allowed 1 epoch ahead */
      epoch: Epoch;
      /** An array of the validator indices for which to obtain the duties */
      indices: ValidatorIndices;
    },
    {params: {epoch: Epoch}; body: unknown},
    AttesterDutyList,
    ExecutionOptimisticAndDependentRootMeta
  >;

  /**
   * Get block proposers duties
   * Request beacon node to provide all validators that are scheduled to propose a block in the given epoch.
   * Duties should only need to be checked once per epoch, however a chain reorganization could occur that results in a change of duties. For full safety, you should monitor head events and confirm the dependent root in this response matches:
   * - event.current_duty_dependent_root when `compute_epoch_at_slot(event.slot) == epoch`
   * - event.block otherwise
   * The dependent_root value is `get_block_root_at_slot(state, compute_start_slot_at_epoch(epoch) - 1)` or the genesis block root in the case of underflow.
   */
  getProposerDuties: Endpoint<
    "GET",
    {epoch: Epoch},
    {params: {epoch: Epoch}},
    ProposerDutyList,
    ExecutionOptimisticAndDependentRootMeta
  >;

  getSyncCommitteeDuties: Endpoint<
    "POST",
    {
      epoch: number;
      indices: ValidatorIndices;
    },
    {params: {epoch: Epoch}; body: unknown},
    SyncDutyList,
    ExecutionOptimisticMeta
  >;

  /**
<<<<<<< HEAD
   * Produce a new block, without signature.
   * Requests a beacon node to produce a valid block, which can then be signed by a validator.
   */
  produceBlock: Endpoint<
    "GET",
    {
      /** The slot for which the block should be proposed. */
      slot: Slot;
      /** The validator's randao reveal value */
      randaoReveal: BLSSignature;
      /** Arbitrary data validator wants to include in block */
      graffiti?: string;
    },
    {params: {slot: number}; query: {randao_reveal: string; graffiti?: string}},
    allForks.BeaconBlock,
    VersionMeta
  >;

  /**
=======
>>>>>>> 3cc1cb40
   * Requests a beacon node to produce a valid block, which can then be signed by a validator.
   * Metadata in the response indicates the type of block produced, and the supported types of block
   * will be added to as forks progress.
   */
  produceBlockV2: Endpoint<
    "GET",
    {
      /** The slot for which the block should be proposed */
      slot: Slot;
      /** The validator's randao reveal value */
      randaoReveal: BLSSignature;
      /** Arbitrary data validator wants to include in block */
      graffiti?: string;
    } & Omit<ExtraProduceBlockOpts, "blindedLocal">,
    {
      params: {slot: number};
      query: {
        randao_reveal: string;
        graffiti?: string;
        fee_recipient?: string;
        builder_selection?: string;
        strict_fee_recipient_check?: boolean;
      };
    },
    BeaconBlockOrContents,
    VersionMeta
  >;

  /**
   * Requests a beacon node to produce a valid block, which can then be signed by a validator.
   * Metadata in the response indicates the type of block produced, and the supported types of block
   * will be added to as forks progress.
   */
  produceBlockV3: Endpoint<
    "GET",
    {
      /** The slot for which the block should be proposed */
      slot: Slot;
      /** The validator's randao reveal value */
      randaoReveal: BLSSignature;
      /** Arbitrary data validator wants to include in block */
      graffiti?: string;
      skipRandaoVerification?: boolean;
      builderBoostFactor?: UintBn64;
    } & ExtraProduceBlockOpts,
    {
      params: {slot: number};
      query: {
        randao_reveal: string;
        graffiti?: string;
        skip_randao_verification?: string;
        fee_recipient?: string;
        builder_selection?: string;
        builder_boost_factor?: string;
        strict_fee_recipient_check?: boolean;
        blinded_local?: boolean;
      };
    },
    BeaconBlockOrContents | BlindedBeaconBlock,
    ProduceBlockV3Meta
  >;

  produceBlindedBlock: Endpoint<
    "GET",
    {
      slot: Slot;
      randaoReveal: BLSSignature;
      graffiti?: string;
    },
<<<<<<< HEAD
    {params: {slot: number}; query: {randao_reveal: string; graffiti?: string}},
    allForks.BlindedBeaconBlock,
=======
    {params: {slot: number}; query: {randao_reveal: string; graffiti: string}},
    BlindedBeaconBlock,
>>>>>>> 3cc1cb40
    VersionMeta
  >;

  /**
   * Produce an attestation data
   * Requests that the beacon node produce an AttestationData.
   */
  produceAttestationData: Endpoint<
    "GET",
    {
      /** The committee index for which an attestation data should be created */
      committeeIndex: CommitteeIndex;
      /** The slot for which an attestation data should be created */
      slot: Slot;
    },
    {query: {slot: number; committee_index: number}},
    phase0.AttestationData,
    EmptyMeta
  >;

  produceSyncCommitteeContribution: Endpoint<
    "GET",
    {
      slot: Slot;
      subcommitteeIndex: number;
      beaconBlockRoot: Root;
    },
    {query: {slot: number; subcommittee_index: number; beacon_block_root: string}},
    altair.SyncCommitteeContribution,
    EmptyMeta
  >;

  /**
   * Get aggregated attestation
   * Aggregates all attestations matching given attestation data root and slot
   * Returns an aggregated `Attestation` object with same `AttestationData` root.
   */
  getAggregatedAttestation: Endpoint<
    "GET",
    {
      /** HashTreeRoot of AttestationData that validator want's aggregated */
      attestationDataRoot: Root;
      slot: Slot;
    },
    {query: {attestation_data_root: string; slot: number}},
    phase0.Attestation,
    EmptyMeta
  >;

  /**
   * Publish multiple aggregate and proofs
   * Verifies given aggregate and proofs and publishes them on appropriate gossipsub topic.
   */
  publishAggregateAndProofs: Endpoint<
    "POST",
    {signedAggregateAndProofs: SignedAggregateAndProofList},
    {body: unknown},
    EmptyResponseData,
    EmptyMeta
  >;

  publishContributionAndProofs: Endpoint<
    "POST",
    {contributionAndProofs: SignedContributionAndProofList},
    {body: unknown},
    EmptyResponseData,
    EmptyMeta
  >;

  /**
   * Signal beacon node to prepare for a committee subnet
   * After beacon node receives this request,
   * search using discv5 for peers related to this subnet
   * and replace current peers with those ones if necessary
   * If validator `is_aggregator`, beacon node must:
   * - announce subnet topic subscription on gossipsub
   * - aggregate attestations received on that subnet
   *
   * Returns if slot signature is valid and beacon node has prepared the attestation subnet.
   *
   * Note that we cannot be certain the Beacon node will find peers for that subnet for various reasons.
   */
  prepareBeaconCommitteeSubnet: Endpoint<
    "POST",
    {subscriptions: BeaconCommitteeSubscriptionList},
    {body: unknown},
    EmptyResponseData,
    EmptyMeta
  >;

  prepareSyncCommitteeSubnets: Endpoint<
    "POST",
    {subscriptions: SyncCommitteeSubscriptionList},
    {body: unknown},
    EmptyResponseData,
    EmptyMeta
  >;

  prepareBeaconProposer: Endpoint<
    "POST",
    {proposers: ProposerPreparationDataList},
    {body: unknown},
    EmptyResponseData,
    EmptyMeta
  >;

  /**
   * Determine if a distributed validator has been selected to aggregate attestations
   *
   * This endpoint is implemented by a distributed validator middleware client to exchange
   * partial beacon committee selection proofs for combined/aggregated selection proofs to allow
   * a validator client to correctly determine if one of its validators has been selected to
   * perform an aggregation duty in this slot.
   *
   * Note that this endpoint is not implemented by the beacon node and will return a 501 error
   *
   * Returns an array of threshold aggregated beacon committee selection proofs
   */
  submitBeaconCommitteeSelections: Endpoint<
    "POST",
    {
      /** An array of partial beacon committee selection proofs */
      selections: BeaconCommitteeSelectionList;
    },
    {body: unknown},
    BeaconCommitteeSelectionList,
    EmptyMeta
  >;

  /**
   * Determine if a distributed validator has been selected to make a sync committee contribution
   *
   * This endpoint is implemented by a distributed validator middleware client to exchange
   * partial sync committee selection proofs for combined/aggregated selection proofs to allow
   * a validator client to correctly determine if one of its validators has been selected to
   * perform a sync committee contribution (sync aggregation) duty in this slot.
   *
   * Note that this endpoint is not implemented by the beacon node and will return a 501 error
   *
   * Returns an array of threshold aggregated sync committee selection proofs
   */
  submitSyncCommitteeSelections: Endpoint<
    "POST",
    {
      /** An array of partial sync committee selection proofs */
      selections: SyncCommitteeSelectionList;
    },
    {body: unknown},
    SyncCommitteeSelectionList,
    EmptyMeta
  >;

  /** Returns validator indices that have been observed to be active on the network */
  getLiveness: Endpoint<
    "POST",
    {
      epoch: Epoch;
      indices: ValidatorIndex[];
    },
    {params: {epoch: Epoch}; body: unknown},
    LivenessResponseDataList,
    EmptyMeta
  >;

  registerValidator: Endpoint<
    "POST",
    {registrations: SignedValidatorRegistrationV1List},
    {body: unknown},
    EmptyResponseData,
    EmptyMeta
  >;
};

export function getDefinitions(_config: ChainForkConfig): RouteDefinitions<Endpoints> {
  return {
    getAttesterDuties: {
      url: "/eth/v1/validator/duties/attester/{epoch}",
      method: "POST",
      req: {
        writeReqJson: ({epoch, indices}) => ({params: {epoch}, body: ValidatorIndicesType.toJson(indices)}),
        parseReqJson: ({params, body}) => ({epoch: params.epoch, indices: ValidatorIndicesType.fromJson(body)}),
        writeReqSsz: ({epoch, indices}) => ({params: {epoch}, body: ValidatorIndicesType.serialize(indices)}),
        parseReqSsz: ({params, body}) => ({epoch: params.epoch, indices: ValidatorIndicesType.deserialize(body)}),
        schema: {
          params: {epoch: Schema.UintRequired},
          body: Schema.StringArray,
        },
      },
      resp: {
        data: AttesterDutyListType,
        meta: ExecutionOptimisticAndDependentRootCodec,
      },
    },
    getProposerDuties: {
      url: "/eth/v1/validator/duties/proposer/{epoch}",
      method: "GET",
      req: {
        writeReq: ({epoch}) => ({params: {epoch}}),
        parseReq: ({params}) => ({epoch: params.epoch}),
        schema: {
          params: {epoch: Schema.UintRequired},
        },
      },
      resp: {
        data: ProposerDutyListType,
        meta: ExecutionOptimisticAndDependentRootCodec,
      },
    },
    getSyncCommitteeDuties: {
      url: "/eth/v1/validator/duties/sync/{epoch}",
      method: "POST",
      req: {
        writeReqJson: ({epoch, indices}) => ({params: {epoch}, body: ValidatorIndicesType.toJson(indices)}),
        parseReqJson: ({params, body}) => ({epoch: params.epoch, indices: ValidatorIndicesType.fromJson(body)}),
        writeReqSsz: ({epoch, indices}) => ({params: {epoch}, body: ValidatorIndicesType.serialize(indices)}),
        parseReqSsz: ({params, body}) => ({epoch: params.epoch, indices: ValidatorIndicesType.deserialize(body)}),
        schema: {
          params: {epoch: Schema.UintRequired},
          body: Schema.StringArray,
        },
      },
      resp: {
        data: SyncDutyListType,
        meta: ExecutionOptimisticCodec,
      },
    },
    produceBlockV2: {
      url: "/eth/v2/validator/blocks/{slot}",
      method: "GET",
      req: {
        writeReq: ({slot, randaoReveal, graffiti, feeRecipient, builderSelection, strictFeeRecipientCheck}) => ({
          params: {slot},
          query: {
            randao_reveal: toHexString(randaoReveal),
            graffiti: toGraffitiHex(graffiti),
            fee_recipient: feeRecipient,
            builder_selection: builderSelection,
            strict_fee_recipient_check: strictFeeRecipientCheck,
          },
        }),
        parseReq: ({params, query}) => ({
          slot: params.slot,
          randaoReveal: fromHexString(query.randao_reveal),
          graffiti: fromGraffitiHex(query.graffiti),
          feeRecipient: query.fee_recipient,
          builderSelection: query.builder_selection as BuilderSelection,
          strictFeeRecipientCheck: query.strict_fee_recipient_check,
        }),
        schema: {
          params: {slot: Schema.UintRequired},
          query: {
            randao_reveal: Schema.StringRequired,
            graffiti: Schema.String,
            fee_recipient: Schema.String,
            builder_selection: Schema.String,
            strict_fee_recipient_check: Schema.Boolean,
          },
        },
      },
      resp: {
        data: WithVersion(
          (fork) => (isForkBlobs(fork) ? BlockContentsType : ssz[fork].BeaconBlock) as Type<BeaconBlockOrContents>
        ),
        meta: VersionCodec,
      },
    },
    produceBlockV3: {
      url: "/eth/v3/validator/blocks/{slot}",
      method: "GET",
      req: {
        writeReq: ({
          slot,
          randaoReveal,
          graffiti,
          skipRandaoVerification,
          feeRecipient,
          builderSelection,
          builderBoostFactor,
          strictFeeRecipientCheck,
          blindedLocal,
        }) => ({
          params: {slot},
          query: {
            randao_reveal: toHexString(randaoReveal),
            graffiti: toGraffitiHex(graffiti),
            skip_randao_verification: writeSkipRandaoVerification(skipRandaoVerification),
            fee_recipient: feeRecipient,
            builder_selection: builderSelection,
            builder_boost_factor: builderBoostFactor?.toString(),
            strict_fee_recipient_check: strictFeeRecipientCheck,
            blinded_local: blindedLocal,
          },
        }),
        parseReq: ({params, query}) => ({
          slot: params.slot,
          randaoReveal: fromHexString(query.randao_reveal),
          graffiti: fromGraffitiHex(query.graffiti),
          skipRandaoVerification: parseSkipRandaoVerification(query.skip_randao_verification),
          feeRecipient: query.fee_recipient,
          builderSelection: query.builder_selection as BuilderSelection,
          builderBoostFactor: parseBuilderBoostFactor(query.builder_boost_factor),
          strictFeeRecipientCheck: query.strict_fee_recipient_check,
          blindedLocal: query.blinded_local,
        }),
        schema: {
          params: {slot: Schema.UintRequired},
          query: {
            randao_reveal: Schema.StringRequired,
            graffiti: Schema.String,
            skip_randao_verification: Schema.String,
            fee_recipient: Schema.String,
            builder_selection: Schema.String,
            builder_boost_factor: Schema.String,
            strict_fee_recipient_check: Schema.Boolean,
            blinded_local: Schema.Boolean,
          },
        },
      },
      resp: {
        data: WithMeta(
          ({version, executionPayloadBlinded}) =>
            (executionPayloadBlinded
              ? getExecutionForkTypes(version).BlindedBeaconBlock
              : isForkBlobs(version)
                ? BlockContentsType
                : ssz[version].BeaconBlock) as Type<BeaconBlockOrContents | BlindedBeaconBlock>
        ),
        meta: {
          toJson: (meta) => ({
            ...ProduceBlockV3MetaType.toJson(meta),
            execution_payload_source: meta.executionPayloadSource,
          }),
          fromJson: (val) => {
            const {executionPayloadBlinded, ...meta} = ProduceBlockV3MetaType.fromJson(val);

            // Extract source from the data and assign defaults in the spec compliant manner if not present
            const executionPayloadSource =
              (val as {execution_payload_source: ProducedBlockSource}).execution_payload_source ??
              (executionPayloadBlinded === true ? ProducedBlockSource.builder : ProducedBlockSource.engine);

            return {...meta, executionPayloadBlinded, executionPayloadSource};
          },
          toHeadersObject: (meta) => ({
            [MetaHeader.Version]: meta.version,
            [MetaHeader.ExecutionPayloadBlinded]: meta.executionPayloadBlinded.toString(),
            [MetaHeader.ExecutionPayloadSource]: meta.executionPayloadSource.toString(),
            [MetaHeader.ExecutionPayloadValue]: meta.executionPayloadValue.toString(),
            [MetaHeader.ConsensusBlockValue]: meta.consensusBlockValue.toString(),
          }),
          fromHeaders: (headers) => {
            const executionPayloadBlinded = toBoolean(headers.getRequired(MetaHeader.ExecutionPayloadBlinded));

            // Extract source from the headers and assign defaults in a spec compliant manner if not present
            const executionPayloadSource =
              (headers.get(MetaHeader.ExecutionPayloadSource) as ProducedBlockSource) ??
              (executionPayloadBlinded === true ? ProducedBlockSource.builder : ProducedBlockSource.engine);

            return {
              version: toForkName(headers.getRequired(MetaHeader.Version)),
              executionPayloadBlinded,
              executionPayloadSource,
              executionPayloadValue: BigInt(headers.getRequired(MetaHeader.ExecutionPayloadValue)),
              consensusBlockValue: BigInt(headers.getRequired(MetaHeader.ConsensusBlockValue)),
            };
          },
        },
      },
    },
    produceBlindedBlock: {
      url: "/eth/v1/validator/blinded_blocks/{slot}",
      method: "GET",
      req: {
        writeReq: ({slot, randaoReveal, graffiti}) => ({
          params: {slot},
          query: {randao_reveal: toHexString(randaoReveal), graffiti: toGraffitiHex(graffiti)},
        }),
        parseReq: ({params, query}) => ({
          slot: params.slot,
          randaoReveal: fromHexString(query.randao_reveal),
          graffiti: fromGraffitiHex(query.graffiti),
        }),
        schema: {
          params: {slot: Schema.UintRequired},
          query: {
            randao_reveal: Schema.StringRequired,
            graffiti: Schema.String,
          },
        },
      },
      resp: {
        data: WithVersion((fork) => getExecutionForkTypes(fork).BlindedBeaconBlock),
        meta: VersionCodec,
      },
    },
    produceAttestationData: {
      url: "/eth/v1/validator/attestation_data",
      method: "GET",
      req: {
        writeReq: ({committeeIndex, slot}) => ({query: {slot, committee_index: committeeIndex}}),
        parseReq: ({query}) => ({committeeIndex: query.committee_index, slot: query.slot}),
        schema: {
          query: {slot: Schema.UintRequired, committee_index: Schema.UintRequired},
        },
      },
      resp: {
        data: ssz.phase0.AttestationData,
        meta: EmptyMetaCodec,
      },
    },
    produceSyncCommitteeContribution: {
      url: "/eth/v1/validator/sync_committee_contribution",
      method: "GET",
      req: {
        writeReq: ({slot, subcommitteeIndex, beaconBlockRoot}) => ({
          query: {slot, subcommittee_index: subcommitteeIndex, beacon_block_root: toHexString(beaconBlockRoot)},
        }),
        parseReq: ({query}) => ({
          slot: query.slot,
          subcommitteeIndex: query.subcommittee_index,
          beaconBlockRoot: fromHexString(query.beacon_block_root),
        }),
        schema: {
          query: {
            slot: Schema.UintRequired,
            subcommittee_index: Schema.UintRequired,
            beacon_block_root: Schema.StringRequired,
          },
        },
      },
      resp: {
        data: ssz.altair.SyncCommitteeContribution,
        meta: EmptyMetaCodec,
      },
    },
    getAggregatedAttestation: {
      url: "/eth/v1/validator/aggregate_attestation",
      method: "GET",
      req: {
        writeReq: ({attestationDataRoot, slot}) => ({
          query: {attestation_data_root: toHexString(attestationDataRoot), slot},
        }),
        parseReq: ({query}) => ({attestationDataRoot: fromHexString(query.attestation_data_root), slot: query.slot}),
        schema: {
          query: {attestation_data_root: Schema.StringRequired, slot: Schema.UintRequired},
        },
      },
      resp: {
        data: ssz.phase0.Attestation,
        meta: EmptyMetaCodec,
      },
    },
    publishAggregateAndProofs: {
      url: "/eth/v1/validator/aggregate_and_proofs",
      method: "POST",
      req: {
        writeReqJson: ({signedAggregateAndProofs}) => ({
          body: SignedAggregateAndProofListType.toJson(signedAggregateAndProofs),
        }),
        parseReqJson: ({body}) => ({signedAggregateAndProofs: SignedAggregateAndProofListType.fromJson(body)}),
        writeReqSsz: ({signedAggregateAndProofs}) => ({
          body: SignedAggregateAndProofListType.serialize(signedAggregateAndProofs),
        }),
        parseReqSsz: ({body}) => ({signedAggregateAndProofs: SignedAggregateAndProofListType.deserialize(body)}),
        schema: {
          body: Schema.ObjectArray,
        },
      },
      resp: EmptyResponseCodec,
    },
    publishContributionAndProofs: {
      url: "/eth/v1/validator/contribution_and_proofs",
      method: "POST",
      req: {
        writeReqJson: ({contributionAndProofs}) => ({
          body: SignedContributionAndProofListType.toJson(contributionAndProofs),
        }),
        parseReqJson: ({body}) => ({contributionAndProofs: SignedContributionAndProofListType.fromJson(body)}),
        writeReqSsz: ({contributionAndProofs}) => ({
          body: SignedContributionAndProofListType.serialize(contributionAndProofs),
        }),
        parseReqSsz: ({body}) => ({contributionAndProofs: SignedContributionAndProofListType.deserialize(body)}),
        schema: {
          body: Schema.ObjectArray,
        },
      },
      resp: EmptyResponseCodec,
    },
    prepareBeaconCommitteeSubnet: {
      url: "/eth/v1/validator/beacon_committee_subscriptions",
      method: "POST",
      req: {
        writeReqJson: ({subscriptions}) => ({body: BeaconCommitteeSubscriptionListType.toJson(subscriptions)}),
        parseReqJson: ({body}) => ({subscriptions: BeaconCommitteeSubscriptionListType.fromJson(body)}),
        writeReqSsz: ({subscriptions}) => ({body: BeaconCommitteeSubscriptionListType.serialize(subscriptions)}),
        parseReqSsz: ({body}) => ({subscriptions: BeaconCommitteeSubscriptionListType.deserialize(body)}),
        schema: {body: Schema.ObjectArray},
      },
      resp: EmptyResponseCodec,
    },
    prepareSyncCommitteeSubnets: {
      url: "/eth/v1/validator/sync_committee_subscriptions",
      method: "POST",
      req: {
        writeReqJson: ({subscriptions}) => ({body: SyncCommitteeSubscriptionListType.toJson(subscriptions)}),
        parseReqJson: ({body}) => ({subscriptions: SyncCommitteeSubscriptionListType.fromJson(body)}),
        writeReqSsz: ({subscriptions}) => ({body: SyncCommitteeSubscriptionListType.serialize(subscriptions)}),
        parseReqSsz: ({body}) => ({subscriptions: SyncCommitteeSubscriptionListType.deserialize(body)}),
        schema: {body: Schema.ObjectArray},
      },
      resp: EmptyResponseCodec,
    },
    prepareBeaconProposer: {
      url: "/eth/v1/validator/prepare_beacon_proposer",
      method: "POST",
      req: JsonOnlyReq({
        writeReqJson: ({proposers}) => ({body: ProposerPreparationDataListType.toJson(proposers)}),
        parseReqJson: ({body}) => ({proposers: ProposerPreparationDataListType.fromJson(body)}),
        schema: {body: Schema.ObjectArray},
      }),
      resp: EmptyResponseCodec,
    },
    submitBeaconCommitteeSelections: {
      url: "/eth/v1/validator/beacon_committee_selections",
      method: "POST",
      req: {
        writeReqJson: ({selections}) => ({body: BeaconCommitteeSelectionListType.toJson(selections)}),
        parseReqJson: ({body}) => ({selections: BeaconCommitteeSelectionListType.fromJson(body)}),
        writeReqSsz: ({selections}) => ({body: BeaconCommitteeSelectionListType.serialize(selections)}),
        parseReqSsz: ({body}) => ({selections: BeaconCommitteeSelectionListType.deserialize(body)}),
        schema: {
          body: Schema.ObjectArray,
        },
      },
      resp: {
        data: BeaconCommitteeSelectionListType,
        meta: EmptyMetaCodec,
      },
    },
    submitSyncCommitteeSelections: {
      url: "/eth/v1/validator/sync_committee_selections",
      method: "POST",
      req: {
        writeReqJson: ({selections}) => ({body: SyncCommitteeSelectionListType.toJson(selections)}),
        parseReqJson: ({body}) => ({selections: SyncCommitteeSelectionListType.fromJson(body)}),
        writeReqSsz: ({selections}) => ({body: SyncCommitteeSelectionListType.serialize(selections)}),
        parseReqSsz: ({body}) => ({selections: SyncCommitteeSelectionListType.deserialize(body)}),
        schema: {
          body: Schema.ObjectArray,
        },
      },
      resp: {
        data: SyncCommitteeSelectionListType,
        meta: EmptyMetaCodec,
      },
    },
    getLiveness: {
      url: "/eth/v1/validator/liveness/{epoch}",
      method: "POST",
      req: {
        writeReqJson: ({epoch, indices}) => ({params: {epoch}, body: ValidatorIndicesType.toJson(indices)}),
        parseReqJson: ({params, body}) => ({epoch: params.epoch, indices: ValidatorIndicesType.fromJson(body)}),
        writeReqSsz: ({epoch, indices}) => ({params: {epoch}, body: ValidatorIndicesType.serialize(indices)}),
        parseReqSsz: ({params, body}) => ({epoch: params.epoch, indices: ValidatorIndicesType.deserialize(body)}),
        schema: {
          params: {epoch: Schema.UintRequired},
          body: Schema.StringArray,
        },
      },
      resp: {
        data: LivenessResponseDataListType,
        meta: EmptyMetaCodec,
      },
    },
    registerValidator: {
      url: "/eth/v1/validator/register_validator",
      method: "POST",
      req: {
        writeReqJson: ({registrations}) => ({body: SignedValidatorRegistrationV1ListType.toJson(registrations)}),
        parseReqJson: ({body}) => ({registrations: SignedValidatorRegistrationV1ListType.fromJson(body)}),
        writeReqSsz: ({registrations}) => ({body: SignedValidatorRegistrationV1ListType.serialize(registrations)}),
        parseReqSsz: ({body}) => ({registrations: SignedValidatorRegistrationV1ListType.deserialize(body)}),
        schema: {
          body: Schema.ObjectArray,
        },
      },
      resp: EmptyResponseCodec,
    },
  };
}

function parseBuilderBoostFactor(builderBoostFactorInput?: string | number | bigint): bigint | undefined {
  return builderBoostFactorInput !== undefined ? BigInt(builderBoostFactorInput) : undefined;
}

function writeSkipRandaoVerification(skipRandaoVerification?: boolean): string | undefined {
  return skipRandaoVerification === true ? "" : undefined;
}

function parseSkipRandaoVerification(skipRandaoVerification?: string): boolean {
  return skipRandaoVerification !== undefined && skipRandaoVerification === "";
}<|MERGE_RESOLUTION|>--- conflicted
+++ resolved
@@ -292,28 +292,6 @@
   >;
 
   /**
-<<<<<<< HEAD
-   * Produce a new block, without signature.
-   * Requests a beacon node to produce a valid block, which can then be signed by a validator.
-   */
-  produceBlock: Endpoint<
-    "GET",
-    {
-      /** The slot for which the block should be proposed. */
-      slot: Slot;
-      /** The validator's randao reveal value */
-      randaoReveal: BLSSignature;
-      /** Arbitrary data validator wants to include in block */
-      graffiti?: string;
-    },
-    {params: {slot: number}; query: {randao_reveal: string; graffiti?: string}},
-    allForks.BeaconBlock,
-    VersionMeta
-  >;
-
-  /**
-=======
->>>>>>> 3cc1cb40
    * Requests a beacon node to produce a valid block, which can then be signed by a validator.
    * Metadata in the response indicates the type of block produced, and the supported types of block
    * will be added to as forks progress.
@@ -383,13 +361,8 @@
       randaoReveal: BLSSignature;
       graffiti?: string;
     },
-<<<<<<< HEAD
     {params: {slot: number}; query: {randao_reveal: string; graffiti?: string}},
-    allForks.BlindedBeaconBlock,
-=======
-    {params: {slot: number}; query: {randao_reveal: string; graffiti: string}},
     BlindedBeaconBlock,
->>>>>>> 3cc1cb40
     VersionMeta
   >;
 
