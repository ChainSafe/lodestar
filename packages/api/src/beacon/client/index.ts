--- conflicted
+++ resolved
@@ -37,26 +37,14 @@
   const httpClient = modules.httpClient ?? new HttpClient(opts, modules);
 
   return {
-<<<<<<< HEAD
     beacon: createApiClientMethods(beacon.getDefinitions(config), httpClient),
     config: createApiClientMethods(configApi.definitions, httpClient),
     debug: createApiClientMethods(debug.definitions, httpClient),
-    events: events.getClient(config, httpClient),
+    events: events.getClient(httpClient),
     lightclient: createApiClientMethods(lightclient.getDefinitions(config), httpClient),
     lodestar: createApiClientMethods(lodestar.definitions, httpClient),
     node: createApiClientMethods(node.definitions, httpClient),
     proof: createApiClientMethods(proof.definitions, httpClient),
     validator: createApiClientMethods(validator.definitions, httpClient),
-=======
-    beacon: beacon.getClient(config, httpClient),
-    config: configApi.getClient(config, httpClient),
-    debug: debug.getClient(config, httpClient),
-    events: events.getClient(httpClient.baseUrl),
-    lightclient: lightclient.getClient(config, httpClient),
-    lodestar: lodestar.getClient(config, httpClient),
-    node: node.getClient(config, httpClient),
-    proof: proof.getClient(config, httpClient),
-    validator: validator.getClient(config, httpClient),
->>>>>>> 5064fab4
   };
 }