--- conflicted
+++ resolved
@@ -1,10 +1,5 @@
 import {ChainForkConfig} from "@lodestar/config";
-<<<<<<< HEAD
 import {BeaconEvent, getEventSerdes, Endpoints, definitions} from "../routes/events.js";
-=======
-import {Api, BeaconEvent, routesData, getEventSerdes} from "../routes/events.js";
-import {stringifyQuery, urlJoin} from "../../utils/client/format.js";
->>>>>>> b92ff142
 import {getEventSource} from "../../utils/client/eventSource.js";
 import {IHttpClient} from "../../utils/client/httpClient.js";
 import {ApiClientMethods} from "../../utils/client/method.js";
@@ -24,7 +19,6 @@
   };
 
   return {
-<<<<<<< HEAD
     eventstream: async (args, init) => {
       const fetch = async (input: RequestInfo | URL): Promise<Response> => {
         const url = input instanceof Request ? input.url : input;
@@ -57,22 +51,6 @@
           // Consider 400 and 500 status errors unrecoverable, close the eventsource
           if (errEs.status === 400 || errEs.status === 500) {
             close();
-=======
-    eventstream: async (topics, signal, onEvent) => {
-      const query = stringifyQuery({topics});
-      const url = `${urlJoin(baseUrl, routesData.eventstream.url)}?${query}`;
-      // eslint-disable-next-line @typescript-eslint/naming-convention
-      const EventSource = await getEventSource();
-      const eventSource = new EventSource(url);
-
-      try {
-        await new Promise<void>((resolve, reject) => {
-          for (const topic of topics) {
-            eventSource.addEventListener(topic, ((event: MessageEvent) => {
-              const message = eventSerdes.fromJson(topic, JSON.parse(event.data));
-              onEvent({type: topic, message} as BeaconEvent);
-            }) as EventListener);
->>>>>>> b92ff142
           }
           // TODO: else log the error somewhere
           // console.log("eventstream client error", errEs);
