<<<<<<< HEAD
import {ErrorAborted, Logger, TimeoutError, isValidHttpUrl} from "@lodestar/utils";
import {WireFormat, mergeHeaders} from "../headers.js";
import {Endpoint} from "../types.js";
import {ApiRequestInit, ApiRequestInitRequired, RouteDefinitionExtra, createApiRequest} from "./request.js";
import {ApiResponse} from "./response.js";
import {Metrics} from "./metrics.js";
import {isFetchError} from "./fetch.js";
=======
import {ErrorAborted, Logger, TimeoutError, isValidHttpUrl, toBase64, retry} from "@lodestar/utils";
import {ReqGeneric, RouteDef} from "../index.js";
import {ApiClientResponse, ApiClientSuccessResponse} from "../../interfaces.js";
import {fetch, isFetchError} from "./fetch.js";
import {stringifyQuery, urlJoin} from "./format.js";
import type {Metrics} from "./metrics.js";
import {HttpStatusCode} from "./httpStatusCode.js";
>>>>>>> 8ad2cb0a

/** A higher default timeout, validator will sets its own shorter timeoutMs */
const DEFAULT_TIMEOUT_MS = 60_000;
const DEFAULT_REQUEST_WIRE_FORMAT = WireFormat.json;
const DEFAULT_RESPONSE_WIRE_FORMAT = WireFormat.ssz;

const URL_SCORE_DELTA_SUCCESS = 1;
/** Require 2 success to recover from 1 failed request */
const URL_SCORE_DELTA_ERROR = 2 * URL_SCORE_DELTA_SUCCESS;
/** In case of continued errors, require 10 success to mark the URL as healthy */
const URL_SCORE_MAX = 10 * URL_SCORE_DELTA_SUCCESS;
const URL_SCORE_MIN = 0;

<<<<<<< HEAD
=======
export class HttpError extends Error {
  status: number;
  url: string;

  constructor(message: string, status: number, url: string) {
    super(message);
    this.status = status;
    this.url = url;
  }
}

export class ApiError extends Error {
  status: number;
  operationId: string;

  constructor(message: string, status: number, operationId: string) {
    super(message);
    this.status = status;
    this.operationId = operationId;
  }

  // eslint-disable-next-line @typescript-eslint/no-explicit-any
  static assert(res: ApiClientResponse, message?: string): asserts res is ApiClientSuccessResponse<any, unknown> {
    if (!res.ok) {
      throw new ApiError(
        [message, res.error.message].filter(Boolean).join(" - "),
        res.error.code,
        res.error.operationId
      );
    }
  }

  toString(): string {
    return `${this.message} (status=${this.status}, operationId=${this.operationId})`;
  }
}

export interface URLOpts {
  baseUrl: string;
  timeoutMs?: number;
  bearerToken?: string;
  extraHeaders?: Record<string, string>;
}

export type FetchOpts = {
  url: RouteDef["url"];
  method: RouteDef["method"];
  query?: ReqGeneric["query"];
  body?: ReqGeneric["body"];
  headers?: ReqGeneric["headers"];
  /** Optional, for metrics */
  routeId?: string;
  timeoutMs?: number;
  retries?: number;
};

>>>>>>> 8ad2cb0a
export interface IHttpClient {
  readonly baseUrl: string;

  request<E extends Endpoint>(
    definition: RouteDefinitionExtra<E>,
    args: E["args"],
    localInit: ApiRequestInit
  ): Promise<ApiResponse<E>>;
}

export type HttpClientOptions = ({baseUrl: string} | {urls: (string | ApiRequestInit)[]}) & {
  globalInit?: ApiRequestInit;
  /** Override fetch function */
  fetch?: typeof fetch;
};

export type HttpClientModules = {
  logger?: Logger;
  metrics?: Metrics;
};

export class HttpClient implements IHttpClient {
  readonly urlsInits: ApiRequestInitRequired[] = [];

  private readonly fetch: typeof fetch;
  private readonly metrics: null | Metrics;
  private readonly logger: null | Logger;

  private readonly urlsScore: number[];

  get baseUrl(): string {
    return this.urlsInits[0].baseUrl;
  }

  constructor(opts: HttpClientOptions, {logger, metrics}: HttpClientModules = {}) {
    // Cast to all types optional since they are defined with syntax `HttpClientOptions = A | B`
    const {baseUrl, urls = []} = opts as {baseUrl?: string; urls?: (string | ApiRequestInit)[]};
    const globalInit = opts.globalInit;
    const defaults = {
      baseUrl: "",
      timeoutMs: DEFAULT_TIMEOUT_MS,
      requestWireFormat: DEFAULT_REQUEST_WIRE_FORMAT,
      responseWireFormat: DEFAULT_RESPONSE_WIRE_FORMAT,
    };

    // opts.baseUrl is equivalent to `urls: [{baseUrl}]`
    // unshift opts.baseUrl to urls, without mutating opts.urls
    for (const [i, urlOrInit] of [...(baseUrl ? [baseUrl] : []), ...urls].entries()) {
      const init = typeof urlOrInit === "string" ? {baseUrl: urlOrInit} : urlOrInit;
      const urlInit: ApiRequestInitRequired = {
        ...defaults,
        ...globalInit,
        ...init,
        headers: mergeHeaders(globalInit?.headers, init.headers),
      };

      if (!urlInit.baseUrl) {
        throw Error(`HttpClient.urls[${i}] is empty or undefined: ${urlInit.baseUrl}`);
      }
      if (!isValidHttpUrl(urlInit.baseUrl)) {
        throw Error(`HttpClient.urls[${i}] must be a valid URL: ${urlInit.baseUrl}`);
      }
      // De-duplicate by baseUrl, having two baseUrls with different token or timeouts does not make sense
      if (!this.urlsInits.some((opt) => opt.baseUrl === urlInit.baseUrl)) {
        this.urlsInits.push(urlInit);
      }
    }

    if (this.urlsInits.length === 0) {
      throw Error("Must set at least 1 URL in HttpClient opts");
    }

    // Initialize scores to max value to only query first URL on start
    this.urlsScore = this.urlsInits.map(() => URL_SCORE_MAX);

    this.fetch = opts.fetch ?? fetch;
    this.metrics = metrics ?? null;
    this.logger = logger ?? null;

    if (metrics) {
      metrics.urlsScore.addCollect(() => {
        for (let i = 0; i < this.urlsScore.length; i++) {
          metrics.urlsScore.set({urlIndex: i, baseUrl: this.urlsOpts[i].baseUrl}, this.urlsScore[i]);
        }
      });
    }
  }

<<<<<<< HEAD
  /**
   * Request with possible retries
   */
  async request<E extends Endpoint>(
    definition: RouteDefinitionExtra<E>,
    args: E["args"],
    localInit: ApiRequestInit
  ): Promise<ApiResponse<E>> {
=======
  async json<T>(opts: FetchOpts): Promise<{status: HttpStatusCode; body: T}> {
    return this.requestWithBodyWithRetries<T>(opts, (res) => res.json() as Promise<T>);
  }

  async request(opts: FetchOpts): Promise<{status: HttpStatusCode; body: void}> {
    return this.requestWithBodyWithRetries<void>(opts, async () => undefined);
  }

  async arrayBuffer(opts: FetchOpts): Promise<{status: HttpStatusCode; body: ArrayBuffer}> {
    return this.requestWithBodyWithRetries<ArrayBuffer>(opts, (res) => res.arrayBuffer());
  }

  private async requestWithBodyWithRetries<T>(
    opts: FetchOpts,
    getBody: (res: Response) => Promise<T>
  ): Promise<{status: HttpStatusCode; body: T}> {
    if (opts.retries !== undefined) {
      const routeId = opts.routeId ?? DEFAULT_ROUTE_ID;

      return retry(
        async (_attempt) => {
          return this.requestWithBodyWithFallbacks<T>(opts, getBody);
        },
        {
          retries: opts.retries,
          retryDelay: 200,
          signal: this.getAbortSignal?.(),
          onRetry: (e, attempt) => {
            this.logger?.debug("Retrying request", {routeId, attempt, lastError: e.message});
          },
        }
      );
    } else {
      return this.requestWithBodyWithFallbacks<T>(opts, getBody);
    }
  }

  private async requestWithBodyWithFallbacks<T>(
    opts: FetchOpts,
    getBody: (res: Response) => Promise<T>
  ): Promise<{status: HttpStatusCode; body: T}> {
>>>>>>> 8ad2cb0a
    // Early return when no fallback URLs are setup
    if (this.urlsInits.length === 1) {
      return this._request(definition, args, localInit, 0);
    }

    let i = 0;

    // Goals:
    // - if first server is stable and responding do not query fallbacks
    // - if first server errors, retry that same request on fallbacks
    // - until first server is shown to be reliable again, contact all servers

    // First loop: retry in sequence, query next URL only after previous errors
    for (; i < this.urlsInits.length; i++) {
      try {
        return await new Promise<ApiResponse<E>>((resolve, reject) => {
          let requestCount = 0;
          let errorCount = 0;

          // Second loop: query all URLs up to the next healthy at once, racing them.
          // Score each URL available:
          // - If url[0] is good, only send to 0
          // - If url[0] has recently errored, send to both 0, 1, etc until url[0] does not error for some time
          for (; i < this.urlsInits.length; i++) {
            const baseUrl = this.urlsInits[i].baseUrl;
            const routeId = definition.operationId;

            if (i > 0) {
              this.metrics?.requestToFallbacks.inc({routeId, baseUrl});
              this.logger?.debug("Requesting fallback URL", {routeId, baseUrl, score: this.urlsScore[i]});
            }

            // eslint-disable-next-line @typescript-eslint/naming-convention
            const i_ = i; // Keep local copy of i variable to index urlScore after requestWithBody() resolves

            this._request(definition, args, localInit, i).then(
              (res) => {
                this.urlsScore[i_] = Math.min(URL_SCORE_MAX, this.urlsScore[i_] + URL_SCORE_DELTA_SUCCESS);
                // Resolve immediately on success
                resolve(res);
              },
              (err) => {
                this.urlsScore[i_] = Math.max(URL_SCORE_MIN, this.urlsScore[i_] - URL_SCORE_DELTA_ERROR);

                // Reject only when all queried URLs have errored
                // TODO: Currently rejects with last error only, should join errors?
                if (++errorCount >= requestCount) {
                  reject(err);
                } else {
                  this.logger?.debug("Request error, retrying", {routeId, baseUrl}, err);
                }
              }
            );

            requestCount++;

            // Do not query URLs after a healthy URL
            if (this.urlsScore[i] >= URL_SCORE_MAX) {
              break;
            }
          }
        });
      } catch (e) {
        if (i >= this.urlsInits.length - 1) {
          throw e;
        } else {
          this.logger?.debug("Request error, retrying", {}, e as Error);
        }
      }
    }

    throw Error("loop ended without return or rejection");
  }

  async _request<E extends Endpoint>(
    definition: RouteDefinitionExtra<E>,
    args: E["args"],
    localInit: ApiRequestInit,
    urlIndex = 0
  ): Promise<ApiResponse<E>> {
    const globalInit = this.urlsInits[urlIndex];
    if (globalInit === undefined) {
      throw new Error(`Url at index ${urlIndex} does not exist`);
    }
    const init = {
      ...globalInit,
      ...localInit,
      headers: mergeHeaders(globalInit.headers, localInit.headers),
    };

    // Implement fetch timeout
    const controller = new AbortController();
    const timeout = setTimeout(() => controller.abort(), init.timeoutMs);
    init.signal = controller.signal;

    // Attach global/local signal to this request's controller
    const onGlobalSignalAbort = (): void => controller.abort();
    const signalGlobal = globalInit.signal;
    const signalLocal = localInit.signal;
    signalGlobal?.addEventListener("abort", onGlobalSignalAbort);
    signalLocal?.addEventListener("abort", onGlobalSignalAbort);

    const routeId = definition.operationId;
    const timer = this.metrics?.requestTime.startTimer({routeId});

    try {
      this.logger?.debug("API request begin", {routeId});
      const request = createApiRequest(definition, args, init);
      const response = await this.fetch(request.url, request);
      const apiResponse = new ApiResponse(definition, response.body, response);

      if (!apiResponse.ok) {
        this.logger?.debug("API response error", {routeId});
        this.metrics?.requestErrors.inc({routeId});
        return apiResponse;
      }

      const streamTimer = this.metrics?.streamTime.startTimer({routeId});
      try {
        await apiResponse.rawBody();
        this.logger?.debug("API response success", {routeId});
        return apiResponse;
      } finally {
        streamTimer?.();
      }
    } catch (e) {
      this.metrics?.requestErrors.inc({routeId, baseUrl});

      if (isAbortedError(e)) {
        if (signalGlobal?.aborted || signalLocal?.aborted) {
          throw new ErrorAborted(`${definition.operationId} request`);
        } else if (controller.signal.aborted) {
          throw new TimeoutError(`${definition.operationId} request`);
        } else {
          throw Error("Unknown aborted error");
        }
      } else {
        throw e;
      }
    } finally {
      timer?.();

      clearTimeout(timeout);
      signalGlobal?.removeEventListener("abort", onGlobalSignalAbort);
      signalLocal?.removeEventListener("abort", onGlobalSignalAbort);
    }
  }
}

function isAbortedError(e: unknown): boolean {
  return isFetchError(e) && e.type === "aborted";
}<|MERGE_RESOLUTION|>--- conflicted
+++ resolved
@@ -1,4 +1,3 @@
-<<<<<<< HEAD
 import {ErrorAborted, Logger, TimeoutError, isValidHttpUrl} from "@lodestar/utils";
 import {WireFormat, mergeHeaders} from "../headers.js";
 import {Endpoint} from "../types.js";
@@ -6,15 +5,6 @@
 import {ApiResponse} from "./response.js";
 import {Metrics} from "./metrics.js";
 import {isFetchError} from "./fetch.js";
-=======
-import {ErrorAborted, Logger, TimeoutError, isValidHttpUrl, toBase64, retry} from "@lodestar/utils";
-import {ReqGeneric, RouteDef} from "../index.js";
-import {ApiClientResponse, ApiClientSuccessResponse} from "../../interfaces.js";
-import {fetch, isFetchError} from "./fetch.js";
-import {stringifyQuery, urlJoin} from "./format.js";
-import type {Metrics} from "./metrics.js";
-import {HttpStatusCode} from "./httpStatusCode.js";
->>>>>>> 8ad2cb0a
 
 /** A higher default timeout, validator will sets its own shorter timeoutMs */
 const DEFAULT_TIMEOUT_MS = 60_000;
@@ -28,65 +18,6 @@
 const URL_SCORE_MAX = 10 * URL_SCORE_DELTA_SUCCESS;
 const URL_SCORE_MIN = 0;
 
-<<<<<<< HEAD
-=======
-export class HttpError extends Error {
-  status: number;
-  url: string;
-
-  constructor(message: string, status: number, url: string) {
-    super(message);
-    this.status = status;
-    this.url = url;
-  }
-}
-
-export class ApiError extends Error {
-  status: number;
-  operationId: string;
-
-  constructor(message: string, status: number, operationId: string) {
-    super(message);
-    this.status = status;
-    this.operationId = operationId;
-  }
-
-  // eslint-disable-next-line @typescript-eslint/no-explicit-any
-  static assert(res: ApiClientResponse, message?: string): asserts res is ApiClientSuccessResponse<any, unknown> {
-    if (!res.ok) {
-      throw new ApiError(
-        [message, res.error.message].filter(Boolean).join(" - "),
-        res.error.code,
-        res.error.operationId
-      );
-    }
-  }
-
-  toString(): string {
-    return `${this.message} (status=${this.status}, operationId=${this.operationId})`;
-  }
-}
-
-export interface URLOpts {
-  baseUrl: string;
-  timeoutMs?: number;
-  bearerToken?: string;
-  extraHeaders?: Record<string, string>;
-}
-
-export type FetchOpts = {
-  url: RouteDef["url"];
-  method: RouteDef["method"];
-  query?: ReqGeneric["query"];
-  body?: ReqGeneric["body"];
-  headers?: ReqGeneric["headers"];
-  /** Optional, for metrics */
-  routeId?: string;
-  timeoutMs?: number;
-  retries?: number;
-};
-
->>>>>>> 8ad2cb0a
 export interface IHttpClient {
   readonly baseUrl: string;
 
@@ -175,7 +106,6 @@
     }
   }
 
-<<<<<<< HEAD
   /**
    * Request with possible retries
    */
@@ -184,49 +114,6 @@
     args: E["args"],
     localInit: ApiRequestInit
   ): Promise<ApiResponse<E>> {
-=======
-  async json<T>(opts: FetchOpts): Promise<{status: HttpStatusCode; body: T}> {
-    return this.requestWithBodyWithRetries<T>(opts, (res) => res.json() as Promise<T>);
-  }
-
-  async request(opts: FetchOpts): Promise<{status: HttpStatusCode; body: void}> {
-    return this.requestWithBodyWithRetries<void>(opts, async () => undefined);
-  }
-
-  async arrayBuffer(opts: FetchOpts): Promise<{status: HttpStatusCode; body: ArrayBuffer}> {
-    return this.requestWithBodyWithRetries<ArrayBuffer>(opts, (res) => res.arrayBuffer());
-  }
-
-  private async requestWithBodyWithRetries<T>(
-    opts: FetchOpts,
-    getBody: (res: Response) => Promise<T>
-  ): Promise<{status: HttpStatusCode; body: T}> {
-    if (opts.retries !== undefined) {
-      const routeId = opts.routeId ?? DEFAULT_ROUTE_ID;
-
-      return retry(
-        async (_attempt) => {
-          return this.requestWithBodyWithFallbacks<T>(opts, getBody);
-        },
-        {
-          retries: opts.retries,
-          retryDelay: 200,
-          signal: this.getAbortSignal?.(),
-          onRetry: (e, attempt) => {
-            this.logger?.debug("Retrying request", {routeId, attempt, lastError: e.message});
-          },
-        }
-      );
-    } else {
-      return this.requestWithBodyWithFallbacks<T>(opts, getBody);
-    }
-  }
-
-  private async requestWithBodyWithFallbacks<T>(
-    opts: FetchOpts,
-    getBody: (res: Response) => Promise<T>
-  ): Promise<{status: HttpStatusCode; body: T}> {
->>>>>>> 8ad2cb0a
     // Early return when no fallback URLs are setup
     if (this.urlsInits.length === 1) {
       return this._request(definition, args, localInit, 0);
