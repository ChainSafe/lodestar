{
  "name": "@chainsafe/lodestar-api",
  "description": "A Typescript implementation of the Ethereum Consensus light client",
  "license": "Apache-2.0",
  "author": "ChainSafe Systems",
  "homepage": "https://github.com/ChainSafe/lodestar#readme",
  "repository": {
    "type": "git",
    "url": "git+https://github.com:ChainSafe/lodestar.git"
  },
  "bugs": {
    "url": "https://github.com/ChainSafe/lodestar/issues"
  },
  "version": "0.37.0",
  "type": "module",
  "exports": {
    ".": {
      "import": "./lib/index.js"
    },
    "./keymanager": {
      "import": "./lib/keymanager/index.js"
    },
    "./keymanager/server": {
      "import": "./lib/keymanager/server.js"
    },
    "./server": {
      "import": "./lib/server/index.js"
    }
  },
  "typesVersions": {
    "*": {
      "*": [
        "*",
        "lib/*",
        "lib/*/index"
      ]
    }
  },
  "types": "./lib/index.d.ts",
  "files": [
    "lib/**/*.d.ts",
    "lib/**/*.js",
    "lib/**/*.js.map",
    "*.d.ts",
    "*.js"
  ],
  "scripts": {
    "clean": "rm -rf lib && rm -f *.tsbuildinfo",
    "build": "tsc -p tsconfig.build.json",
    "build:typedocs": "typedoc --exclude src/index.ts --out typedocs src",
    "build:release": "yarn clean && yarn run build && yarn run build:typedocs",
    "check-build": "node -e \"(async function() { await import('./lib/index.js') })()\"",
    "check-types": "tsc",
    "coverage": "codecov -F lodestar-api",
    "lint": "eslint --color --ext .ts src/ test/",
    "lint:fix": "yarn run lint --fix",
    "pretest": "yarn run check-types",
    "test": "yarn test:unit && yarn test:e2e",
    "test:unit": "nyc --cache-dir .nyc_output/.cache -e .ts mocha 'test/unit/**/*.test.ts'",
    "check-readme": "typescript-docs-verifier"
  },
  "dependencies": {
    "@chainsafe/lodestar-config": "^0.37.0",
    "@chainsafe/lodestar-params": "^0.37.0",
    "@chainsafe/lodestar-types": "^0.37.0",
    "@chainsafe/lodestar-utils": "^0.37.0",
    "@chainsafe/persistent-merkle-tree": "^0.4.1",
    "@chainsafe/ssz": "^0.9.1",
    "cross-fetch": "^3.1.4",
<<<<<<< HEAD
    "eventsource": "^1.1.0",
    "qs": "^6.10.1",
    "fastify": "3.15.1"
=======
    "eventsource": "^2.0.2",
    "qs": "^6.10.1"
>>>>>>> 86829517
  },
  "devDependencies": {
    "@types/eventsource": "^1.1.5",
    "@types/qs": "^6.9.6"
  },
  "peerDependencies": {
    "fastify": "3.15.1"
  },
  "keywords": [
    "ethereum",
    "eth-consensus",
    "beacon",
    "api",
    "blockchain"
  ]
}<|MERGE_RESOLUTION|>--- conflicted
+++ resolved
@@ -67,14 +67,9 @@
     "@chainsafe/persistent-merkle-tree": "^0.4.1",
     "@chainsafe/ssz": "^0.9.1",
     "cross-fetch": "^3.1.4",
-<<<<<<< HEAD
-    "eventsource": "^1.1.0",
+    "eventsource": "^2.0.2",
     "qs": "^6.10.1",
     "fastify": "3.15.1"
-=======
-    "eventsource": "^2.0.2",
-    "qs": "^6.10.1"
->>>>>>> 86829517
   },
   "devDependencies": {
     "@types/eventsource": "^1.1.5",
