{
  "name": "@lodestar/api",
  "description": "A Typescript implementation of the Ethereum Consensus light client",
  "license": "Apache-2.0",
  "author": "ChainSafe Systems",
  "homepage": "https://github.com/ChainSafe/lodestar#readme",
  "repository": {
    "type": "git",
    "url": "git+https://github.com:ChainSafe/lodestar.git"
  },
  "bugs": {
    "url": "https://github.com/ChainSafe/lodestar/issues"
  },
<<<<<<< HEAD
  "version": "1.9.2",
=======
  "version": "1.10.0",
>>>>>>> 108b8ed9
  "type": "module",
  "exports": {
    ".": {
      "import": "./lib/index.js"
    },
    "./beacon": {
      "import": "./lib/beacon/index.js"
    },
    "./beacon/server": {
      "import": "./lib/beacon/server/index.js"
    },
    "./builder": {
      "import": "./lib/builder/index.js"
    },
    "./builder/server": {
      "import": "./lib/builder/server/index.js"
    },
    "./keymanager": {
      "import": "./lib/keymanager/index.js"
    },
    "./keymanager/server": {
      "import": "./lib/keymanager/server/index.js"
    }
  },
  "typesVersions": {
    "*": {
      "*": [
        "*",
        "lib/*",
        "lib/*/index"
      ]
    }
  },
  "types": "./lib/index.d.ts",
  "files": [
    "lib/**/*.d.ts",
    "lib/**/*.js",
    "lib/**/*.js.map",
    "*.d.ts",
    "*.js"
  ],
  "scripts": {
    "clean": "rm -rf lib && rm -f *.tsbuildinfo",
    "build": "tsc -p tsconfig.build.json",
    "build:watch": "yarn run build --watch",
    "build:release": "yarn clean && yarn run build",
    "check-build": "node -e \"(async function() { await import('./lib/index.js') })()\"",
    "check-types": "tsc",
    "coverage": "codecov -F lodestar-api",
    "lint": "eslint --color --ext .ts src/ test/",
    "lint:fix": "yarn run lint --fix",
    "pretest": "yarn run check-types",
    "test": "yarn test:unit && yarn test:e2e",
    "test:unit": "nyc --cache-dir .nyc_output/.cache -e .ts mocha 'test/unit/**/*.test.ts'",
    "check-readme": "typescript-docs-verifier"
  },
  "dependencies": {
    "@chainsafe/persistent-merkle-tree": "^0.5.0",
    "@chainsafe/ssz": "^0.10.2",
<<<<<<< HEAD
    "@lodestar/config": "^1.9.2",
    "@lodestar/params": "^1.9.2",
    "@lodestar/types": "^1.9.2",
    "@lodestar/utils": "^1.9.2",
    "cross-fetch": "^4.0.0",
=======
    "@lodestar/config": "^1.10.0",
    "@lodestar/params": "^1.10.0",
    "@lodestar/types": "^1.10.0",
    "@lodestar/utils": "^1.10.0",
>>>>>>> 108b8ed9
    "eventsource": "^2.0.2",
    "qs": "^6.11.1"
  },
  "devDependencies": {
    "@types/eventsource": "^1.1.11",
    "@types/qs": "^6.9.7",
    "ajv": "^8.12.0",
    "fastify": "^4.19.0"
  },
  "keywords": [
    "ethereum",
    "eth-consensus",
    "beacon",
    "api",
    "blockchain"
  ]
}<|MERGE_RESOLUTION|>--- conflicted
+++ resolved
@@ -11,11 +11,7 @@
   "bugs": {
     "url": "https://github.com/ChainSafe/lodestar/issues"
   },
-<<<<<<< HEAD
-  "version": "1.9.2",
-=======
   "version": "1.10.0",
->>>>>>> 108b8ed9
   "type": "module",
   "exports": {
     ".": {
@@ -75,18 +71,10 @@
   "dependencies": {
     "@chainsafe/persistent-merkle-tree": "^0.5.0",
     "@chainsafe/ssz": "^0.10.2",
-<<<<<<< HEAD
-    "@lodestar/config": "^1.9.2",
-    "@lodestar/params": "^1.9.2",
-    "@lodestar/types": "^1.9.2",
-    "@lodestar/utils": "^1.9.2",
-    "cross-fetch": "^4.0.0",
-=======
     "@lodestar/config": "^1.10.0",
     "@lodestar/params": "^1.10.0",
     "@lodestar/types": "^1.10.0",
     "@lodestar/utils": "^1.10.0",
->>>>>>> 108b8ed9
     "eventsource": "^2.0.2",
     "qs": "^6.11.1"
   },
