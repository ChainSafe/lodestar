{
  "name": "@lodestar/reqresp",
  "description": "A Typescript implementation of the Ethereum Consensus ReqResp protocol",
  "license": "Apache-2.0",
  "author": "ChainSafe Systems",
  "homepage": "https://github.com/ChainSafe/lodestar#readme",
  "repository": {
    "type": "git",
    "url": "git+https://github.com:ChainSafe/lodestar.git"
  },
  "bugs": {
    "url": "https://github.com/ChainSafe/lodestar/issues"
  },
<<<<<<< HEAD
  "version": "1.9.2",
=======
  "version": "1.10.0",
>>>>>>> 108b8ed9
  "type": "module",
  "exports": {
    ".": {
      "import": "./lib/index.js"
    },
    "./utils": {
      "import": "./lib/utils/index.js"
    }
  },
  "typesVersions": {
    "*": {
      "*": [
        "*",
        "lib/*",
        "lib/*/index"
      ]
    }
  },
  "types": "./lib/index.d.ts",
  "files": [
    "lib/**/*.d.ts",
    "lib/**/*.js",
    "lib/**/*.js.map",
    "*.d.ts",
    "*.js"
  ],
  "scripts": {
    "clean": "rm -rf lib && rm -f *.tsbuildinfo",
    "build": "tsc -p tsconfig.build.json",
    "build:watch": "yarn run build --watch",
    "build:release": "yarn clean && yarn run build",
    "check-build": "node -e \"(async function() { await import('./lib/index.js') })()\"",
    "check-types": "tsc",
    "coverage": "codecov -F lodestar-api",
    "lint": "eslint --color --ext .ts src/ test/",
    "lint:fix": "yarn run lint --fix",
    "pretest": "yarn run check-types",
    "test": "yarn test:unit && yarn test:e2e",
    "test:unit": "nyc --cache-dir .nyc_output/.cache -e .ts mocha 'test/unit/**/*.test.ts'",
    "check-readme": "typescript-docs-verifier"
  },
  "dependencies": {
    "@chainsafe/fast-crc32c": "^4.1.1",
    "@libp2p/interface-connection": "^5.1.0",
    "@libp2p/interface-peer-id": "^2.0.2",
<<<<<<< HEAD
    "@lodestar/config": "^1.9.2",
    "@lodestar/params": "^1.9.2",
    "@lodestar/utils": "^1.9.2",
=======
    "@lodestar/config": "^1.10.0",
    "@lodestar/params": "^1.10.0",
    "@lodestar/utils": "^1.10.0",
>>>>>>> 108b8ed9
    "it-all": "^3.0.2",
    "it-pipe": "^3.0.1",
    "snappy": "^7.2.2",
    "snappyjs": "^0.7.0",
    "uint8arraylist": "^2.4.3",
    "varint": "^6.0.0"
  },
  "devDependencies": {
<<<<<<< HEAD
    "@lodestar/logger": "^1.9.2",
    "@lodestar/types": "^1.9.2",
=======
    "@lodestar/logger": "^1.10.0",
    "@lodestar/types": "^1.10.0",
>>>>>>> 108b8ed9
    "libp2p": "0.45.9"
  },
  "peerDependencies": {
    "libp2p": "~0.45.0"
  },
  "keywords": [
    "ethereum",
    "eth-consensus",
    "beacon",
    "p2p",
    "reqresp",
    "blockchain"
  ]
}<|MERGE_RESOLUTION|>--- conflicted
+++ resolved
@@ -11,11 +11,7 @@
   "bugs": {
     "url": "https://github.com/ChainSafe/lodestar/issues"
   },
-<<<<<<< HEAD
-  "version": "1.9.2",
-=======
   "version": "1.10.0",
->>>>>>> 108b8ed9
   "type": "module",
   "exports": {
     ".": {
@@ -61,15 +57,9 @@
     "@chainsafe/fast-crc32c": "^4.1.1",
     "@libp2p/interface-connection": "^5.1.0",
     "@libp2p/interface-peer-id": "^2.0.2",
-<<<<<<< HEAD
-    "@lodestar/config": "^1.9.2",
-    "@lodestar/params": "^1.9.2",
-    "@lodestar/utils": "^1.9.2",
-=======
     "@lodestar/config": "^1.10.0",
     "@lodestar/params": "^1.10.0",
     "@lodestar/utils": "^1.10.0",
->>>>>>> 108b8ed9
     "it-all": "^3.0.2",
     "it-pipe": "^3.0.1",
     "snappy": "^7.2.2",
@@ -78,13 +68,8 @@
     "varint": "^6.0.0"
   },
   "devDependencies": {
-<<<<<<< HEAD
-    "@lodestar/logger": "^1.9.2",
-    "@lodestar/types": "^1.9.2",
-=======
     "@lodestar/logger": "^1.10.0",
     "@lodestar/types": "^1.10.0",
->>>>>>> 108b8ed9
     "libp2p": "0.45.9"
   },
   "peerDependencies": {
