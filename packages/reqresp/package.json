{
  "name": "@lodestar/reqresp",
  "description": "A Typescript implementation of the Ethereum Consensus ReqResp protocol",
  "license": "Apache-2.0",
  "author": "ChainSafe Systems",
  "homepage": "https://github.com/ChainSafe/lodestar#readme",
  "repository": {
    "type": "git",
    "url": "git+https://github.com:ChainSafe/lodestar.git"
  },
  "bugs": {
    "url": "https://github.com/ChainSafe/lodestar/issues"
  },
  "version": "1.8.0",
  "type": "module",
  "exports": {
    ".": {
      "import": "./lib/index.js"
    },
    "./utils": {
      "import": "./lib/utils/index.js"
    }
  },
  "typesVersions": {
    "*": {
      "*": [
        "*",
        "lib/*",
        "lib/*/index"
      ]
    }
  },
  "types": "./lib/index.d.ts",
  "files": [
    "lib/**/*.d.ts",
    "lib/**/*.js",
    "lib/**/*.js.map",
    "*.d.ts",
    "*.js"
  ],
  "scripts": {
    "clean": "rm -rf lib && rm -f *.tsbuildinfo",
    "build": "tsc -p tsconfig.build.json",
    "build:release": "yarn clean && yarn run build",
    "check-build": "node -e \"(async function() { await import('./lib/index.js') })()\"",
    "check-types": "tsc",
    "coverage": "codecov -F lodestar-api",
    "lint": "eslint --color --ext .ts src/ test/",
    "lint:fix": "yarn run lint --fix",
    "pretest": "yarn run check-types",
    "test": "yarn test:unit && yarn test:e2e",
    "test:unit": "nyc --cache-dir .nyc_output/.cache -e .ts mocha 'test/unit/**/*.test.ts'",
    "check-readme": "typescript-docs-verifier"
  },
  "dependencies": {
    "@chainsafe/snappy-stream": "^5.1.2",
    "@libp2p/interface-connection": "^3.0.2",
    "@libp2p/interface-peer-id": "^2.0.1",
<<<<<<< HEAD
    "@lodestar/config": "^1.7.2",
    "@lodestar/params": "^1.7.2",
    "@lodestar/utils": "^1.7.2",
=======
    "@lodestar/config": "^1.8.0",
    "@lodestar/params": "^1.8.0",
    "@lodestar/types": "^1.8.0",
    "@lodestar/utils": "^1.8.0",
>>>>>>> a4b29cfe
    "it-all": "^3.0.1",
    "snappyjs": "^0.7.0",
    "stream-to-it": "^0.2.4",
    "uint8arraylist": "^2.4.3",
    "varint": "^6.0.0"
  },
  "devDependencies": {
    "@lodestar/types": "^1.7.2"
  },
  "peerDependencies": {
    "libp2p": "0.41.0"
  },
  "keywords": [
    "ethereum",
    "eth-consensus",
    "beacon",
    "p2p",
    "reqresp",
    "blockchain"
  ]
}<|MERGE_RESOLUTION|>--- conflicted
+++ resolved
@@ -56,16 +56,10 @@
     "@chainsafe/snappy-stream": "^5.1.2",
     "@libp2p/interface-connection": "^3.0.2",
     "@libp2p/interface-peer-id": "^2.0.1",
-<<<<<<< HEAD
-    "@lodestar/config": "^1.7.2",
-    "@lodestar/params": "^1.7.2",
-    "@lodestar/utils": "^1.7.2",
-=======
     "@lodestar/config": "^1.8.0",
     "@lodestar/params": "^1.8.0",
     "@lodestar/types": "^1.8.0",
     "@lodestar/utils": "^1.8.0",
->>>>>>> a4b29cfe
     "it-all": "^3.0.1",
     "snappyjs": "^0.7.0",
     "stream-to-it": "^0.2.4",
