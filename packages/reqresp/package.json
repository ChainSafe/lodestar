--- conflicted
+++ resolved
@@ -54,24 +54,14 @@
     "check-readme": "typescript-docs-verifier"
   },
   "dependencies": {
-<<<<<<< HEAD
-    "@chainsafe/snappy-stream": "^5.1.2",
+    "@chainsafe/fast-crc32c": "^4.1.1",
     "@libp2p/interface-connection": "^5.1.0",
     "@libp2p/interface-peer-id": "^2.0.2",
-    "@lodestar/config": "^1.8.0",
-    "@lodestar/params": "^1.8.0",
-    "@lodestar/utils": "^1.8.0",
-    "it-all": "^3.0.2",
-=======
-    "@chainsafe/fast-crc32c": "^4.1.1",
-    "@libp2p/interface-connection": "^3.0.2",
-    "@libp2p/interface-peer-id": "^2.0.1",
     "@lodestar/config": "^1.9.0",
     "@lodestar/params": "^1.9.0",
     "@lodestar/utils": "^1.9.0",
-    "it-all": "^3.0.1",
+    "it-all": "^3.0.2",
     "snappy": "^7.2.2",
->>>>>>> a208afb4
     "snappyjs": "^0.7.0",
     "uint8arraylist": "^2.4.3",
     "varint": "^6.0.0"
