--- conflicted
+++ resolved
@@ -1,12 +1,7 @@
-import {expect} from "chai";
 import {ssz} from "@chainsafe/lodestar-types";
 import {toHexString} from "@chainsafe/lodestar-utils";
-<<<<<<< HEAD
-import {createCachedBeaconStateTest} from "../utils/state";
-=======
 import {expect} from "chai";
 import {createCachedBeaconStateTest} from "../utils/state.js";
->>>>>>> 1031e7e2
 
 describe("CachedBeaconState", () => {
   it("Clone and mutate", () => {
