--- conflicted
+++ resolved
@@ -1,11 +1,7 @@
 import {assert} from "chai";
 
-<<<<<<< HEAD
-=======
 import {computeSlotsSinceEpochStart} from "../../../src/util/index.js";
->>>>>>> 1031e7e2
 import {Slot} from "@chainsafe/lodestar-types";
-import {computeSlotsSinceEpochStart} from "../../../src/util";
 
 describe("computeSlotsSinceEpochStart", () => {
   const pairs = [
