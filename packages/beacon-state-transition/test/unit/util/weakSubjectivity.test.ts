import sinon from "sinon";
import {config} from "@chainsafe/lodestar-config/default";
import {List} from "@chainsafe/ssz";
import {allForks, phase0} from "@chainsafe/lodestar-types";
import {getLatestWeakSubjectivityCheckpointEpoch} from "../../../src/util/weakSubjectivity";
import {generateState} from "../../utils/state";
import {generateValidator} from "../../utils/validator";
import {expect} from "chai";
import {SLOTS_PER_EPOCH} from "@chainsafe/lodestar-params";
import {computeWeakSubjectivityPeriod, ETH_TO_GWEI} from "../../../src/allForks/util/weakSubjectivity";

describe("weak subjectivity tests", () => {
  describe("getLatestWeakSubjectivityCheckpointEpoch", () => {
    const sandbox = sinon.createSandbox();
    let state: allForks.BeaconState;

    beforeEach(() => {
      state = generateState();
    });

    afterEach(() => {
      sandbox.restore();
    });

    const testValues = [
      {activeValidatorCount: 8192, slot: 8192, expectedMod: 256},
      {activeValidatorCount: 16384, slot: 16384, expectedMod: 256},
      {activeValidatorCount: 32768, slot: 32768, expectedMod: 512},
      {activeValidatorCount: 65536, slot: 65536, expectedMod: 1024},
      {activeValidatorCount: 131072, slot: 131072, expectedMod: 1792},
      {activeValidatorCount: 262144, slot: 262144, expectedMod: 3328},
    ];

    for (const testValue of testValues) {
      it(`should have ${testValue.expectedMod} mod for slot ${testValue.slot} and activeValidatorCount of ${testValue.activeValidatorCount}`, () => {
        state.slot = testValue.slot;
        state.finalizedCheckpoint.epoch = state.slot / SLOTS_PER_EPOCH;
        state.validators = Array.from({length: testValue.activeValidatorCount}, () =>
          generateValidator({activation: 0, exit: Infinity})
        ) as List<phase0.Validator>;
        const wsCheckpointEpoch = getLatestWeakSubjectivityCheckpointEpoch(config, state);
        expect(wsCheckpointEpoch).to.be.equal(
          state.finalizedCheckpoint.epoch - (state.finalizedCheckpoint.epoch % testValue.expectedMod)
        );
      });
    }
  });

<<<<<<< HEAD
  describe("computeWeakSubjectivityPeriod", function () {
    const state = generateState();

    const balance28 = BigInt(28) * ETH_TO_GWEI;
    const validatorPool28 = Array.from({length: 1048576}, () =>
      generateValidator({activation: 0, exit: Infinity, balance: balance28})
    );
    const balance32 = BigInt(32) * ETH_TO_GWEI;
    const validatorPool32 = Array.from({length: 1048576}, () =>
      generateValidator({activation: 0, exit: Infinity, balance: balance32})
    );

    const testValues = [
      {avgValBalance: balance28, valCount: 32768, wsPeriod: 504, validatorPool: validatorPool28.slice(0, 32768)},
      {avgValBalance: balance28, valCount: 65536, wsPeriod: 752, validatorPool: validatorPool28.slice(0, 65536)},
      {avgValBalance: balance28, valCount: 131072, wsPeriod: 1248, validatorPool: validatorPool28.slice(0, 131072)},
      {avgValBalance: balance28, valCount: 262144, wsPeriod: 2241, validatorPool: validatorPool28.slice(0, 262144)},
      {avgValBalance: balance28, valCount: 524288, wsPeriod: 2241, validatorPool: validatorPool28.slice(0, 524288)},
      {avgValBalance: balance28, valCount: 1048576, wsPeriod: 2241, validatorPool: validatorPool28.slice(0, 1048576)},
      {avgValBalance: balance32, valCount: 32768, wsPeriod: 665, validatorPool: validatorPool32.slice(0, 32768)},
      {avgValBalance: balance32, valCount: 65536, wsPeriod: 1075, validatorPool: validatorPool32.slice(0, 65536)},
      {avgValBalance: balance32, valCount: 131072, wsPeriod: 1894, validatorPool: validatorPool32.slice(0, 131072)},
      {avgValBalance: balance32, valCount: 262144, wsPeriod: 3532, validatorPool: validatorPool32.slice(0, 262144)},
      {avgValBalance: balance32, valCount: 524288, wsPeriod: 3532, validatorPool: validatorPool32.slice(0, 524288)},
      {avgValBalance: balance32, valCount: 1048576, wsPeriod: 3532, validatorPool: validatorPool32.slice(0, 1048576)},
    ];

    for (const testValue of testValues) {
      it(`should have wsPeriod ${testValue.wsPeriod} with avgValBalance: ${testValue.avgValBalance} and valCount: ${testValue.valCount}`, () => {
        state.validators = testValue.validatorPool as List<phase0.Validator>;
        const wsPeriod = computeWeakSubjectivityPeriod(config, state);
        expect(wsPeriod).to.equal(testValue.wsPeriod);
      });
    }
  });
=======
  const validatorPool = Array.from({length: 262144}, () => generateValidator({activation: 0, exit: Infinity}));

  const testValues = [
    {activeValidatorCount: 8192, slot: 8192, expectedMod: 256},
    {activeValidatorCount: 16384, slot: 16384, expectedMod: 256},
    {activeValidatorCount: 32768, slot: 32768, expectedMod: 512},
    {activeValidatorCount: 65536, slot: 65536, expectedMod: 1024},
    {activeValidatorCount: 131072, slot: 131072, expectedMod: 1792},
    {activeValidatorCount: 262144, slot: 262144, expectedMod: 3328},
  ];

  for (const testValue of testValues) {
    it(`should have ${testValue.expectedMod} mod for slot ${testValue.slot} and activeValidatorCount of ${testValue.activeValidatorCount}`, () => {
      state.slot = testValue.slot;
      state.finalizedCheckpoint.epoch = state.slot / SLOTS_PER_EPOCH;
      state.validators = validatorPool.slice(0, testValue.activeValidatorCount) as List<phase0.Validator>;
      const wsCheckpointEpoch = getLatestWeakSubjectivityCheckpointEpoch(config, state);
      expect(wsCheckpointEpoch).to.be.equal(
        state.finalizedCheckpoint.epoch - (state.finalizedCheckpoint.epoch % testValue.expectedMod)
      );
    });
  }
>>>>>>> 5c3331be
});<|MERGE_RESOLUTION|>--- conflicted
+++ resolved
@@ -9,7 +9,7 @@
 import {SLOTS_PER_EPOCH} from "@chainsafe/lodestar-params";
 import {computeWeakSubjectivityPeriod, ETH_TO_GWEI} from "../../../src/allForks/util/weakSubjectivity";
 
-describe("weak subjectivity tests", () => {
+describe.only("weak subjectivity tests", () => {
   describe("getLatestWeakSubjectivityCheckpointEpoch", () => {
     const sandbox = sinon.createSandbox();
     let state: allForks.BeaconState;
@@ -31,13 +31,13 @@
       {activeValidatorCount: 262144, slot: 262144, expectedMod: 3328},
     ];
 
+    const validatorPool = Array.from({length: 262144}, () => generateValidator({activation: 0, exit: Infinity}));
+
     for (const testValue of testValues) {
       it(`should have ${testValue.expectedMod} mod for slot ${testValue.slot} and activeValidatorCount of ${testValue.activeValidatorCount}`, () => {
         state.slot = testValue.slot;
         state.finalizedCheckpoint.epoch = state.slot / SLOTS_PER_EPOCH;
-        state.validators = Array.from({length: testValue.activeValidatorCount}, () =>
-          generateValidator({activation: 0, exit: Infinity})
-        ) as List<phase0.Validator>;
+        state.validators = validatorPool.slice(0, testValue.activeValidatorCount) as List<phase0.Validator>;
         const wsCheckpointEpoch = getLatestWeakSubjectivityCheckpointEpoch(config, state);
         expect(wsCheckpointEpoch).to.be.equal(
           state.finalizedCheckpoint.epoch - (state.finalizedCheckpoint.epoch % testValue.expectedMod)
@@ -46,7 +46,6 @@
     }
   });
 
-<<<<<<< HEAD
   describe("computeWeakSubjectivityPeriod", function () {
     const state = generateState();
 
@@ -82,28 +81,4 @@
       });
     }
   });
-=======
-  const validatorPool = Array.from({length: 262144}, () => generateValidator({activation: 0, exit: Infinity}));
-
-  const testValues = [
-    {activeValidatorCount: 8192, slot: 8192, expectedMod: 256},
-    {activeValidatorCount: 16384, slot: 16384, expectedMod: 256},
-    {activeValidatorCount: 32768, slot: 32768, expectedMod: 512},
-    {activeValidatorCount: 65536, slot: 65536, expectedMod: 1024},
-    {activeValidatorCount: 131072, slot: 131072, expectedMod: 1792},
-    {activeValidatorCount: 262144, slot: 262144, expectedMod: 3328},
-  ];
-
-  for (const testValue of testValues) {
-    it(`should have ${testValue.expectedMod} mod for slot ${testValue.slot} and activeValidatorCount of ${testValue.activeValidatorCount}`, () => {
-      state.slot = testValue.slot;
-      state.finalizedCheckpoint.epoch = state.slot / SLOTS_PER_EPOCH;
-      state.validators = validatorPool.slice(0, testValue.activeValidatorCount) as List<phase0.Validator>;
-      const wsCheckpointEpoch = getLatestWeakSubjectivityCheckpointEpoch(config, state);
-      expect(wsCheckpointEpoch).to.be.equal(
-        state.finalizedCheckpoint.epoch - (state.finalizedCheckpoint.epoch % testValue.expectedMod)
-      );
-    });
-  }
->>>>>>> 5c3331be
 });