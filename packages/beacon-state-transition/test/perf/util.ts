--- conflicted
+++ resolved
@@ -35,13 +35,8 @@
 /**
  * Number of validators in prater is 210000 as of May 2021
  */
-<<<<<<< HEAD
-const numValidators = 250000;
-const keypairsMod = 100;
-=======
 export const numValidators = 250000;
-export const numKeyPairs = 100;
->>>>>>> b2c38d12
+export const keypairsMod = 100;
 
 /** Cache interop secret keys */
 const secretKeyByModIndex = new Map<number, SecretKey>();
