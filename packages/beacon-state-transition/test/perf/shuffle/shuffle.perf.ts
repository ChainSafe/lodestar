<<<<<<< HEAD
=======
import {IBeaconConfig} from "@chainsafe/lodestar-config";
import {BenchmarkRunner} from "@chainsafe/lodestar-utils";
>>>>>>> f9d7db5f
import {unshuffleList} from "../../../src";

//          Lightouse  Lodestar
// 512      254.04 us  1.6034 ms (x6)
// 16384    6.2046 ms  18.272 ms (x3)
// 4000000  1.5617 s   4.9690 s  (x3)

// eslint-disable-next-line @typescript-eslint/no-floating-promises
(async function () {
  // eslint-disable-next-line @typescript-eslint/naming-convention
  const seed = new Uint8Array([42, 32]);

  const runner = new BenchmarkRunner("shuffle list", {
    runs: 512,
    maxMs: 30 * 1000,
  });

  for (const listSize of [512, 16384, 4000000]) {
    await runner.run({
      id: `list size ${listSize}`,
      before: () => {
        const input: number[] = [];
        for (let i = 0; i < listSize; i++) {
          input[i] = i;
        }
        return input;
      },
      run: (input) => {
        unshuffleList(input, seed);
      },
    });
  }
})();<|MERGE_RESOLUTION|>--- conflicted
+++ resolved
@@ -1,8 +1,4 @@
-<<<<<<< HEAD
-=======
-import {IBeaconConfig} from "@chainsafe/lodestar-config";
 import {BenchmarkRunner} from "@chainsafe/lodestar-utils";
->>>>>>> f9d7db5f
 import {unshuffleList} from "../../../src";
 
 //          Lightouse  Lodestar
