--- conflicted
+++ resolved
@@ -8,17 +8,10 @@
   MAX_VOLUNTARY_EXITS,
   PresetName,
 } from "@chainsafe/lodestar-params";
-<<<<<<< HEAD
-import {allForks} from "../../../../src";
-import {generatePerfTestCachedStatePhase0, perfStateId} from "../../util";
-import {StateBlock} from "../../types";
-import {BlockOpts, getBlockPhase0} from "./util";
-=======
 import {allForks} from "../../../../src/index.js";
 import {generatePerfTestCachedStatePhase0, perfStateId} from "../../util.js";
 import {BlockOpts, getBlockPhase0} from "./util.js";
 import {StateBlock} from "../../types.js";
->>>>>>> 1031e7e2
 
 // As of Jun 12 2021
 // Process block
