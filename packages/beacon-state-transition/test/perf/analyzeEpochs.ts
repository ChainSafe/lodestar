--- conflicted
+++ resolved
@@ -10,19 +10,11 @@
   AttesterFlags,
   beforeProcessEpoch,
   parseAttesterFlags,
-<<<<<<< HEAD
 } from "../../src/index.js";
 import {Validator} from "../../src/phase0/index.js";
 import {csvAppend, readCsv} from "./csv.js";
-import {getInfuraBeaconUrl} from "./infura.js";
+import {getInfuraBeaconUrl} from "../utils/infura.js";
 import {createCachedBeaconStateTest} from "../utils/state.js";
-=======
-} from "../../src";
-import {Validator} from "../../lib/phase0";
-import {csvAppend, readCsv} from "./csv";
-import {getInfuraBeaconUrl} from "../utils/infura";
-import {createCachedBeaconStateTest} from "../utils/state";
->>>>>>> 4827b29f
 
 // Understand the real network characteristics regarding epoch transitions to accurately produce performance test data.
 //
