--- conflicted
+++ resolved
@@ -10,19 +10,11 @@
   AttesterFlags,
   beforeProcessEpoch,
   parseAttesterFlags,
-<<<<<<< HEAD
-} from "../../src";
-import {Validator} from "../../lib/phase0";
-import {createCachedBeaconStateTest} from "../utils/state";
-import {getInfuraBeaconUrl} from "./infura";
-import {csvAppend, readCsv} from "./csv";
-=======
 } from "../../src/index.js";
 import {Validator} from "../../src/phase0/index.js";
 import {csvAppend, readCsv} from "./csv.js";
 import {getInfuraBeaconUrl} from "../utils/infura.js";
 import {createCachedBeaconStateTest} from "../utils/state.js";
->>>>>>> 1031e7e2
 
 // Understand the real network characteristics regarding epoch transitions to accurately produce performance test data.
 //
