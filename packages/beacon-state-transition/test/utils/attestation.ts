import {phase0, Epoch, Slot} from "@chainsafe/lodestar-types";
import {BitArray} from "@chainsafe/ssz";

/**
 * Generates a fake attestation data for test purposes.
 * @returns {AttestationData}
 * @param sourceEpoch
 * @param targetEpoch
 * @param slot
 */

export function generateAttestationData(
  sourceEpoch: Epoch,
  targetEpoch: Epoch,
  slot: Slot = 0
): phase0.AttestationData {
  return {
<<<<<<< HEAD
    slot,
=======
    slot: 1,
>>>>>>> eb8db44f
    index: 0,
    beaconBlockRoot: Buffer.alloc(32),
    source: {epoch: sourceEpoch, root: Buffer.alloc(32)},
    target: {epoch: targetEpoch, root: Buffer.alloc(32)},
  };
}

export function generateAttestationDataBn(sourceEpoch: Epoch, targetEpoch: Epoch): phase0.AttestationDataBn {
  return {
    slot: BigInt(0),
    index: BigInt(0),
    beaconBlockRoot: Buffer.alloc(32),
    source: {epoch: BigInt(sourceEpoch), root: Buffer.alloc(32)},
    target: {epoch: BigInt(targetEpoch), root: Buffer.alloc(32)},
  };
}

export function generateEmptyAttestation(): phase0.Attestation {
  return {
    aggregationBits: BitArray.fromBitLen(64),
    data: {
      slot: 1,
      index: 0,
      beaconBlockRoot: Buffer.alloc(32),
      source: {epoch: 0, root: Buffer.alloc(32)},
      target: {epoch: 0, root: Buffer.alloc(32)},
    },
    signature: Buffer.alloc(96),
  };
}<|MERGE_RESOLUTION|>--- conflicted
+++ resolved
@@ -1,25 +1,16 @@
-import {phase0, Epoch, Slot} from "@chainsafe/lodestar-types";
+import {phase0, Epoch} from "@chainsafe/lodestar-types";
 import {BitArray} from "@chainsafe/ssz";
 
 /**
  * Generates a fake attestation data for test purposes.
+ * @param {number} slotValue
+ * @param {number} justifiedEpochValue
  * @returns {AttestationData}
- * @param sourceEpoch
- * @param targetEpoch
- * @param slot
  */
 
-export function generateAttestationData(
-  sourceEpoch: Epoch,
-  targetEpoch: Epoch,
-  slot: Slot = 0
-): phase0.AttestationData {
+export function generateAttestationData(sourceEpoch: Epoch, targetEpoch: Epoch): phase0.AttestationData {
   return {
-<<<<<<< HEAD
-    slot,
-=======
     slot: 1,
->>>>>>> eb8db44f
     index: 0,
     beaconBlockRoot: Buffer.alloc(32),
     source: {epoch: sourceEpoch, root: Buffer.alloc(32)},
