--- conflicted
+++ resolved
@@ -4,17 +4,6 @@
 import {newZeroedArray} from "../../../util";
 import {IEpochProcess, hasMarkers, CachedBeaconState} from "../../../fast/util";
 
-<<<<<<< HEAD
-import {
-  IEpochProcess,
-  hasMarkers,
-  FLAG_ELIGIBLE_ATTESTER,
-  CachedBeaconState,
-  FLAG_PREV_SOURCE_ATTESTER_OR_UNSLASHED,
-  FLAG_PREV_TARGET_ATTESTER_OR_UNSLASHED,
-  FLAG_PREV_HEAD_ATTESTER_OR_UNSLASHED,
-} from "../../../fast";
-=======
 /**
  * Redefine constants in attesterStatus to improve performance
  */
@@ -23,7 +12,10 @@
 const FLAG_PREV_HEAD_ATTESTER = 1 << 2;
 const FLAG_UNSLASHED = 1 << 6;
 const FLAG_ELIGIBLE_ATTESTER = 1 << 7;
->>>>>>> 7cea7102
+
+const FLAG_PREV_SOURCE_ATTESTER_OR_UNSLASHED = FLAG_PREV_SOURCE_ATTESTER | FLAG_UNSLASHED;
+const FLAG_PREV_TARGET_ATTESTER_OR_UNSLASHED = FLAG_PREV_TARGET_ATTESTER | FLAG_UNSLASHED;
+const FLAG_PREV_HEAD_ATTESTER_OR_UNSLASHED = FLAG_PREV_HEAD_ATTESTER | FLAG_UNSLASHED;
 
 /**
  * Return attestation reward/penalty deltas for each validator.
