--- conflicted
+++ resolved
@@ -10,22 +10,7 @@
   attesterSlashing: phase0.AttesterSlashing,
   verifySignatures = true
 ): void {
-<<<<<<< HEAD
-  const {epochCtx} = state;
-  const attestation1 = attesterSlashing.attestation1;
-  const attestation2 = attesterSlashing.attestation2;
-  if (!isSlashableAttestationData(attestation1.data, attestation2.data)) {
-    throw new Error("AttesterSlashing is not slashable");
-  }
-  if (!isValidIndexedAttestation(state as CachedBeaconState<allForks.BeaconState>, attestation1, verifySignatures)) {
-    throw new Error("AttesterSlashing attestation1 is not a valid IndexedAttestation");
-  }
-  if (!isValidIndexedAttestation(state as CachedBeaconState<allForks.BeaconState>, attestation2, verifySignatures)) {
-    throw new Error("AttesterSlashing attestation2 is not a valid IndexedAttestation");
-  }
-=======
   assertValidAttesterSlashing(state as CachedBeaconState<allForks.BeaconState>, attesterSlashing, verifySignatures);
->>>>>>> f9d7db5f
 
   let slashedAny = false;
   const attSet1 = new Set(attesterSlashing.attestation1.attestingIndices);
@@ -56,7 +41,7 @@
   const attestation1 = attesterSlashing.attestation1;
   const attestation2 = attesterSlashing.attestation2;
 
-  if (!isSlashableAttestationData(state.config, attestation1.data, attestation2.data)) {
+  if (!isSlashableAttestationData(attestation1.data, attestation2.data)) {
     throw new Error("AttesterSlashing is not slashable");
   }
   if (!isValidIndexedAttestation(state, attestation1, verifySignatures)) {
