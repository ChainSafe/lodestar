import {
  BasicListType,
  CompositeListType,
  CompositeValue,
  ContainerType,
  isCompositeType,
  isTreeBacked,
  ITreeBacked,
  List,
  readonlyValues,
  TreeBacked,
} from "@chainsafe/ssz";
import {allForks} from "@chainsafe/lodestar-types";
import {IBeaconConfig} from "@chainsafe/lodestar-config";
import {Tree} from "@chainsafe/persistent-merkle-tree";
import {MutableVector} from "@chainsafe/persistent-ts";
import {createFlat} from "./flat";
import {createEpochContext, EpochContext, EpochContextOpts} from "./epochContext";
import {CachedValidatorList, CachedValidatorListProxyHandler} from "./cachedValidatorList";
import {CachedBalanceList, CachedBalanceListProxyHandler} from "./cachedBalanceList";

/**
 * `BeaconState` with various caches
 *
 * Currently contains the following:
 * - The full list of network params, ssz types, and fork schedule
 * - The ssz type for the state
 * - The full merkle tree representation of the state
 * - A cache of shufflings, committees, proposers, expanded pubkeys
 * - A flat copy of validators (for fast access/iteration)
 */
export type CachedBeaconState<T extends allForks.BeaconState> =
  // Wrapper object ({validators, clone()})
  BeaconStateContext<T> &
    // Epoch Cache
    EpochContext &
    // SSZ ops
    ITreeBacked<T> &
    // Beacon State interface
    T;

export function createCachedBeaconState<T extends allForks.BeaconState>(
  config: IBeaconConfig,
  state: TreeBacked<T>,
  opts?: EpochContextOpts
): CachedBeaconState<T> {
<<<<<<< HEAD
  const cachedValidators = MutableVector.from(Array.from(readonlyValues(state.validators), (v) => createFlat(v)));
  const cachedBalances = MutableVector.from(readonlyValues(state.balances));
  const epochCtx = createEpochContext(config, state, cachedValidators);
=======
  const cachedValidators = MutableVector.from(Array.from(state.validators, (v) => createFlat(v)));
  const epochCtx = createEpochContext(config, state, cachedValidators, opts);
>>>>>>> 7cea7102
  return new Proxy(
    new BeaconStateContext(state.type as ContainerType<T>, state.tree, cachedValidators, cachedBalances, epochCtx),
    (CachedBeaconStateProxyHandler as unknown) as ProxyHandler<BeaconStateContext<T>>
  ) as CachedBeaconState<T>;
}

export class BeaconStateContext<T extends allForks.BeaconState> {
  config: IBeaconConfig;
  // epoch cache
  epochCtx: EpochContext;
  // the BeaconState ssz type
  type: ContainerType<T>;
  // the original BeaconState as a Tree
  tree: Tree;
  // return a proxy to CachedValidatorList
  validators: CachedValidatorList<T["validators"][number]> & T["validators"];
  // return a proxy to CachedBalanceList
  balances: CachedBalanceList & T["balances"];

  constructor(
    type: ContainerType<T>,
    tree: Tree,
    validatorCache: MutableVector<T["validators"][number]>,
    balanceCache: MutableVector<T["balances"][number]>,
    epochCtx: EpochContext
  ) {
    this.config = epochCtx.config;
    this.type = type;
    this.tree = tree;
    this.epochCtx = epochCtx;
    this.validators = (new Proxy(
      new CachedValidatorList(
        this.type.fields["validators"] as CompositeListType<List<T["validators"][number]>>,
        this.type.tree_getProperty(this.tree, "validators") as Tree,
        validatorCache
      ),
      CachedValidatorListProxyHandler
    ) as unknown) as CachedValidatorList<T["validators"][number]> & T["validators"];
    this.balances = (new Proxy(
      new CachedBalanceList(
        this.type.fields["balances"] as BasicListType<List<T["balances"][number]>>,
        this.type.tree_getProperty(this.tree, "balances") as Tree,
        balanceCache
      ),
      CachedBalanceListProxyHandler
    ) as unknown) as CachedBalanceList & T["balances"];
  }

  clone(): CachedBeaconState<T> {
    return new Proxy(
      new BeaconStateContext(
        this.type,
        this.tree.clone(),
        this.validators.persistent.clone(),
        this.balances.persistent.clone(),
        this.epochCtx.copy()
      ),
      (CachedBeaconStateProxyHandler as unknown) as ProxyHandler<BeaconStateContext<T>>
    ) as CachedBeaconState<T>;
  }
}

// eslint-disable-next-line @typescript-eslint/naming-convention
export const CachedBeaconStateProxyHandler: ProxyHandler<CachedBeaconState<allForks.BeaconState>> = {
  get(target: CachedBeaconState<allForks.BeaconState>, key: string): unknown {
    if (key === "validators") {
      return target.validators;
    } else if (key === "balances") {
      return target.balances;
    } else if (target.type.fields[key]) {
      const propType = target.type.fields[key];
      const propValue = target.type.tree_getProperty(target.tree, key);
      if (!isCompositeType(propType)) {
        return propValue;
      } else {
        return propType.createTreeBacked(propValue as Tree);
      }
    } else if (key in target.epochCtx) {
      return target.epochCtx[key as keyof EpochContext];
    } else if (key in target) {
      return target[key as keyof CachedBeaconState<allForks.BeaconState>];
    } else {
      const treeBacked = target.type.createTreeBacked(target.tree);
      if (key in treeBacked) {
        return treeBacked[key as keyof TreeBacked<allForks.BeaconState>];
      }
    }
    return undefined;
  },
  set(target: CachedBeaconState<allForks.BeaconState>, key: string, value: unknown): boolean {
    if (key === "validators") {
      throw new Error("Cannot set validators");
    } else if (key === "balances") {
      throw new Error("Cannot set balances");
    } else if (target.type.fields[key]) {
      const propType = target.type.fields[key];
      if (!isCompositeType(propType)) {
        return target.type.tree_setProperty(target.tree, key, value);
      } else {
        if (isTreeBacked(value)) {
          return target.type.tree_setProperty(target.tree, key, value.tree);
        } else {
          return target.type.tree_setProperty(
            target.tree,
            key,
            propType.struct_convertToTree((value as unknown) as CompositeValue)
          );
        }
      }
    }
    return false;
  },
};<|MERGE_RESOLUTION|>--- conflicted
+++ resolved
@@ -44,14 +44,9 @@
   state: TreeBacked<T>,
   opts?: EpochContextOpts
 ): CachedBeaconState<T> {
-<<<<<<< HEAD
   const cachedValidators = MutableVector.from(Array.from(readonlyValues(state.validators), (v) => createFlat(v)));
   const cachedBalances = MutableVector.from(readonlyValues(state.balances));
-  const epochCtx = createEpochContext(config, state, cachedValidators);
-=======
-  const cachedValidators = MutableVector.from(Array.from(state.validators, (v) => createFlat(v)));
   const epochCtx = createEpochContext(config, state, cachedValidators, opts);
->>>>>>> 7cea7102
   return new Proxy(
     new BeaconStateContext(state.type as ContainerType<T>, state.tree, cachedValidators, cachedBalances, epochCtx),
     (CachedBeaconStateProxyHandler as unknown) as ProxyHandler<BeaconStateContext<T>>
