/* eslint-disable import/namespace */
import {ForkName} from "@chainsafe/lodestar-config";
<<<<<<< HEAD
import {allForks, Slot} from "@chainsafe/lodestar-types";
import * as phase0 from "../phase0";
import * as altair from "../altair";
=======
import {allForks, phase0} from "@chainsafe/lodestar-types";
import {IBeaconStateTransitionMetrics} from "../metrics";
import {processBlock, processSlots} from "../phase0/fast";
>>>>>>> e886a234
import {verifyProposerSignature} from "./signatureSets";
import {CachedBeaconState} from "./util";

type StateTransitionFunctions = {
  processSlots(state: CachedBeaconState<allForks.BeaconState>, slot: Slot): CachedBeaconState<allForks.BeaconState>;
  upgradeState(state: CachedBeaconState<allForks.BeaconState>): CachedBeaconState<allForks.BeaconState>;
};

/**
 * Record of fork to state transition functions
 */
const implementations: Record<ForkName, StateTransitionFunctions> = {
  [ForkName.phase0]: (phase0.fast as unknown) as StateTransitionFunctions,
  [ForkName.altair]: (altair.fast as unknown) as StateTransitionFunctions,
};

// Multifork capable state transition

/**
 * Implementation Note: follows the optimizations in protolambda's eth2fastspec (https://github.com/protolambda/eth2fastspec)
 */
export function fastStateTransition(
  state: CachedBeaconState<allForks.BeaconState>,
  signedBlock: allForks.SignedBeaconBlock,
  options?: {verifyStateRoot?: boolean; verifyProposer?: boolean; verifySignatures?: boolean},
  metrics?: IBeaconStateTransitionMetrics | null
): CachedBeaconState<allForks.BeaconState> {
  const {verifyStateRoot = true, verifyProposer = true, verifySignatures = true} = options || {};
  const {config} = state;

  const block = signedBlock.message;
  const blockSlot = block.slot;
  const blockFork = config.getForkName(blockSlot);
  let postState = state.clone();

  postState.setStateCachesAsTransient();

  // process slots (including those with no blocks) since block
<<<<<<< HEAD
  // includes state upgrades
  postState = _processSlots(postState, blockSlot);
=======
  switch (preFork) {
    case ForkName.phase0:
      processSlots(postState as CachedBeaconState<phase0.BeaconState>, block.slot, metrics);
      break;
    default:
      throw new Error(`Slot processing not implemented for fork ${preFork}`);
  }

  // perform state upgrades
  // TODO
>>>>>>> e886a234

  // verify signature
  if (verifyProposer) {
    if (!verifyProposerSignature(postState, signedBlock)) {
      throw new Error("Invalid block signature");
    }
  }

  // process block

  switch (blockFork) {
    case ForkName.phase0:
<<<<<<< HEAD
      phase0.fast.processBlock(
        postState as CachedBeaconState<phase0.BeaconState>,
        block as phase0.BeaconBlock,
        verifySignatures
      );
      break;
    case ForkName.altair:
      altair.fast.processBlock(
        postState as CachedBeaconState<altair.BeaconState>,
        block as altair.BeaconBlock,
        verifySignatures
=======
      processBlock(
        postState as CachedBeaconState<phase0.BeaconState>,
        block as phase0.BeaconBlock,
        verifySignatures,
        metrics
>>>>>>> e886a234
      );
      break;
    default:
      throw new Error(`Block processing not implemented for fork ${blockFork}`);
  }

  // verify state root
  if (verifyStateRoot) {
    if (!config.types.Root.equals(block.stateRoot, postState.tree.root)) {
      throw new Error("Invalid state root");
    }
  }

  postState.setStateCachesAsPersistent();

  return postState;
}

/**
 * Like `processSlots` from the spec but additionally handles fork upgrades
 *
 * Implementation Note: follows the optimizations in protolambda's eth2fastspec (https://github.com/protolambda/eth2fastspec)
 */
export function processSlots(
  state: CachedBeaconState<allForks.BeaconState>,
  slot: Slot
): CachedBeaconState<allForks.BeaconState> {
  let postState = state.clone();

  postState.setStateCachesAsTransient();

  postState = _processSlots(postState, slot);

  postState.setStateCachesAsPersistent();

  return postState;
}

// eslint-disable-next-line @typescript-eslint/naming-convention
function _processSlots(
  state: CachedBeaconState<allForks.BeaconState>,
  slot: Slot
): CachedBeaconState<allForks.BeaconState> {
  let postState = state;
  const {config} = state;
  const preSlot = state.slot;

  // forks sorted in order
  const forkInfos = Object.values(config.getForkInfoRecord());
  // for each fork
  for (let i = 0; i < forkInfos.length; i++) {
    const currentForkInfo = forkInfos[i];
    const nextForkInfo = forkInfos[i + 1];

    const impl = implementations[currentForkInfo.name];
    if (!impl) {
      throw new Error(`Slot processing not implemented for fork ${currentForkInfo.name}`);
    }
    // if there's no next fork, process slots without worrying about fork upgrades and exit
    if (!nextForkInfo) {
      impl.processSlots(postState, slot);
      break;
    }
    // if the starting state slot is after the current fork, skip to the next fork
    if (preSlot > nextForkInfo.slot) {
      continue;
    }
    // if the requested slot is not after the next fork, process slots and exit
    if (slot < nextForkInfo.slot) {
      impl.processSlots(postState, slot);
      break;
    }
    const nextImpl = implementations[currentForkInfo.name];
    if (!nextImpl) {
      throw new Error(`Slot processing not implemented for fork ${nextForkInfo.name}`);
    }
    // else (the requested slot is equal or after the next fork), process up to the fork
    impl.processSlots(postState, nextForkInfo.slot);

    postState = nextImpl.upgradeState(postState);
  }
  return postState;
}<|MERGE_RESOLUTION|>--- conflicted
+++ resolved
@@ -1,19 +1,18 @@
 /* eslint-disable import/namespace */
 import {ForkName} from "@chainsafe/lodestar-config";
-<<<<<<< HEAD
 import {allForks, Slot} from "@chainsafe/lodestar-types";
 import * as phase0 from "../phase0";
 import * as altair from "../altair";
-=======
-import {allForks, phase0} from "@chainsafe/lodestar-types";
 import {IBeaconStateTransitionMetrics} from "../metrics";
-import {processBlock, processSlots} from "../phase0/fast";
->>>>>>> e886a234
 import {verifyProposerSignature} from "./signatureSets";
 import {CachedBeaconState} from "./util";
 
 type StateTransitionFunctions = {
-  processSlots(state: CachedBeaconState<allForks.BeaconState>, slot: Slot): CachedBeaconState<allForks.BeaconState>;
+  processSlots(
+    state: CachedBeaconState<allForks.BeaconState>,
+    slot: Slot,
+    metrics?: IBeaconStateTransitionMetrics | null
+  ): CachedBeaconState<allForks.BeaconState>;
   upgradeState(state: CachedBeaconState<allForks.BeaconState>): CachedBeaconState<allForks.BeaconState>;
 };
 
@@ -47,21 +46,8 @@
   postState.setStateCachesAsTransient();
 
   // process slots (including those with no blocks) since block
-<<<<<<< HEAD
   // includes state upgrades
-  postState = _processSlots(postState, blockSlot);
-=======
-  switch (preFork) {
-    case ForkName.phase0:
-      processSlots(postState as CachedBeaconState<phase0.BeaconState>, block.slot, metrics);
-      break;
-    default:
-      throw new Error(`Slot processing not implemented for fork ${preFork}`);
-  }
-
-  // perform state upgrades
-  // TODO
->>>>>>> e886a234
+  postState = _processSlots(postState, blockSlot, metrics);
 
   // verify signature
   if (verifyProposer) {
@@ -74,11 +60,11 @@
 
   switch (blockFork) {
     case ForkName.phase0:
-<<<<<<< HEAD
       phase0.fast.processBlock(
         postState as CachedBeaconState<phase0.BeaconState>,
         block as phase0.BeaconBlock,
-        verifySignatures
+        verifySignatures,
+        metrics
       );
       break;
     case ForkName.altair:
@@ -86,13 +72,6 @@
         postState as CachedBeaconState<altair.BeaconState>,
         block as altair.BeaconBlock,
         verifySignatures
-=======
-      processBlock(
-        postState as CachedBeaconState<phase0.BeaconState>,
-        block as phase0.BeaconBlock,
-        verifySignatures,
-        metrics
->>>>>>> e886a234
       );
       break;
     default:
@@ -118,13 +97,14 @@
  */
 export function processSlots(
   state: CachedBeaconState<allForks.BeaconState>,
-  slot: Slot
+  slot: Slot,
+  metrics?: IBeaconStateTransitionMetrics | null
 ): CachedBeaconState<allForks.BeaconState> {
   let postState = state.clone();
 
   postState.setStateCachesAsTransient();
 
-  postState = _processSlots(postState, slot);
+  postState = _processSlots(postState, slot, metrics);
 
   postState.setStateCachesAsPersistent();
 
@@ -134,14 +114,15 @@
 // eslint-disable-next-line @typescript-eslint/naming-convention
 function _processSlots(
   state: CachedBeaconState<allForks.BeaconState>,
-  slot: Slot
+  slot: Slot,
+  metrics?: IBeaconStateTransitionMetrics | null
 ): CachedBeaconState<allForks.BeaconState> {
   let postState = state;
   const {config} = state;
   const preSlot = state.slot;
 
   // forks sorted in order
-  const forkInfos = Object.values(config.getForkInfoRecord());
+  const forkInfos = Object.values(config.forks);
   // for each fork
   for (let i = 0; i < forkInfos.length; i++) {
     const currentForkInfo = forkInfos[i];
@@ -156,13 +137,15 @@
       impl.processSlots(postState, slot);
       break;
     }
+    const nextForkStartSlot = config.params.SLOTS_PER_EPOCH * nextForkInfo.epoch;
+
     // if the starting state slot is after the current fork, skip to the next fork
-    if (preSlot > nextForkInfo.slot) {
+    if (preSlot > nextForkStartSlot) {
       continue;
     }
     // if the requested slot is not after the next fork, process slots and exit
-    if (slot < nextForkInfo.slot) {
-      impl.processSlots(postState, slot);
+    if (slot < nextForkStartSlot) {
+      impl.processSlots(postState, slot, metrics);
       break;
     }
     const nextImpl = implementations[currentForkInfo.name];
@@ -170,7 +153,7 @@
       throw new Error(`Slot processing not implemented for fork ${nextForkInfo.name}`);
     }
     // else (the requested slot is equal or after the next fork), process up to the fork
-    impl.processSlots(postState, nextForkInfo.slot);
+    impl.processSlots(postState, nextForkStartSlot);
 
     postState = nextImpl.upgradeState(postState);
   }
