--- conflicted
+++ resolved
@@ -1,3 +1,4 @@
+import {GENESIS_EPOCH} from "@chainsafe/lodestar-params";
 import {altair, phase0} from "@chainsafe/lodestar-types";
 import {
   CachedBeaconState,
@@ -6,7 +7,6 @@
   hasMarkers,
   IEpochProcess,
 } from "../../allForks/util";
-import {GENESIS_EPOCH} from "../../constants";
 import {isInInactivityLeak} from "../../util";
 
 export function processInactivityUpdates(state: CachedBeaconState<altair.BeaconState>, process: IEpochProcess): void {
@@ -14,30 +14,18 @@
     return;
   }
   const {config} = state;
-<<<<<<< HEAD
+  const {INACTIVITY_SCORE_BIAS, INACTIVITY_SCORE_RECOVERY_RATE} = config;
   const inActivityLeak = isInInactivityLeak((state as unknown) as phase0.BeaconState);
-=======
-  const {INACTIVITY_SCORE_BIAS, INACTIVITY_SCORE_RECOVERY_RATE} = config.params;
-  const inActivityLeak = isInInactivityLeak(config, (state as unknown) as phase0.BeaconState);
->>>>>>> 4ed5c6a0
   for (let i = 0; i < process.statuses.length; i++) {
     const status = process.statuses[i];
     if (hasMarkers(status.flags, FLAG_ELIGIBLE_ATTESTER)) {
       if (hasMarkers(status.flags, FLAG_PREV_TARGET_ATTESTER_OR_UNSLASHED)) {
-<<<<<<< HEAD
-        if (state.inactivityScores[i] > 0) {
-          state.inactivityScores[i] -= 1;
-        }
-      } else if (inActivityLeak) {
-        state.inactivityScores[i] += Number(config.INACTIVITY_SCORE_BIAS);
-=======
         state.inactivityScores[i] -= Math.min(1, state.inactivityScores[i]);
       } else {
         state.inactivityScores[i] += Number(INACTIVITY_SCORE_BIAS);
       }
       if (!inActivityLeak) {
         state.inactivityScores[i] -= Math.min(Number(INACTIVITY_SCORE_RECOVERY_RATE), state.inactivityScores[i]);
->>>>>>> 4ed5c6a0
       }
     }
   }
