import {aggregatePublicKeys} from "@chainsafe/bls";
<<<<<<< HEAD
import {
  DOMAIN_SYNC_COMMITTEE,
  EPOCHS_PER_SYNC_COMMITTEE_PERIOD,
  MAX_EFFECTIVE_BALANCE,
  SYNC_COMMITTEE_SIZE,
  SYNC_PUBKEYS_PER_AGGREGATE,
} from "@chainsafe/lodestar-params";
import {Epoch, altair, ValidatorIndex, allForks} from "@chainsafe/lodestar-types";
=======
import {IBeaconConfig} from "@chainsafe/lodestar-config";
import {altair, ValidatorIndex, allForks} from "@chainsafe/lodestar-types";
>>>>>>> 4ed5c6a0
import {intDiv, intToBytes} from "@chainsafe/lodestar-utils";
import {hash} from "@chainsafe/ssz";

import {computeEpochAtSlot, computeShuffledIndex, getActiveValidatorIndices, getSeed} from "../../util";

const MAX_RANDOM_BYTE = BigInt(2 ** 8 - 1);

/**
 * Return the sync committee indices for a given state and epoch.
 * Aligns `epoch` to `baseEpoch` so the result is the same with any `epoch` within a sync period.
 *  Note: This function should only be called at sync committee period boundaries, as
    ``get_sync_committee_indices`` is not stable within a given period.
 */
<<<<<<< HEAD
export function getSyncCommitteeIndices(state: allForks.BeaconState, epoch: Epoch): ValidatorIndex[] {
  const baseEpoch =
    (Math.max(intDiv(epoch, EPOCHS_PER_SYNC_COMMITTEE_PERIOD), 1) - 1) * EPOCHS_PER_SYNC_COMMITTEE_PERIOD;
=======
export function getNextSyncCommitteeIndices(config: IBeaconConfig, state: allForks.BeaconState): ValidatorIndex[] {
  const epoch = computeEpochAtSlot(config, state.slot) + 1;
>>>>>>> 4ed5c6a0

  const activeValidatorIndices = getActiveValidatorIndices(state, epoch);
  const activeValidatorCount = activeValidatorIndices.length;
<<<<<<< HEAD
  const seed = getSeed(state, baseEpoch, DOMAIN_SYNC_COMMITTEE);
=======
  const seed = getSeed(config, state, epoch, config.params.DOMAIN_SYNC_COMMITTEE);
>>>>>>> 4ed5c6a0
  let i = 0;
  const syncCommitteeIndices = [];
  while (syncCommitteeIndices.length < SYNC_COMMITTEE_SIZE) {
    const shuffledIndex = computeShuffledIndex(i % activeValidatorCount, activeValidatorCount, seed);
    const candidateIndex = activeValidatorIndices[shuffledIndex];
    const randomByte = hash(Buffer.concat([seed, intToBytes(intDiv(i, 32), 8, "le")]))[i % 32];
    const effectiveBalance = state.validators[candidateIndex].effectiveBalance;
    if (effectiveBalance * MAX_RANDOM_BYTE >= MAX_EFFECTIVE_BALANCE * BigInt(randomByte)) {
      syncCommitteeIndices.push(candidateIndex);
    }
    i++;
  }
  return syncCommitteeIndices;
}

/**
 * Return the sync committee for a given state and epoch.
 */
<<<<<<< HEAD
export function getSyncCommittee(state: allForks.BeaconState, epoch: Epoch): altair.SyncCommittee {
  const indices = getSyncCommitteeIndices(state, epoch);
  const pubkeys = indices.map((index) => state.validators[index].pubkey);
  const aggregates = [];
  for (let i = 0; i < pubkeys.length; i += SYNC_PUBKEYS_PER_AGGREGATE) {
    aggregates.push(
      aggregatePublicKeys(
        pubkeys.slice(i, i + SYNC_PUBKEYS_PER_AGGREGATE).map((pubkey) => pubkey.valueOf() as Uint8Array)
      )
    );
  }
=======
export function getNextSyncCommittee(config: IBeaconConfig, state: allForks.BeaconState): altair.SyncCommittee {
  const indices = getNextSyncCommitteeIndices(config, state);
  const pubkeys = indices.map((index) => state.validators[index].pubkey);
>>>>>>> 4ed5c6a0
  return {
    pubkeys,
    aggregatePubkey: aggregatePublicKeys(pubkeys.map((pubkey) => pubkey.valueOf() as Uint8Array)),
  };
}<|MERGE_RESOLUTION|>--- conflicted
+++ resolved
@@ -1,17 +1,6 @@
 import {aggregatePublicKeys} from "@chainsafe/bls";
-<<<<<<< HEAD
-import {
-  DOMAIN_SYNC_COMMITTEE,
-  EPOCHS_PER_SYNC_COMMITTEE_PERIOD,
-  MAX_EFFECTIVE_BALANCE,
-  SYNC_COMMITTEE_SIZE,
-  SYNC_PUBKEYS_PER_AGGREGATE,
-} from "@chainsafe/lodestar-params";
-import {Epoch, altair, ValidatorIndex, allForks} from "@chainsafe/lodestar-types";
-=======
-import {IBeaconConfig} from "@chainsafe/lodestar-config";
+import {DOMAIN_SYNC_COMMITTEE, MAX_EFFECTIVE_BALANCE, SYNC_COMMITTEE_SIZE} from "@chainsafe/lodestar-params";
 import {altair, ValidatorIndex, allForks} from "@chainsafe/lodestar-types";
->>>>>>> 4ed5c6a0
 import {intDiv, intToBytes} from "@chainsafe/lodestar-utils";
 import {hash} from "@chainsafe/ssz";
 
@@ -25,22 +14,12 @@
  *  Note: This function should only be called at sync committee period boundaries, as
     ``get_sync_committee_indices`` is not stable within a given period.
  */
-<<<<<<< HEAD
-export function getSyncCommitteeIndices(state: allForks.BeaconState, epoch: Epoch): ValidatorIndex[] {
-  const baseEpoch =
-    (Math.max(intDiv(epoch, EPOCHS_PER_SYNC_COMMITTEE_PERIOD), 1) - 1) * EPOCHS_PER_SYNC_COMMITTEE_PERIOD;
-=======
-export function getNextSyncCommitteeIndices(config: IBeaconConfig, state: allForks.BeaconState): ValidatorIndex[] {
-  const epoch = computeEpochAtSlot(config, state.slot) + 1;
->>>>>>> 4ed5c6a0
+export function getNextSyncCommitteeIndices(state: allForks.BeaconState): ValidatorIndex[] {
+  const epoch = computeEpochAtSlot(state.slot) + 1;
 
   const activeValidatorIndices = getActiveValidatorIndices(state, epoch);
   const activeValidatorCount = activeValidatorIndices.length;
-<<<<<<< HEAD
-  const seed = getSeed(state, baseEpoch, DOMAIN_SYNC_COMMITTEE);
-=======
-  const seed = getSeed(config, state, epoch, config.params.DOMAIN_SYNC_COMMITTEE);
->>>>>>> 4ed5c6a0
+  const seed = getSeed(state, epoch, DOMAIN_SYNC_COMMITTEE);
   let i = 0;
   const syncCommitteeIndices = [];
   while (syncCommitteeIndices.length < SYNC_COMMITTEE_SIZE) {
@@ -59,23 +38,9 @@
 /**
  * Return the sync committee for a given state and epoch.
  */
-<<<<<<< HEAD
-export function getSyncCommittee(state: allForks.BeaconState, epoch: Epoch): altair.SyncCommittee {
-  const indices = getSyncCommitteeIndices(state, epoch);
+export function getNextSyncCommittee(state: allForks.BeaconState): altair.SyncCommittee {
+  const indices = getNextSyncCommitteeIndices(state);
   const pubkeys = indices.map((index) => state.validators[index].pubkey);
-  const aggregates = [];
-  for (let i = 0; i < pubkeys.length; i += SYNC_PUBKEYS_PER_AGGREGATE) {
-    aggregates.push(
-      aggregatePublicKeys(
-        pubkeys.slice(i, i + SYNC_PUBKEYS_PER_AGGREGATE).map((pubkey) => pubkey.valueOf() as Uint8Array)
-      )
-    );
-  }
-=======
-export function getNextSyncCommittee(config: IBeaconConfig, state: allForks.BeaconState): altair.SyncCommittee {
-  const indices = getNextSyncCommitteeIndices(config, state);
-  const pubkeys = indices.map((index) => state.validators[index].pubkey);
->>>>>>> 4ed5c6a0
   return {
     pubkeys,
     aggregatePubkey: aggregatePublicKeys(pubkeys.map((pubkey) => pubkey.valueOf() as Uint8Array)),
