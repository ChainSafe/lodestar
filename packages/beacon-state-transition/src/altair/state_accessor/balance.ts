import {IBeaconConfig} from "@chainsafe/lodestar-config";
import {altair, Gwei, phase0, ValidatorIndex} from "@chainsafe/lodestar-types";
import {bigIntSqrt} from "@chainsafe/lodestar-utils";
import {getUnslashedParticipatingIndices} from "./index";
import {getPreviousEpoch} from "../../util/epoch";
import {getTotalBalance, getTotalActiveBalance} from "../../util/balance";
<<<<<<< HEAD
import {getFlagIndicesAndWeights} from "../misc";
=======
import {TIMELY_HEAD_FLAG_INDEX, TIMELY_TARGET_FLAG_INDEX, WEIGHT_DENOMINATOR} from "../constants";
import {PARTICIPATION_FLAG_WEIGHTS} from "../misc";
import * as phase0 from "../../phase0";
>>>>>>> 4ed5c6a0
import * as naive from "../../naive";
import {newZeroedBigIntArray} from "../../util/array";
import {isInInactivityLeak} from "../../util";
import {
  BASE_REWARD_FACTOR,
  EFFECTIVE_BALANCE_INCREMENT,
  INACTIVITY_PENALTY_QUOTIENT_ALTAIR,
  TIMELY_TARGET_FLAG_INDEX,
  WEIGHT_DENOMINATOR,
} from "@chainsafe/lodestar-params";

/**
 * Return the deltas for a given flag index by scanning through the participation flags.
 */
<<<<<<< HEAD
export function getFlagIndexDeltas(state: altair.BeaconState, flagIndex: number, weight: bigint): [Gwei[], Gwei[]] {
=======
export function getFlagIndexDeltas(
  config: IBeaconConfig,
  state: altair.BeaconState,
  flagIndex: number
): [Gwei[], Gwei[]] {
>>>>>>> 4ed5c6a0
  const validatorCount = state.validators.length;
  const rewards = newZeroedBigIntArray(validatorCount);
  const penalties = newZeroedBigIntArray(validatorCount);

<<<<<<< HEAD
  const unslashedParticipatingIndices = getUnslashedParticipatingIndices(state, flagIndex, getPreviousEpoch(state));
  const increment = EFFECTIVE_BALANCE_INCREMENT;
  const unslashedParticipatingIncrements = getTotalBalance(state, unslashedParticipatingIndices) / increment;
  const activeIncrements = getTotalActiveBalance(state) / increment;
=======
  const unslashedParticipatingIndices = getUnslashedParticipatingIndices(
    config,
    state,
    flagIndex,
    getPreviousEpoch(config, state)
  );
  const weight = PARTICIPATION_FLAG_WEIGHTS[flagIndex];
  const increment = config.params.EFFECTIVE_BALANCE_INCREMENT;
  const unslashedParticipatingIncrements = getTotalBalance(config, state, unslashedParticipatingIndices) / increment;
  const activeIncrements = getTotalActiveBalance(config, state) / increment;
>>>>>>> 4ed5c6a0
  // eslint-disable-next-line import/namespace
  for (const index of naive.phase0.getEligibleValidatorIndices((state as unknown) as phase0.BeaconState)) {
    const baseReward = getBaseReward(state, index);
    if (unslashedParticipatingIndices.indexOf(index) !== -1) {
<<<<<<< HEAD
      if (isInInactivityLeak(state)) {
        // This flag reward cancels the inactivity penalty corresponding to the flag index
        rewards[index] += (baseReward * weight) / WEIGHT_DENOMINATOR;
      } else {
=======
      if (!isInInactivityLeak(config, state)) {
>>>>>>> 4ed5c6a0
        const rewardNumerator = baseReward * weight * unslashedParticipatingIncrements;
        rewards[index] += rewardNumerator / (activeIncrements * WEIGHT_DENOMINATOR);
      }
    } else if (flagIndex != TIMELY_HEAD_FLAG_INDEX) {
      penalties[index] += (baseReward * weight) / WEIGHT_DENOMINATOR;
    }
  }
  return [rewards, penalties];
}

/**
 * Return the inactivity penalty deltas by considering timely target participation flags and inactivity scores.
 */
export function getInactivityPenaltyDeltas(config: IBeaconConfig, state: altair.BeaconState): [Gwei[], Gwei[]] {
  const validatorCount = state.validators.length;
  const rewards = newZeroedBigIntArray(validatorCount);
  const penalties = newZeroedBigIntArray(validatorCount);
  const previousEpoch = getPreviousEpoch(state);

<<<<<<< HEAD
  if (isInInactivityLeak(state)) {
    const matchingTargetAttestingIndices = getUnslashedParticipatingIndices(
      state,
      TIMELY_TARGET_FLAG_INDEX,
      previousEpoch
    );
    const inactivityScoreBias = BigInt(config.INACTIVITY_SCORE_BIAS);
    // eslint-disable-next-line import/namespace
    for (const index of naive.phase0.getEligibleValidatorIndices((state as unknown) as phase0.BeaconState)) {
      for (const [_, weight] of getFlagIndicesAndWeights()) {
        // This inactivity penalty cancels the flag reward rcorresponding to the flag index
        penalties[index] += (getBaseReward(state, index) * weight) / WEIGHT_DENOMINATOR;
      }
      if (matchingTargetAttestingIndices.indexOf(index) === -1) {
        const penaltyNumerator = state.validators[index].effectiveBalance * BigInt(state.inactivityScores[index]);
        const penaltyDenominator = inactivityScoreBias * INACTIVITY_PENALTY_QUOTIENT_ALTAIR;
        penalties[index] += penaltyNumerator / penaltyDenominator;
      }
=======
  const matchingTargetAttestingIndices = getUnslashedParticipatingIndices(
    config,
    state,
    TIMELY_TARGET_FLAG_INDEX,
    previousEpoch
  );
  // eslint-disable-next-line import/namespace
  for (const index of naive.phase0.getEligibleValidatorIndices(config, (state as unknown) as phase0.BeaconState)) {
    if (matchingTargetAttestingIndices.indexOf(index) === -1) {
      const penaltyNumerator = state.validators[index].effectiveBalance * BigInt(state.inactivityScores[index]);
      const penaltyDenominator = config.params.INACTIVITY_SCORE_BIAS * config.params.INACTIVITY_PENALTY_QUOTIENT_ALTAIR;
      penalties[index] += penaltyNumerator / penaltyDenominator;
>>>>>>> 4ed5c6a0
    }
  }
  return [rewards, penalties];
}

export function getBaseRewardPerIncrement(state: altair.BeaconState): bigint {
  return (EFFECTIVE_BALANCE_INCREMENT * BigInt(BASE_REWARD_FACTOR)) / bigIntSqrt(getTotalActiveBalance(state));
}
export function getBaseReward(state: altair.BeaconState, index: ValidatorIndex): Gwei {
  const increments = state.validators[index].effectiveBalance / EFFECTIVE_BALANCE_INCREMENT;
  return increments * getBaseRewardPerIncrement(state);
}<|MERGE_RESOLUTION|>--- conflicted
+++ resolved
@@ -4,13 +4,6 @@
 import {getUnslashedParticipatingIndices} from "./index";
 import {getPreviousEpoch} from "../../util/epoch";
 import {getTotalBalance, getTotalActiveBalance} from "../../util/balance";
-<<<<<<< HEAD
-import {getFlagIndicesAndWeights} from "../misc";
-=======
-import {TIMELY_HEAD_FLAG_INDEX, TIMELY_TARGET_FLAG_INDEX, WEIGHT_DENOMINATOR} from "../constants";
-import {PARTICIPATION_FLAG_WEIGHTS} from "../misc";
-import * as phase0 from "../../phase0";
->>>>>>> 4ed5c6a0
 import * as naive from "../../naive";
 import {newZeroedBigIntArray} from "../../util/array";
 import {isInInactivityLeak} from "../../util";
@@ -18,6 +11,8 @@
   BASE_REWARD_FACTOR,
   EFFECTIVE_BALANCE_INCREMENT,
   INACTIVITY_PENALTY_QUOTIENT_ALTAIR,
+  PARTICIPATION_FLAG_WEIGHTS,
+  TIMELY_HEAD_FLAG_INDEX,
   TIMELY_TARGET_FLAG_INDEX,
   WEIGHT_DENOMINATOR,
 } from "@chainsafe/lodestar-params";
@@ -25,48 +20,25 @@
 /**
  * Return the deltas for a given flag index by scanning through the participation flags.
  */
-<<<<<<< HEAD
-export function getFlagIndexDeltas(state: altair.BeaconState, flagIndex: number, weight: bigint): [Gwei[], Gwei[]] {
-=======
 export function getFlagIndexDeltas(
   config: IBeaconConfig,
   state: altair.BeaconState,
   flagIndex: number
 ): [Gwei[], Gwei[]] {
->>>>>>> 4ed5c6a0
   const validatorCount = state.validators.length;
   const rewards = newZeroedBigIntArray(validatorCount);
   const penalties = newZeroedBigIntArray(validatorCount);
 
-<<<<<<< HEAD
   const unslashedParticipatingIndices = getUnslashedParticipatingIndices(state, flagIndex, getPreviousEpoch(state));
+  const weight = PARTICIPATION_FLAG_WEIGHTS[flagIndex];
   const increment = EFFECTIVE_BALANCE_INCREMENT;
   const unslashedParticipatingIncrements = getTotalBalance(state, unslashedParticipatingIndices) / increment;
   const activeIncrements = getTotalActiveBalance(state) / increment;
-=======
-  const unslashedParticipatingIndices = getUnslashedParticipatingIndices(
-    config,
-    state,
-    flagIndex,
-    getPreviousEpoch(config, state)
-  );
-  const weight = PARTICIPATION_FLAG_WEIGHTS[flagIndex];
-  const increment = config.params.EFFECTIVE_BALANCE_INCREMENT;
-  const unslashedParticipatingIncrements = getTotalBalance(config, state, unslashedParticipatingIndices) / increment;
-  const activeIncrements = getTotalActiveBalance(config, state) / increment;
->>>>>>> 4ed5c6a0
   // eslint-disable-next-line import/namespace
   for (const index of naive.phase0.getEligibleValidatorIndices((state as unknown) as phase0.BeaconState)) {
     const baseReward = getBaseReward(state, index);
     if (unslashedParticipatingIndices.indexOf(index) !== -1) {
-<<<<<<< HEAD
-      if (isInInactivityLeak(state)) {
-        // This flag reward cancels the inactivity penalty corresponding to the flag index
-        rewards[index] += (baseReward * weight) / WEIGHT_DENOMINATOR;
-      } else {
-=======
-      if (!isInInactivityLeak(config, state)) {
->>>>>>> 4ed5c6a0
+      if (!isInInactivityLeak(state)) {
         const rewardNumerator = baseReward * weight * unslashedParticipatingIncrements;
         rewards[index] += rewardNumerator / (activeIncrements * WEIGHT_DENOMINATOR);
       }
@@ -86,39 +58,17 @@
   const penalties = newZeroedBigIntArray(validatorCount);
   const previousEpoch = getPreviousEpoch(state);
 
-<<<<<<< HEAD
-  if (isInInactivityLeak(state)) {
-    const matchingTargetAttestingIndices = getUnslashedParticipatingIndices(
-      state,
-      TIMELY_TARGET_FLAG_INDEX,
-      previousEpoch
-    );
-    const inactivityScoreBias = BigInt(config.INACTIVITY_SCORE_BIAS);
-    // eslint-disable-next-line import/namespace
-    for (const index of naive.phase0.getEligibleValidatorIndices((state as unknown) as phase0.BeaconState)) {
-      for (const [_, weight] of getFlagIndicesAndWeights()) {
-        // This inactivity penalty cancels the flag reward rcorresponding to the flag index
-        penalties[index] += (getBaseReward(state, index) * weight) / WEIGHT_DENOMINATOR;
-      }
-      if (matchingTargetAttestingIndices.indexOf(index) === -1) {
-        const penaltyNumerator = state.validators[index].effectiveBalance * BigInt(state.inactivityScores[index]);
-        const penaltyDenominator = inactivityScoreBias * INACTIVITY_PENALTY_QUOTIENT_ALTAIR;
-        penalties[index] += penaltyNumerator / penaltyDenominator;
-      }
-=======
   const matchingTargetAttestingIndices = getUnslashedParticipatingIndices(
-    config,
     state,
     TIMELY_TARGET_FLAG_INDEX,
     previousEpoch
   );
   // eslint-disable-next-line import/namespace
-  for (const index of naive.phase0.getEligibleValidatorIndices(config, (state as unknown) as phase0.BeaconState)) {
+  for (const index of naive.phase0.getEligibleValidatorIndices((state as unknown) as phase0.BeaconState)) {
     if (matchingTargetAttestingIndices.indexOf(index) === -1) {
       const penaltyNumerator = state.validators[index].effectiveBalance * BigInt(state.inactivityScores[index]);
-      const penaltyDenominator = config.params.INACTIVITY_SCORE_BIAS * config.params.INACTIVITY_PENALTY_QUOTIENT_ALTAIR;
+      const penaltyDenominator = config.INACTIVITY_SCORE_BIAS * INACTIVITY_PENALTY_QUOTIENT_ALTAIR;
       penalties[index] += penaltyNumerator / penaltyDenominator;
->>>>>>> 4ed5c6a0
     }
   }
   return [rewards, penalties];
