--- conflicted
+++ resolved
@@ -34,11 +34,7 @@
   postState.previousEpochParticipation = newZeroedArray(validatorCount) as List<ParticipationFlags>;
   postState.currentEpochParticipation = newZeroedArray(validatorCount) as List<ParticipationFlags>;
   postState.inactivityScores = newZeroedArray(validatorCount) as List<Uint8>;
-<<<<<<< HEAD
-  const syncCommittee = getSyncCommittee(state, epoch);
-=======
-  const syncCommittee = getNextSyncCommittee(config, state);
->>>>>>> 4ed5c6a0
+  const syncCommittee = getNextSyncCommittee(state);
   postState.currentSyncCommittee = syncCommittee;
   postState.nextSyncCommittee = syncCommittee;
   return postState;
@@ -54,32 +50,12 @@
   const epochParticipation = state.previousEpochParticipation;
   for (const attestation of pendingAttesations) {
     const data = attestation.data;
-<<<<<<< HEAD
-    let justifiedCheckpoint;
-    if (data.target.epoch === currentEpoch) {
-      justifiedCheckpoint = state.currentJustifiedCheckpoint;
-    } else {
-      justifiedCheckpoint = state.previousJustifiedCheckpoint;
-    }
-    const isMatchingSource = ssz.phase0.Checkpoint.equals(data.source, justifiedCheckpoint);
-    if (!isMatchingSource) {
-      throw new Error(
-        "Attestation source does not equal justified checkpoint: " +
-          `source=${JSON.stringify(ssz.phase0.Checkpoint.toJson(data.source))} ` +
-          `justifiedCheckpoint=${JSON.stringify(ssz.phase0.Checkpoint.toJson(justifiedCheckpoint))}`
-      );
-    }
-    const isMatchingTarget = ssz.Root.equals(data.target.root, getBlockRoot(state, data.target.epoch));
-    const isMatchingHead =
-      isMatchingTarget && ssz.Root.equals(data.beaconBlockRoot, getBlockRootAtSlot(state, data.slot));
-=======
     const {timelySource, timelyTarget, timelyHead} = getAttestationParticipationStatus(
       state,
       data,
       attestation.inclusionDelay
     );
 
->>>>>>> 4ed5c6a0
     const attestingIndices = state.getAttestingIndices(data, attestation.aggregationBits);
     for (const index of attestingIndices) {
       const status = epochParticipation.getStatus(index) as IParticipationStatus;
