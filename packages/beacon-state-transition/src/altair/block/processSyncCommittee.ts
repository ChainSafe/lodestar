--- conflicted
+++ resolved
@@ -1,7 +1,7 @@
 import {verifyAggregate} from "@chainsafe/bls";
-import {altair, ssz, phase0} from "@chainsafe/lodestar-types";
+import {altair, ssz} from "@chainsafe/lodestar-types";
 import {assert} from "@chainsafe/lodestar-utils";
-import {DOMAIN_SYNC_COMMITTEE, PROPOSER_REWARD_QUOTIENT, SLOTS_PER_EPOCH} from "@chainsafe/lodestar-params";
+import {DOMAIN_SYNC_COMMITTEE} from "@chainsafe/lodestar-params";
 
 import {
   computeEpochAtSlot,
@@ -11,11 +11,6 @@
   increaseBalance,
   zipIndexesInBitList,
 } from "../../util";
-<<<<<<< HEAD
-import * as naive from "../../naive";
-import {getSyncCommitteeIndices} from "../state_accessor";
-=======
->>>>>>> 4ed5c6a0
 import {CachedBeaconState} from "../../allForks/util";
 import {BitList, isTreeBacked, TreeBacked} from "@chainsafe/ssz";
 
@@ -24,18 +19,7 @@
   aggregate: altair.SyncAggregate,
   verifySignatures = true
 ): void {
-<<<<<<< HEAD
-  const previousSlot = Math.max(state.slot, 1) - 1;
-  const currentEpoch = getCurrentEpoch(state);
-  const committeeIndices = getSyncCommitteeIndices(state, currentEpoch);
-  const participantIndices = committeeIndices.filter((index) => !!aggregate.syncCommitteeBits[index]);
-  const committeePubkeys = Array.from(state.currentSyncCommittee.pubkeys);
-  const participantPubkeys = committeePubkeys.filter((pubkey, index) => !!aggregate.syncCommitteeBits[index]);
-  const domain = getDomain(state, DOMAIN_SYNC_COMMITTEE, computeEpochAtSlot(previousSlot));
-  const signingRoot = computeSigningRoot(ssz.Root, getBlockRootAtSlot(state, previousSlot), domain);
-  if (verifySignatures) {
-=======
-  const {config, epochCtx} = state;
+  const {epochCtx} = state;
   const {syncParticipantReward, syncProposerReward} = epochCtx;
   const previousSlot = Math.max(state.slot, 1) - 1;
   const committeeIndices = state.currSyncCommitteeIndexes;
@@ -44,25 +28,14 @@
     ? zipIndexesInBitList(
         committeeIndices,
         aggregate.syncCommitteeBits as TreeBacked<BitList>,
-        config.types.altair.SyncCommitteeBits
+        ssz.altair.SyncCommitteeBits
       )
     : committeeIndices.filter((index) => !!aggregate.syncCommitteeBits[index]);
   const participantPubkeys = participantIndices.map((validatorIndex) => state.validators[validatorIndex].pubkey);
-  const domain = getDomain(
-    config,
-    state,
-    config.params.DOMAIN_SYNC_COMMITTEE,
-    computeEpochAtSlot(config, previousSlot)
-  );
-  const signingRoot = computeSigningRoot(
-    config,
-    config.types.Root,
-    getBlockRootAtSlot(config, state, previousSlot),
-    domain
-  );
+  const domain = getDomain(state, DOMAIN_SYNC_COMMITTEE, computeEpochAtSlot(previousSlot));
+  const signingRoot = computeSigningRoot(ssz.Root, getBlockRootAtSlot(state, previousSlot), domain);
   // different from the spec but not sure how to get through signature verification for default/empty SyncAggregate in the spec test
   if (verifySignatures && participantIndices.length > 0) {
->>>>>>> 4ed5c6a0
     assert.true(
       verifyAggregate(
         participantPubkeys.map((pubkey) => pubkey.valueOf() as Uint8Array),
@@ -75,17 +48,7 @@
 
   const proposerIndex = epochCtx.getBeaconProposer(state.slot);
   for (const participantIndex of participantIndices) {
-<<<<<<< HEAD
-    // eslint-disable-next-line import/namespace
-    const baseReward = naive.phase0.getBaseReward((state as unknown) as phase0.BeaconState, participantIndex);
-    const reward = (baseReward * activeValidatorCount) / BigInt(committeeIndices.length) / BigInt(SLOTS_PER_EPOCH);
-    increaseBalance(state, participantIndex, reward);
-    participantRewards += reward;
-  }
-  increaseBalance(state, getBeaconProposerIndex(state), participantRewards / PROPOSER_REWARD_QUOTIENT);
-=======
     increaseBalance(state, participantIndex, syncParticipantReward);
   }
   increaseBalance(state, proposerIndex, syncProposerReward * BigInt(participantIndices.length));
->>>>>>> 4ed5c6a0
 }