--- conflicted
+++ resolved
@@ -60,12 +60,8 @@
   // process_sync_committee() is run at the end of process_block(). process_block() is run after process_slots()
   // which in the spec forces state.slot to equal block.slot.
   const previousSlot = Math.max(block.slot, 1) - 1;
-<<<<<<< HEAD
+
   const rootSigned = getBlockRootAtSlot(state, previousSlot);
-=======
-
-  const rootSigned = getBlockRootAtSlot(config, state, previousSlot);
->>>>>>> 6cf8a0e7
 
   if (!participantIndices) {
     participantIndices = getParticipantIndices(state, syncAggregate);
