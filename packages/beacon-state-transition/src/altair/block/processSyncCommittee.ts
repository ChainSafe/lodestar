import {altair} from "@chainsafe/lodestar-types";
import {
  computeEpochAtSlot,
  computeSigningRoot,
  getBlockRootAtSlot,
  getDomain,
  increaseBalance,
  ISignatureSet,
  SignatureSetType,
  verifySignatureSet,
  zipIndexesInBitList,
} from "../../util";
import {CachedBeaconState} from "../../allForks/util";
import {BitList, isTreeBacked, TreeBacked} from "@chainsafe/ssz";

export function processSyncCommittee(
  state: CachedBeaconState<altair.BeaconState>,
  syncAggregate: altair.SyncAggregate,
  verifySignatures = true
): void {
  const {syncParticipantReward, syncProposerReward} = state.epochCtx;
  // the only time aggregate is not a TreeBacked is when producing a new block
<<<<<<< HEAD
  const participantIndices = getParticipantIndices(state, syncAggregate);

=======
  const participantIndices = isTreeBacked(aggregate)
    ? zipIndexesInBitList(
        committeeIndices,
        aggregate.syncCommitteeBits as TreeBacked<BitList>,
        config.types.altair.SyncCommitteeBits
      )
    : committeeIndices.filter((index) => !!aggregate.syncCommitteeBits[index]);
  const participantPubkeys = participantIndices.map((validatorIndex) => state.validators[validatorIndex].pubkey);
  const epochSig = computeEpochAtSlot(config, previousSlot);
  const domain = getDomain(config, state, config.params.DOMAIN_SYNC_COMMITTEE, epochSig);
  const signingRoot = computeSigningRoot(
    config,
    config.types.Root,
    getBlockRootAtSlot(config, state, previousSlot),
    domain
  );
>>>>>>> 575e845a
  // different from the spec but not sure how to get through signature verification for default/empty SyncAggregate in the spec test
  if (verifySignatures) {
    const signatureSet = getSyncCommitteeSignatureSet(state, syncAggregate, participantIndices);
    // When there's no participation we consider the signature valid and just ignore i
    if (signatureSet !== null && !verifySignatureSet(signatureSet)) {
      throw Error("Sync committee signature invalid");
    }
  }

  const proposerIndex = state.epochCtx.getBeaconProposer(state.slot);
  for (const participantIndex of participantIndices) {
    increaseBalance(state, participantIndex, syncParticipantReward);
  }
  increaseBalance(state, proposerIndex, syncProposerReward * BigInt(participantIndices.length));
}

export function getSyncCommitteeSignatureSet(
  state: CachedBeaconState<altair.BeaconState>,
  syncAggregate: altair.SyncAggregate,
  /** Optional parameter to prevent computing it twice */
  participantIndices?: number[]
): ISignatureSet | null {
  const {config, epochCtx} = state;

  const previousSlot = Math.max(state.slot, 1) - 1;
  const rootSigned = getBlockRootAtSlot(config, state, previousSlot);

  // the only time aggregate is not a TreeBacked is when producing a new block
  if (!participantIndices) {
    participantIndices = getParticipantIndices(state, syncAggregate);
  }

  // When there's no participation we consider the signature valid and just ignore it
  if (participantIndices.length === 0) {
    return null;
  }

  const epochSig = computeEpochAtSlot(config, previousSlot);
  const domain = getDomain(config, state, config.params.DOMAIN_SYNC_COMMITTEE, epochSig);

  return {
    type: SignatureSetType.aggregate,
    pubkeys: participantIndices.map((i) => epochCtx.index2pubkey[i]),
    signingRoot: computeSigningRoot(config, config.types.Root, rootSigned, domain),
    signature: syncAggregate.syncCommitteeSignature.valueOf() as Uint8Array,
  };
}

/** Common logic for processSyncCommittee() and getSyncCommitteeSignatureSet() */
function getParticipantIndices(
  state: CachedBeaconState<altair.BeaconState>,
  syncAggregate: altair.SyncAggregate
): number[] {
  const committeeIndices = state.currSyncCommitteeIndexes;

  return isTreeBacked(syncAggregate)
    ? zipIndexesInBitList(
        committeeIndices,
        syncAggregate.syncCommitteeBits as TreeBacked<BitList>,
        state.config.types.altair.SyncCommitteeBits
      )
    : committeeIndices.filter((index) => !!syncAggregate.syncCommitteeBits[index]);
}<|MERGE_RESOLUTION|>--- conflicted
+++ resolved
@@ -19,28 +19,8 @@
   verifySignatures = true
 ): void {
   const {syncParticipantReward, syncProposerReward} = state.epochCtx;
-  // the only time aggregate is not a TreeBacked is when producing a new block
-<<<<<<< HEAD
   const participantIndices = getParticipantIndices(state, syncAggregate);
 
-=======
-  const participantIndices = isTreeBacked(aggregate)
-    ? zipIndexesInBitList(
-        committeeIndices,
-        aggregate.syncCommitteeBits as TreeBacked<BitList>,
-        config.types.altair.SyncCommitteeBits
-      )
-    : committeeIndices.filter((index) => !!aggregate.syncCommitteeBits[index]);
-  const participantPubkeys = participantIndices.map((validatorIndex) => state.validators[validatorIndex].pubkey);
-  const epochSig = computeEpochAtSlot(config, previousSlot);
-  const domain = getDomain(config, state, config.params.DOMAIN_SYNC_COMMITTEE, epochSig);
-  const signingRoot = computeSigningRoot(
-    config,
-    config.types.Root,
-    getBlockRootAtSlot(config, state, previousSlot),
-    domain
-  );
->>>>>>> 575e845a
   // different from the spec but not sure how to get through signature verification for default/empty SyncAggregate in the spec test
   if (verifySignatures) {
     const signatureSet = getSyncCommitteeSignatureSet(state, syncAggregate, participantIndices);
@@ -68,7 +48,6 @@
   const previousSlot = Math.max(state.slot, 1) - 1;
   const rootSigned = getBlockRootAtSlot(config, state, previousSlot);
 
-  // the only time aggregate is not a TreeBacked is when producing a new block
   if (!participantIndices) {
     participantIndices = getParticipantIndices(state, syncAggregate);
   }
@@ -96,6 +75,7 @@
 ): number[] {
   const committeeIndices = state.currSyncCommitteeIndexes;
 
+  // the only time aggregate is not a TreeBacked is when producing a new block
   return isTreeBacked(syncAggregate)
     ? zipIndexesInBitList(
         committeeIndices,
