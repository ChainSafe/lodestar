<<<<<<< HEAD
import {verifyAggregate} from "@chainsafe/bls";
import {altair, ssz} from "@chainsafe/lodestar-types";
import {assert} from "@chainsafe/lodestar-utils";
import {DOMAIN_SYNC_COMMITTEE} from "@chainsafe/lodestar-params";

=======
import {altair} from "@chainsafe/lodestar-types";
>>>>>>> f9d7db5f
import {
  computeEpochAtSlot,
  computeSigningRoot,
  getBlockRootAtSlot,
  getDomain,
  increaseBalance,
  ISignatureSet,
  SignatureSetType,
  verifySignatureSet,
  zipIndexesInBitList,
} from "../../util";
import {CachedBeaconState} from "../../allForks/util";
import {BitList, isTreeBacked, TreeBacked} from "@chainsafe/ssz";

export function processSyncCommittee(
  state: CachedBeaconState<altair.BeaconState>,
  block: altair.BeaconBlock,
  verifySignatures = true
): void {
<<<<<<< HEAD
  const {epochCtx} = state;
  const {syncParticipantReward, syncProposerReward} = epochCtx;
  const previousSlot = Math.max(state.slot, 1) - 1;
  const committeeIndices = state.currSyncCommitteeIndexes;
  // the only time aggregate is not a TreeBacked is when producing a new block
  const participantIndices = isTreeBacked(aggregate)
    ? zipIndexesInBitList(
        committeeIndices,
        aggregate.syncCommitteeBits as TreeBacked<BitList>,
        ssz.altair.SyncCommitteeBits
      )
    : committeeIndices.filter((index) => !!aggregate.syncCommitteeBits[index]);
  const participantPubkeys = participantIndices.map((validatorIndex) => state.validators[validatorIndex].pubkey);
  const domain = getDomain(state, DOMAIN_SYNC_COMMITTEE, computeEpochAtSlot(previousSlot));
  const signingRoot = computeSigningRoot(ssz.Root, getBlockRootAtSlot(state, previousSlot), domain);
=======
  const {syncParticipantReward, syncProposerReward} = state.epochCtx;
  const participantIndices = getParticipantIndices(state, block.body.syncAggregate);

>>>>>>> f9d7db5f
  // different from the spec but not sure how to get through signature verification for default/empty SyncAggregate in the spec test
  if (verifySignatures) {
    // This is to conform to the spec - we want the signature to be verified
    const signatureSet = getSyncCommitteeSignatureSet(state, block, participantIndices);
    // When there's no participation we consider the signature valid and just ignore i
    if (signatureSet !== null && !verifySignatureSet(signatureSet)) {
      throw Error("Sync committee signature invalid");
    }
  }

  const proposerIndex = state.epochCtx.getBeaconProposer(state.slot);
  for (const participantIndex of participantIndices) {
    increaseBalance(state, participantIndex, syncParticipantReward);
  }
  increaseBalance(state, proposerIndex, syncProposerReward * BigInt(participantIndices.length));
}

export function getSyncCommitteeSignatureSet(
  state: CachedBeaconState<altair.BeaconState>,
  block: altair.BeaconBlock,
  /** Optional parameter to prevent computing it twice */
  participantIndices?: number[]
): ISignatureSet | null {
  const {config, epochCtx} = state;
  const {syncAggregate} = block.body;
  const previousSlot = Math.max(block.slot, 1) - 1;
  const rootSigned = getBlockRootAtSlot(config, state, previousSlot);

  if (!participantIndices) {
    participantIndices = getParticipantIndices(state, syncAggregate);
  }

  // When there's no participation we consider the signature valid and just ignore it
  if (participantIndices.length === 0) {
    return null;
  }

  const epochSig = computeEpochAtSlot(config, previousSlot);
  const domain = getDomain(config, state, config.params.DOMAIN_SYNC_COMMITTEE, epochSig);

  return {
    type: SignatureSetType.aggregate,
    pubkeys: participantIndices.map((i) => epochCtx.index2pubkey[i]),
    signingRoot: computeSigningRoot(config, config.types.Root, rootSigned, domain),
    signature: syncAggregate.syncCommitteeSignature.valueOf() as Uint8Array,
  };
}

/** Common logic for processSyncCommittee() and getSyncCommitteeSignatureSet() */
function getParticipantIndices(
  state: CachedBeaconState<altair.BeaconState>,
  syncAggregate: altair.SyncAggregate
): number[] {
  const committeeIndices = state.currSyncCommitteeIndexes;

  // the only time aggregate is not a TreeBacked is when producing a new block
  return isTreeBacked(syncAggregate)
    ? zipIndexesInBitList(
        committeeIndices,
        syncAggregate.syncCommitteeBits as TreeBacked<BitList>,
        state.config.types.altair.SyncCommitteeBits
      )
    : committeeIndices.filter((index) => !!syncAggregate.syncCommitteeBits[index]);
}<|MERGE_RESOLUTION|>--- conflicted
+++ resolved
@@ -1,12 +1,6 @@
-<<<<<<< HEAD
-import {verifyAggregate} from "@chainsafe/bls";
 import {altair, ssz} from "@chainsafe/lodestar-types";
-import {assert} from "@chainsafe/lodestar-utils";
 import {DOMAIN_SYNC_COMMITTEE} from "@chainsafe/lodestar-params";
 
-=======
-import {altair} from "@chainsafe/lodestar-types";
->>>>>>> f9d7db5f
 import {
   computeEpochAtSlot,
   computeSigningRoot,
@@ -26,27 +20,9 @@
   block: altair.BeaconBlock,
   verifySignatures = true
 ): void {
-<<<<<<< HEAD
-  const {epochCtx} = state;
-  const {syncParticipantReward, syncProposerReward} = epochCtx;
-  const previousSlot = Math.max(state.slot, 1) - 1;
-  const committeeIndices = state.currSyncCommitteeIndexes;
-  // the only time aggregate is not a TreeBacked is when producing a new block
-  const participantIndices = isTreeBacked(aggregate)
-    ? zipIndexesInBitList(
-        committeeIndices,
-        aggregate.syncCommitteeBits as TreeBacked<BitList>,
-        ssz.altair.SyncCommitteeBits
-      )
-    : committeeIndices.filter((index) => !!aggregate.syncCommitteeBits[index]);
-  const participantPubkeys = participantIndices.map((validatorIndex) => state.validators[validatorIndex].pubkey);
-  const domain = getDomain(state, DOMAIN_SYNC_COMMITTEE, computeEpochAtSlot(previousSlot));
-  const signingRoot = computeSigningRoot(ssz.Root, getBlockRootAtSlot(state, previousSlot), domain);
-=======
   const {syncParticipantReward, syncProposerReward} = state.epochCtx;
   const participantIndices = getParticipantIndices(state, block.body.syncAggregate);
 
->>>>>>> f9d7db5f
   // different from the spec but not sure how to get through signature verification for default/empty SyncAggregate in the spec test
   if (verifySignatures) {
     // This is to conform to the spec - we want the signature to be verified
@@ -70,10 +46,10 @@
   /** Optional parameter to prevent computing it twice */
   participantIndices?: number[]
 ): ISignatureSet | null {
-  const {config, epochCtx} = state;
+  const {epochCtx} = state;
   const {syncAggregate} = block.body;
   const previousSlot = Math.max(block.slot, 1) - 1;
-  const rootSigned = getBlockRootAtSlot(config, state, previousSlot);
+  const rootSigned = getBlockRootAtSlot(state, previousSlot);
 
   if (!participantIndices) {
     participantIndices = getParticipantIndices(state, syncAggregate);
@@ -84,13 +60,13 @@
     return null;
   }
 
-  const epochSig = computeEpochAtSlot(config, previousSlot);
-  const domain = getDomain(config, state, config.params.DOMAIN_SYNC_COMMITTEE, epochSig);
+  const epochSig = computeEpochAtSlot(previousSlot);
+  const domain = getDomain(state, DOMAIN_SYNC_COMMITTEE, epochSig);
 
   return {
     type: SignatureSetType.aggregate,
     pubkeys: participantIndices.map((i) => epochCtx.index2pubkey[i]),
-    signingRoot: computeSigningRoot(config, config.types.Root, rootSigned, domain),
+    signingRoot: computeSigningRoot(ssz.Root, rootSigned, domain),
     signature: syncAggregate.syncCommitteeSignature.valueOf() as Uint8Array,
   };
 }
@@ -107,7 +83,7 @@
     ? zipIndexesInBitList(
         committeeIndices,
         syncAggregate.syncCommitteeBits as TreeBacked<BitList>,
-        state.config.types.altair.SyncCommitteeBits
+        ssz.altair.SyncCommitteeBits
       )
     : committeeIndices.filter((index) => !!syncAggregate.syncCommitteeBits[index]);
 }