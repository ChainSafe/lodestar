--- conflicted
+++ resolved
@@ -23,21 +23,16 @@
   verifySignatures = true
 ): void {
   const previousSlot = Math.max(state.slot, 1) - 1;
-<<<<<<< HEAD
   const currentEpoch = getCurrentEpoch(state);
-  const committeeIndices = getSyncCommitteeIndices(state, currentEpoch);
-=======
-  const currentEpoch = getCurrentEpoch(config, state);
   const allPubkeys = Array.from(state.validators).map((validator) => validator.pubkey);
   const committeeIndices = [];
   for (const committeePubkey of state.currentSyncCommittee.pubkeys) {
     for (const [index, pubkey] of allPubkeys.entries()) {
-      if (config.types.BLSPubkey.equals(pubkey, committeePubkey)) {
+      if (ssz.BLSPubkey.equals(pubkey, committeePubkey)) {
         committeeIndices.push(index);
       }
     }
   }
->>>>>>> 4ed5c6a0
   const participantIndices = committeeIndices.filter((index) => !!aggregate.syncCommitteeBits[index]);
   const committeePubkeys = Array.from(state.currentSyncCommittee.pubkeys);
   const participantPubkeys = committeePubkeys.filter((pubkey, index) => !!aggregate.syncCommitteeBits[index]);
