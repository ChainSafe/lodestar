import {ByteVector, hash, toHexString, BitList, List, isTreeBacked, TreeBacked} from "@chainsafe/ssz";
import bls, {CoordType, PublicKey} from "@chainsafe/bls";
import {
  BLSSignature,
  CommitteeIndex,
  Epoch,
  Slot,
  ValidatorIndex,
  phase0,
  allForks,
  altair,
  Gwei,
  ssz,
} from "@chainsafe/lodestar-types";
import {IBeaconConfig} from "@chainsafe/lodestar-config";
import {
  BASE_REWARD_FACTOR,
  DOMAIN_BEACON_PROPOSER,
  EFFECTIVE_BALANCE_INCREMENT,
  EPOCHS_PER_SYNC_COMMITTEE_PERIOD,
  GENESIS_EPOCH,
  PROPOSER_WEIGHT,
  SLOTS_PER_EPOCH,
  SYNC_COMMITTEE_SIZE,
  SYNC_REWARD_WEIGHT,
  WEIGHT_DENOMINATOR,
} from "@chainsafe/lodestar-params";
import {bigIntSqrt, intToBytes} from "@chainsafe/lodestar-utils";

import {
  computeEpochAtSlot,
  computeProposerIndex,
  computeStartSlotAtEpoch,
  getSeed,
  getTotalActiveBalance,
  isAggregatorFromCommitteeLength,
  zipIndexesInBitList,
} from "../../util";
import {getNextSyncCommitteeIndices} from "../../altair/epoch/sync_committee";
import {computeEpochShuffling, IEpochShuffling} from "./epochShuffling";
import {MutableVector} from "@chainsafe/persistent-ts";
import {CachedValidatorList} from "./cachedValidatorList";

export type EpochContextOpts = {
  pubkey2index?: PubkeyIndexMap;
  index2pubkey?: PublicKey[];
  skipSyncPubkeys?: boolean;
};

type PubkeyHex = string;

function toHexStringMaybe(hex: ByteVector | string): string {
  return typeof hex === "string" ? hex : toHexString(hex);
}

export class PubkeyIndexMap {
  private readonly map = new Map<PubkeyHex, ValidatorIndex>();

  get size(): number {
    return this.map.size;
  }

  get(key: ByteVector | PubkeyHex): ValidatorIndex | undefined {
    return this.map.get(toHexStringMaybe(key));
  }

  set(key: ByteVector | PubkeyHex, value: ValidatorIndex): void {
    this.map.set(toHexStringMaybe(key), value);
  }
}

/**
 * Create an epoch cache
 * @param validators cached validators that matches `state.validators`
 */
export function createEpochContext(
  config: IBeaconConfig,
  state: allForks.BeaconState,
  validators: MutableVector<phase0.Validator>,
  opts?: EpochContextOpts
): EpochContext {
  const pubkey2index = opts?.pubkey2index || new PubkeyIndexMap();
  const index2pubkey = opts?.index2pubkey || ([] as PublicKey[]);
  if (!opts?.skipSyncPubkeys) {
    syncPubkeys(state, pubkey2index, index2pubkey);
  }

  const currentEpoch = computeEpochAtSlot(state.slot);
  const previousEpoch = currentEpoch === GENESIS_EPOCH ? GENESIS_EPOCH : currentEpoch - 1;
  const nextEpoch = currentEpoch + 1;

  const indicesBounded: [ValidatorIndex, Epoch, Epoch][] = validators.map((v, i) => [
    i,
    v.activationEpoch,
    v.exitEpoch,
  ]);

  const currentShuffling = computeEpochShuffling(state, indicesBounded, currentEpoch);
  let previousShuffling;
  if (previousEpoch === currentEpoch) {
    // in case of genesis
    previousShuffling = currentShuffling;
  } else {
    previousShuffling = computeEpochShuffling(state, indicesBounded, previousEpoch);
  }
<<<<<<< HEAD
  const nextShuffling = computeEpochShuffling(state, indicesBounded, nextEpoch);
  const proposers = computeProposers(state, currentShuffling);
=======
  const nextShuffling = computeEpochShuffling(config, state, indicesBounded, nextEpoch);

  // Allow to create CachedBeaconState for empty states
  const proposers = state.validators.length > 0 ? computeProposers(config, state, currentShuffling) : [];
>>>>>>> f9d7db5f

  // Only after altair, compute the indices of the current sync committee
  const onAltairFork = currentEpoch >= config.ALTAIR_FORK_EPOCH;
  const currSyncCommitteeIndexes = onAltairFork
    ? computeSyncCommitteeIndices(pubkey2index, state as altair.BeaconState, false)
    : [];
  const nextSyncCommitteeIndexes = onAltairFork
    ? computeSyncCommitteeIndices(pubkey2index, state as altair.BeaconState, true)
    : [];

  const syncParticipantReward = onAltairFork ? computeSyncParticipantReward(config, state) : BigInt(0);
  const syncProposerReward = onAltairFork
    ? (syncParticipantReward * PROPOSER_WEIGHT) / (WEIGHT_DENOMINATOR - PROPOSER_WEIGHT)
    : BigInt(0);

  return new EpochContext({
    config,
    pubkey2index,
    index2pubkey,
    proposers,
    previousShuffling,
    currentShuffling,
    nextShuffling,
    currSyncCommitteeIndexes,
    nextSyncCommitteeIndexes,
    currSyncComitteeValidatorIndexMap: computeSyncComitteeMap(currSyncCommitteeIndexes),
    nextSyncComitteeValidatorIndexMap: computeSyncComitteeMap(nextSyncCommitteeIndexes),
    syncParticipantReward,
    syncProposerReward,
  });
}

/**
 * Checks the pubkey indices against a state and adds missing pubkeys
 *
 * Mutates `pubkey2index` and `index2pubkey`
 */
export function syncPubkeys(
  state: allForks.BeaconState,
  pubkey2index: PubkeyIndexMap,
  index2pubkey: PublicKey[]
): void {
  const currentCount = pubkey2index.size;
  if (currentCount !== index2pubkey.length) {
    throw new Error(`Pubkey indices have fallen out of sync: ${currentCount} != ${index2pubkey.length}`);
  }
  const newCount = state.validators.length;
  for (let i = currentCount; i < newCount; i++) {
    const pubkey = state.validators[i].pubkey.valueOf() as Uint8Array;
    pubkey2index.set(pubkey, i);
    // Pubkeys must be checked for group + inf. This must be done only once when the validator deposit is processed.
    // Afterwards any public key is the state consider validated.
    // > Do not do any validation here
    index2pubkey.push(bls.PublicKey.fromBytes(pubkey, CoordType.jacobian)); // Optimize for aggregation
  }
}

/**
 * Compute proposer indices for an epoch
 */
export function computeProposers(state: allForks.BeaconState, shuffling: IEpochShuffling): number[] {
  const epochSeed = getSeed(state, shuffling.epoch, DOMAIN_BEACON_PROPOSER);
  const startSlot = computeStartSlotAtEpoch(shuffling.epoch);
  const proposers = [];
  for (let slot = startSlot; slot < startSlot + SLOTS_PER_EPOCH; slot++) {
    proposers.push(
      computeProposerIndex(state, shuffling.activeIndices, hash(Buffer.concat([epochSeed, intToBytes(slot, 8)])))
    );
  }
  return proposers;
}

/**
 * Compute all index in sync committee for all validatorIndexes in `syncCommitteeIndexes`.
 * Helps reduce work necessary to verify a validatorIndex belongs in a sync committee and which.
 * This is similar to compute_subnets_for_sync_committee in https://github.com/ethereum/eth2.0-specs/blob/v1.1.0-alpha.5/specs/altair/validator.md
 */
export function computeSyncComitteeMap(syncCommitteeIndexes: ValidatorIndex[]): SyncComitteeValidatorIndexMap {
  const map = new Map<ValidatorIndex, number[]>();

  for (let i = 0, len = syncCommitteeIndexes.length; i < len; i++) {
    const validatorIndex = syncCommitteeIndexes[i];
    let indexes = map.get(validatorIndex);
    if (!indexes) {
      indexes = [];
      map.set(validatorIndex, indexes);
    }
    if (!indexes.includes(i)) {
      indexes.push(i);
    }
  }

  return map;
}

/**
 * Extract validator indices from current and next sync committee
 */
export function computeSyncCommitteeIndices(
  pubkey2index: PubkeyIndexMap,
  state: altair.BeaconState,
  isNext: boolean
): phase0.ValidatorIndex[] {
  const syncCommittee = isNext ? state.nextSyncCommittee : state.currentSyncCommittee;
  const result: phase0.ValidatorIndex[] = [];
  for (const pubkey of syncCommittee.pubkeys) {
    const validatorIndex = pubkey2index.get(pubkey.valueOf() as Uint8Array);
    if (validatorIndex !== undefined) {
      result.push(validatorIndex);
    }
  }
  return result;
}

/**
 * Same logic in https://github.com/ethereum/eth2.0-specs/blob/v1.1.0-alpha.5/specs/altair/beacon-chain.md#sync-committee-processing
 */
export function computeSyncParticipantReward(config: IBeaconConfig, state: allForks.BeaconState): Gwei {
  const totalActiveBalance = getTotalActiveBalance(state);
  const totalActiveIncrements = totalActiveBalance / EFFECTIVE_BALANCE_INCREMENT;
  const baseRewardPerIncrement =
    (EFFECTIVE_BALANCE_INCREMENT * BigInt(BASE_REWARD_FACTOR)) / bigIntSqrt(totalActiveBalance);
  const totalBaseRewards = baseRewardPerIncrement * totalActiveIncrements;
  const maxParticipantRewards = (totalBaseRewards * SYNC_REWARD_WEIGHT) / WEIGHT_DENOMINATOR / BigInt(SLOTS_PER_EPOCH);
  return maxParticipantRewards / BigInt(SYNC_COMMITTEE_SIZE);
}

/**
 * Called to re-use information, such as the shuffling of the next epoch, after transitioning into a
 * new epoch.
 */
export function rotateEpochs(
  epochCtx: EpochContext,
  state: allForks.BeaconState,
  validators: CachedValidatorList<phase0.Validator>
): void {
  epochCtx.previousShuffling = epochCtx.currentShuffling;
  epochCtx.currentShuffling = epochCtx.nextShuffling;
  const currEpoch = epochCtx.currentShuffling.epoch;
  const nextEpoch = currEpoch + 1;
  const indicesBounded: [ValidatorIndex, Epoch, Epoch][] = validators.map((v, i) => [
    i,
    v.activationEpoch,
    v.exitEpoch,
  ]);
  epochCtx.nextShuffling = computeEpochShuffling(state, indicesBounded, nextEpoch);
  epochCtx.proposers = computeProposers(state, epochCtx.currentShuffling);

  // State slot has already been += 1
  if (currEpoch % EPOCHS_PER_SYNC_COMMITTEE_PERIOD === 0 && currEpoch > epochCtx.config.ALTAIR_FORK_EPOCH) {
    epochCtx.currSyncCommitteeIndexes = epochCtx.nextSyncCommitteeIndexes;
    epochCtx.nextSyncCommitteeIndexes = getNextSyncCommitteeIndices(state);
    epochCtx.currSyncComitteeValidatorIndexMap = epochCtx.nextSyncComitteeValidatorIndexMap;
    epochCtx.nextSyncComitteeValidatorIndexMap = computeSyncComitteeMap(epochCtx.nextSyncCommitteeIndexes);
  }

  // If crossing through the altair fork the caches will be empty, fill them up
  if (currEpoch === epochCtx.config.ALTAIR_FORK_EPOCH) {
    const firstCommitteeIndices = getNextSyncCommitteeIndices(state);
    epochCtx.currSyncCommitteeIndexes = [...firstCommitteeIndices];
    epochCtx.nextSyncCommitteeIndexes = [...firstCommitteeIndices];
    epochCtx.currSyncComitteeValidatorIndexMap = computeSyncComitteeMap(epochCtx.currSyncCommitteeIndexes);
    epochCtx.nextSyncComitteeValidatorIndexMap = computeSyncComitteeMap(epochCtx.nextSyncCommitteeIndexes);
  }

  if (currEpoch >= epochCtx.config.ALTAIR_FORK_EPOCH) {
    epochCtx.syncParticipantReward = computeSyncParticipantReward(epochCtx.config, state);
    epochCtx.syncProposerReward =
      (epochCtx.syncParticipantReward * PROPOSER_WEIGHT) / (WEIGHT_DENOMINATOR - PROPOSER_WEIGHT);
  }
}

type SyncComitteeValidatorIndexMap = Map<ValidatorIndex, number[]>;
interface IEpochContextData {
  config: IBeaconConfig;
  pubkey2index: PubkeyIndexMap;
  index2pubkey: PublicKey[];
  proposers: number[];
  previousShuffling: IEpochShuffling;
  currentShuffling: IEpochShuffling;
  nextShuffling: IEpochShuffling;
  currSyncCommitteeIndexes: ValidatorIndex[];
  nextSyncCommitteeIndexes: ValidatorIndex[];
  currSyncComitteeValidatorIndexMap: SyncComitteeValidatorIndexMap;
  nextSyncComitteeValidatorIndexMap: SyncComitteeValidatorIndexMap;
  syncParticipantReward: Gwei;
  syncProposerReward: Gwei;
}

/**
 * The standard / Exchange Interface of EpochContext, this is what's exported from
 * lodestar-beacon-state-transition.
 * A collection of contextual information to re-use during an epoch, and rotating precomputed data of
 * the next epoch into the current epoch. This includes shuffling, but also proposer information is
 * available.
 **/
export class EpochContext {
  // TODO: this is a hack, we need a safety mechanism in case a bad eth1 majority vote is in,
  // or handle non finalized data differently, or use an immutable.js structure for cheap copies
  // Warning: may contain pubkeys that do not yet exist in the current state, but do in a later processed state.
  pubkey2index: PubkeyIndexMap;
  // Warning: may contain indices that do not yet exist in the current state, but do in a later processed state.
  index2pubkey: PublicKey[];
  proposers: number[];
  // Per spec definition, shuffling will always be defined. They are never called before loadState()
  previousShuffling: IEpochShuffling;
  currentShuffling: IEpochShuffling;
  nextShuffling: IEpochShuffling;
  /**
   * Update freq: every ~ 54h.
   * Memory cost: 1024 Number integers.
   */
  currSyncCommitteeIndexes: ValidatorIndex[];
  nextSyncCommitteeIndexes: ValidatorIndex[];
  /**
   * Update freq: every ~ 54h.
   * Memory cost: Map of Number -> Number with 1024 entries.
   */
  currSyncComitteeValidatorIndexMap: SyncComitteeValidatorIndexMap;
  nextSyncComitteeValidatorIndexMap: SyncComitteeValidatorIndexMap;
  syncParticipantReward: phase0.Gwei;
  syncProposerReward: phase0.Gwei;
  config: IBeaconConfig;

  constructor(data: IEpochContextData) {
    this.config = data.config;
    this.pubkey2index = data.pubkey2index;
    this.index2pubkey = data.index2pubkey;
    this.proposers = data.proposers;
    this.previousShuffling = data.previousShuffling;
    this.currentShuffling = data.currentShuffling;
    this.nextShuffling = data.nextShuffling;
    this.currSyncCommitteeIndexes = data.currSyncCommitteeIndexes;
    this.nextSyncCommitteeIndexes = data.nextSyncCommitteeIndexes;
    this.currSyncComitteeValidatorIndexMap = data.currSyncComitteeValidatorIndexMap;
    this.nextSyncComitteeValidatorIndexMap = data.nextSyncComitteeValidatorIndexMap;
    this.syncParticipantReward = data.syncParticipantReward;
    this.syncProposerReward = data.syncProposerReward;
  }

  /**
   * Copies a given EpochContext while avoiding copying its immutable parts.
   */
  copy(): EpochContext {
    // warning: pubkey cache is not copied, it is shared, as eth1 is not expected to reorder validators.
    // Shallow copy all data from current epoch context to the next
    // All data is completely replaced, or only-appended
    return new EpochContext(this);
  }

  /**
   * Return the beacon committee at slot for index.
   */
  getBeaconCommittee(slot: Slot, index: CommitteeIndex): ValidatorIndex[] {
    const slotCommittees = this._getSlotCommittees(slot);
    if (index >= slotCommittees.length) {
      throw new Error(`Requesting beacon committee index ${index} over slot committees len ${slotCommittees.length}`);
    }
    return slotCommittees[index];
  }

  getCommitteeCountAtSlot(slot: Slot): number {
    return this._getSlotCommittees(slot).length;
  }

  getBeaconProposer(slot: Slot): ValidatorIndex {
    const epoch = computeEpochAtSlot(slot);
    if (epoch !== this.currentShuffling.epoch) {
      throw new Error(
        `Requesting beacon proposer for different epoch current shuffling: ${epoch} != ${this.currentShuffling.epoch}`
      );
    }
    return this.proposers[slot % SLOTS_PER_EPOCH];
  }

  /**
   * Return the indexed attestation corresponding to ``attestation``.
   */
  getIndexedAttestation(attestation: phase0.Attestation): phase0.IndexedAttestation {
    const {aggregationBits, data} = attestation;
    const committeeIndices = this.getBeaconCommittee(data.slot, data.index);
    let attestingIndices: phase0.ValidatorIndex[];
    if (isTreeBacked(attestation)) {
      attestingIndices = zipIndexesInBitList(
        committeeIndices,
        (attestation.aggregationBits as unknown) as TreeBacked<BitList>,
        ssz.phase0.CommitteeBits
      );
    } else {
      attestingIndices = [];
      for (const [i, index] of committeeIndices.entries()) {
        if (aggregationBits[i]) {
          attestingIndices.push(index);
        }
      }
    }
    // sort in-place
    attestingIndices.sort((a, b) => a - b);
    return {
      attestingIndices: attestingIndices as List<number>,
      data: data,
      signature: attestation.signature,
    };
  }

  getAttestingIndices(data: phase0.AttestationData, bits: BitList): ValidatorIndex[] {
    const committeeIndices = this.getBeaconCommittee(data.slot, data.index);
    const validatorIndices = isTreeBacked(bits)
      ? zipIndexesInBitList(committeeIndices, (bits as unknown) as TreeBacked<BitList>, ssz.phase0.CommitteeBits)
      : committeeIndices.filter((_, index) => !!bits[index]);
    return validatorIndices;
  }

  /**
   * Return the committee assignment in the ``epoch`` for ``validator_index``.
   * ``assignment`` returned is a tuple of the following form:
   * ``assignment[0]`` is the list of validators in the committee
   * ``assignment[1]`` is the index to which the committee is assigned
   * ``assignment[2]`` is the slot at which the committee is assigned
   * Return null if no assignment..
   */
  getCommitteeAssignment(epoch: Epoch, validatorIndex: ValidatorIndex): phase0.CommitteeAssignment | null {
    if (epoch > this.currentShuffling.epoch + 1) {
      throw Error(
        `Requesting committee assignment for more than 1 epoch ahead: ${epoch} > ${this.currentShuffling.epoch} + 1`
      );
    }

    const epochStartSlot = computeStartSlotAtEpoch(epoch);
    for (let slot = epochStartSlot; slot < epochStartSlot + SLOTS_PER_EPOCH; slot++) {
      const committeeCount = this.getCommitteeCountAtSlot(slot);
      for (let i = 0; i < committeeCount; i++) {
        const committee = this.getBeaconCommittee(slot, i);
        if (committee.includes(validatorIndex)) {
          return {
            validators: committee as List<number>,
            committeeIndex: i,
            slot,
          };
        }
      }
    }

    return null;
  }

  isAggregator(slot: Slot, index: CommitteeIndex, slotSignature: BLSSignature): boolean {
    const committee = this.getBeaconCommittee(slot, index);
    return isAggregatorFromCommitteeLength(committee.length, slotSignature);
  }

  addPubkey(index: ValidatorIndex, pubkey: Uint8Array): void {
    this.pubkey2index.set(pubkey, index);
    this.index2pubkey[index] = bls.PublicKey.fromBytes(pubkey, CoordType.jacobian); // Optimize for aggregation
  }

  private _getSlotCommittees(slot: Slot): ValidatorIndex[][] {
    const epoch = computeEpochAtSlot(slot);
    const epochSlot = slot % SLOTS_PER_EPOCH;
    if (epoch === this.previousShuffling.epoch) {
      return this.previousShuffling.committees[epochSlot];
    } else if (epoch === this.currentShuffling.epoch) {
      return this.currentShuffling.committees[epochSlot];
    } else if (epoch === this.nextShuffling.epoch) {
      return this.nextShuffling.committees[epochSlot];
    } else {
      throw new Error(`Requesting slot committee out of range epoch: ${epoch} current: ${this.currentShuffling.epoch}`);
    }
  }
}<|MERGE_RESOLUTION|>--- conflicted
+++ resolved
@@ -103,15 +103,10 @@
   } else {
     previousShuffling = computeEpochShuffling(state, indicesBounded, previousEpoch);
   }
-<<<<<<< HEAD
   const nextShuffling = computeEpochShuffling(state, indicesBounded, nextEpoch);
-  const proposers = computeProposers(state, currentShuffling);
-=======
-  const nextShuffling = computeEpochShuffling(config, state, indicesBounded, nextEpoch);
 
   // Allow to create CachedBeaconState for empty states
-  const proposers = state.validators.length > 0 ? computeProposers(config, state, currentShuffling) : [];
->>>>>>> f9d7db5f
+  const proposers = state.validators.length > 0 ? computeProposers(state, currentShuffling) : [];
 
   // Only after altair, compute the indices of the current sync committee
   const onAltairFork = currentEpoch >= config.ALTAIR_FORK_EPOCH;
