--- conflicted
+++ resolved
@@ -40,11 +40,7 @@
 import {computeEpochShuffling, IEpochShuffling} from "./epochShuffling";
 import {MutableVector} from "@chainsafe/persistent-ts";
 import {CachedValidatorList} from "./cachedValidatorList";
-<<<<<<< HEAD
-=======
-import {PROPOSER_WEIGHT, SYNC_REWARD_WEIGHT, WEIGHT_DENOMINATOR} from "../../altair/constants";
 import {computeBaseRewardPerIncrement} from "../../altair/misc";
->>>>>>> 6cf8a0e7
 
 export type EpochContextOpts = {
   pubkey2index?: PubkeyIndexMap;
@@ -122,13 +118,13 @@
     ? computeSyncCommitteeIndices(pubkey2index, state as altair.BeaconState, true)
     : [];
 
-  const totalActiveBalance = getTotalActiveBalance(config, state);
+  const totalActiveBalance = getTotalActiveBalance(state);
   const syncParticipantReward = onAltairFork ? computeSyncParticipantReward(config, totalActiveBalance) : BigInt(0);
   const syncProposerReward = onAltairFork
     ? (syncParticipantReward * PROPOSER_WEIGHT) / (WEIGHT_DENOMINATOR - PROPOSER_WEIGHT)
     : BigInt(0);
 
-  const baseRewardPerIncrement = onAltairFork ? computeBaseRewardPerIncrement(config, totalActiveBalance) : BigInt(0);
+  const baseRewardPerIncrement = onAltairFork ? computeBaseRewardPerIncrement(totalActiveBalance) : BigInt(0);
 
   return new EpochContext({
     config,
@@ -233,13 +229,7 @@
 /**
  * Same logic in https://github.com/ethereum/eth2.0-specs/blob/v1.1.0-alpha.5/specs/altair/beacon-chain.md#sync-committee-processing
  */
-<<<<<<< HEAD
-export function computeSyncParticipantReward(config: IBeaconConfig, state: allForks.BeaconState): Gwei {
-  const totalActiveBalance = getTotalActiveBalance(state);
-=======
 export function computeSyncParticipantReward(config: IBeaconConfig, totalActiveBalance: Gwei): Gwei {
-  const {EFFECTIVE_BALANCE_INCREMENT, BASE_REWARD_FACTOR, SLOTS_PER_EPOCH, SYNC_COMMITTEE_SIZE} = config.params;
->>>>>>> 6cf8a0e7
   const totalActiveIncrements = totalActiveBalance / EFFECTIVE_BALANCE_INCREMENT;
   const baseRewardPerIncrement =
     (EFFECTIVE_BALANCE_INCREMENT * BigInt(BASE_REWARD_FACTOR)) / bigIntSqrt(totalActiveBalance);
@@ -286,18 +276,13 @@
     epochCtx.nextSyncComitteeValidatorIndexMap = computeSyncComitteeMap(epochCtx.nextSyncCommitteeIndexes);
   }
 
-<<<<<<< HEAD
   if (currEpoch >= epochCtx.config.ALTAIR_FORK_EPOCH) {
-    epochCtx.syncParticipantReward = computeSyncParticipantReward(epochCtx.config, state);
-=======
-  if (currEpoch >= epochCtx.config.params.ALTAIR_FORK_EPOCH) {
-    const totalActiveBalance = getTotalActiveBalance(epochCtx.config, state);
+    const totalActiveBalance = getTotalActiveBalance(state);
     epochCtx.syncParticipantReward = computeSyncParticipantReward(epochCtx.config, totalActiveBalance);
->>>>>>> 6cf8a0e7
     epochCtx.syncProposerReward =
       (epochCtx.syncParticipantReward * PROPOSER_WEIGHT) / (WEIGHT_DENOMINATOR - PROPOSER_WEIGHT);
 
-    epochCtx.baseRewardPerIncrement = computeBaseRewardPerIncrement(epochCtx.config, totalActiveBalance);
+    epochCtx.baseRewardPerIncrement = computeBaseRewardPerIncrement(totalActiveBalance);
   }
 }
 
