import {DOMAIN_BEACON_PROPOSER} from "@chainsafe/lodestar-params";
import {allForks} from "@chainsafe/lodestar-types";
import {computeEpochAtSlot, computeSigningRoot, getDomain} from "../../util";
import {ISignatureSet, SignatureSetType, verifySignatureSet} from "../../util/signatureSets";
import {CachedBeaconState} from "../util";

export function verifyProposerSignature(
  state: CachedBeaconState<allForks.BeaconState>,
  signedBlock: allForks.SignedBeaconBlock
): boolean {
  const signatureSet = getProposerSignatureSet(state, signedBlock);
  return verifySignatureSet(signatureSet);
}

export function getProposerSignatureSet(
  state: CachedBeaconState<allForks.BeaconState>,
  signedBlock: allForks.SignedBeaconBlock
): ISignatureSet {
  const {config, epochCtx} = state;
<<<<<<< HEAD
  const domain = getDomain(state, DOMAIN_BEACON_PROPOSER);
=======
  const epochSig = computeEpochAtSlot(config, signedBlock.message.slot);
  const domain = getDomain(config, state, config.params.DOMAIN_BEACON_PROPOSER, epochSig);
>>>>>>> f9d7db5f

  return {
    type: SignatureSetType.single,
    pubkey: epochCtx.index2pubkey[signedBlock.message.proposerIndex],
    signingRoot: computeSigningRoot(
      config.getForkTypes(signedBlock.message.slot).BeaconBlock,
      signedBlock.message,
      domain
    ),
    signature: signedBlock.signature.valueOf() as Uint8Array,
  };
}<|MERGE_RESOLUTION|>--- conflicted
+++ resolved
@@ -17,12 +17,8 @@
   signedBlock: allForks.SignedBeaconBlock
 ): ISignatureSet {
   const {config, epochCtx} = state;
-<<<<<<< HEAD
-  const domain = getDomain(state, DOMAIN_BEACON_PROPOSER);
-=======
-  const epochSig = computeEpochAtSlot(config, signedBlock.message.slot);
-  const domain = getDomain(config, state, config.params.DOMAIN_BEACON_PROPOSER, epochSig);
->>>>>>> f9d7db5f
+  const epochSig = computeEpochAtSlot(signedBlock.message.slot);
+  const domain = getDomain(state, DOMAIN_BEACON_PROPOSER, epochSig);
 
   return {
     type: SignatureSetType.single,
