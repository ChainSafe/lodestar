/**
 * @module chain/stateTransition/util
 */
import {Epoch, Version, Root, DomainType, allForks} from "@chainsafe/lodestar-types";

import {computeForkDataRoot} from "./fork";

/**
 * Return the domain for the [[domainType]] and [[forkVersion]].
 */
export function computeDomain(domainType: DomainType, forkVersion: Version, genesisValidatorRoot: Root): Buffer {
  const forkDataRoot = computeForkDataRoot(forkVersion, genesisValidatorRoot);
  return Buffer.concat([domainType as Buffer, forkDataRoot.slice(0, 28)]);
}

/**
 * Return the ForkVersion at an epoch from a Fork type
 */
export function getForkVersion(fork: allForks.BeaconState["fork"], epoch: Epoch): Version {
  return epoch < fork.epoch ? fork.previousVersion : fork.currentVersion;
}

/**
 * Return the signature domain (fork version concatenated with domain type) of a message.
 */
export function getDomain(
  state: allForks.BeaconState,
  domainType: DomainType,
  messageEpoch: Epoch
): Buffer {
<<<<<<< HEAD
  const epoch = messageEpoch ?? getCurrentEpoch(state);
  const forkVersion = getForkVersion(state.fork, epoch);
  return computeDomain(domainType, forkVersion, state.genesisValidatorsRoot);
=======
  const forkVersion = getForkVersion(state.fork, messageEpoch);
  return computeDomain(config, domainType, forkVersion, state.genesisValidatorsRoot);
>>>>>>> f9d7db5f
}<|MERGE_RESOLUTION|>--- conflicted
+++ resolved
@@ -23,17 +23,7 @@
 /**
  * Return the signature domain (fork version concatenated with domain type) of a message.
  */
-export function getDomain(
-  state: allForks.BeaconState,
-  domainType: DomainType,
-  messageEpoch: Epoch
-): Buffer {
-<<<<<<< HEAD
-  const epoch = messageEpoch ?? getCurrentEpoch(state);
-  const forkVersion = getForkVersion(state.fork, epoch);
+export function getDomain(state: allForks.BeaconState, domainType: DomainType, messageEpoch: Epoch): Buffer {
+  const forkVersion = getForkVersion(state.fork, messageEpoch);
   return computeDomain(domainType, forkVersion, state.genesisValidatorsRoot);
-=======
-  const forkVersion = getForkVersion(state.fork, messageEpoch);
-  return computeDomain(config, domainType, forkVersion, state.genesisValidatorsRoot);
->>>>>>> f9d7db5f
 }