/**
 * @module chain/stateTransition/util
 */

import bls from "@chainsafe/bls";
<<<<<<< HEAD
import {
  ATTESTATION_SUBNET_COUNT,
  DOMAIN_BEACON_ATTESTER,
  MIN_ATTESTATION_INCLUSION_DELAY,
  SLOTS_PER_EPOCH,
} from "@chainsafe/lodestar-params";
import {phase0, Slot, ValidatorIndex, CommitteeIndex, allForks, ssz} from "@chainsafe/lodestar-types";
=======
import {IBeaconConfig} from "@chainsafe/lodestar-config";
import {phase0, Slot, ValidatorIndex, allForks} from "@chainsafe/lodestar-types";
>>>>>>> f9d7db5f
import {isSorted} from "@chainsafe/lodestar-utils";
import {BitList, List} from "@chainsafe/ssz";
import {getBeaconCommittee} from "./committee";
import {getDomain} from "./domain";
import {computeSigningRoot} from "./signingRoot";

/**
 * Check if [[data1]] and [[data2]] are slashable according to Casper FFG rules.
 */
export function isSlashableAttestationData(data1: phase0.AttestationData, data2: phase0.AttestationData): boolean {
  return (
    // Double vote
    (!ssz.phase0.AttestationData.equals(data1, data2) && data1.target.epoch === data2.target.epoch) ||
    // Surround vote
    (data1.source.epoch < data2.source.epoch && data2.target.epoch < data1.target.epoch)
  );
}

/**
 * Check if [[indexedAttestation]] has valid indices and signature.
 */
export function isValidIndexedAttestation(
  state: allForks.BeaconState,
  indexedAttestation: phase0.IndexedAttestation,
  verifySignature = true
): boolean {
  const indices = Array.from(indexedAttestation.attestingIndices);

  if (indices.length === 0) {
    return false;
  }

  //  Verify indices are sorted and unique
  if (!isSorted([...new Set(indices).values()])) {
    return false;
  }
  const pubKeys = indices.map((i) => state.validators[i].pubkey.valueOf() as Uint8Array);
  const domain = getDomain(state, DOMAIN_BEACON_ATTESTER, indexedAttestation.data.target.epoch);
  const signingRoot = computeSigningRoot(ssz.phase0.AttestationData, indexedAttestation.data, domain);
  //  Verify aggregate signature
  if (
    verifySignature &&
    !bls.verifyAggregate(pubKeys, signingRoot, indexedAttestation.signature.valueOf() as Uint8Array)
  ) {
    return false;
  }
  return true;
}

/**
 * Return the sorted attesting indices corresponding to [[data]] and [[bits]].
 */
export function getAttestingIndices(
  state: allForks.BeaconState,
  data: phase0.AttestationData,
  bits: BitList
): ValidatorIndex[] {
  const committee = getBeaconCommittee(state, data.slot, data.index);
  // Find the participating attesters in the committee
  return getAttestingIndicesFromCommittee(committee, bits);
}

/**
 * Return the sorted attesting indices corresponding to [[data]] and [[bits]].
 */
export function getAttestingIndicesFromCommittee(committee: ValidatorIndex[], bits: BitList): ValidatorIndex[] {
  // Find the participating attesters in the committee
  return committee.filter((_, i) => bits[i]).sort((a, b) => a - b);
}

/**
 * Return the indexed attestation corresponding to [[attestation]].
 */
export function getIndexedAttestation(
  state: allForks.BeaconState,
  attestation: phase0.Attestation
): phase0.IndexedAttestation {
  const attestingIndices = getAttestingIndices(state, attestation.data, attestation.aggregationBits);
  const sortedAttestingIndices = attestingIndices.sort(
    (index1: ValidatorIndex, index2: ValidatorIndex) => index1 - index2
  );
  return {
    attestingIndices: sortedAttestingIndices as List<number>,
    data: attestation.data,
    signature: attestation.signature,
  };
}

export function isValidAttestationSlot(attestationSlot: Slot, currentSlot: Slot): boolean {
  return (
    attestationSlot + MIN_ATTESTATION_INCLUSION_DELAY <= currentSlot && currentSlot <= attestationSlot + SLOTS_PER_EPOCH
  );
<<<<<<< HEAD
}

export function isUnaggregatedAttestation(attestation: phase0.Attestation): boolean {
  const aggregationBits = attestation.aggregationBits;
  let count = 0;
  for (let i = 0; i < aggregationBits.length; i++) {
    if (aggregationBits[i]) {
      count++;
    }
  }
  return count === 1;
}

/**
 * Compute the correct subnet for an attestation for Phase 0.
 */
export function computeSubnetForAttestation(state: allForks.BeaconState, attestation: phase0.Attestation): number {
  const {slot, index} = attestation.data;
  return computeSubnetForSlot(state, slot, index);
}

/**
 * Compute the correct subnet for a slot/committee index for Phase 0.
 */
export function computeSubnetForSlot(state: allForks.BeaconState, slot: number, committeeIndex: number): number {
  const committeesAtSlot = getCommitteeCountAtSlot(state, slot);
  return computeSubnetForCommitteesAtSlot(slot, committeesAtSlot, committeeIndex);
}

export function computeSubnetForCommitteesAtSlot(
  slot: Slot,
  committeesAtSlot: number,
  committeeIndex: CommitteeIndex
): number {
  const slotsSinceEpochStart = computeSlotsSinceEpochStart(slot);
  const committeesSinceEpochStart = committeesAtSlot * slotsSinceEpochStart;
  return (committeesSinceEpochStart + committeeIndex) % ATTESTATION_SUBNET_COUNT;
=======
>>>>>>> f9d7db5f
}<|MERGE_RESOLUTION|>--- conflicted
+++ resolved
@@ -3,18 +3,8 @@
  */
 
 import bls from "@chainsafe/bls";
-<<<<<<< HEAD
-import {
-  ATTESTATION_SUBNET_COUNT,
-  DOMAIN_BEACON_ATTESTER,
-  MIN_ATTESTATION_INCLUSION_DELAY,
-  SLOTS_PER_EPOCH,
-} from "@chainsafe/lodestar-params";
-import {phase0, Slot, ValidatorIndex, CommitteeIndex, allForks, ssz} from "@chainsafe/lodestar-types";
-=======
-import {IBeaconConfig} from "@chainsafe/lodestar-config";
-import {phase0, Slot, ValidatorIndex, allForks} from "@chainsafe/lodestar-types";
->>>>>>> f9d7db5f
+import {DOMAIN_BEACON_ATTESTER, MIN_ATTESTATION_INCLUSION_DELAY, SLOTS_PER_EPOCH} from "@chainsafe/lodestar-params";
+import {phase0, Slot, ValidatorIndex, allForks, ssz} from "@chainsafe/lodestar-types";
 import {isSorted} from "@chainsafe/lodestar-utils";
 import {BitList, List} from "@chainsafe/ssz";
 import {getBeaconCommittee} from "./committee";
@@ -107,44 +97,4 @@
   return (
     attestationSlot + MIN_ATTESTATION_INCLUSION_DELAY <= currentSlot && currentSlot <= attestationSlot + SLOTS_PER_EPOCH
   );
-<<<<<<< HEAD
-}
-
-export function isUnaggregatedAttestation(attestation: phase0.Attestation): boolean {
-  const aggregationBits = attestation.aggregationBits;
-  let count = 0;
-  for (let i = 0; i < aggregationBits.length; i++) {
-    if (aggregationBits[i]) {
-      count++;
-    }
-  }
-  return count === 1;
-}
-
-/**
- * Compute the correct subnet for an attestation for Phase 0.
- */
-export function computeSubnetForAttestation(state: allForks.BeaconState, attestation: phase0.Attestation): number {
-  const {slot, index} = attestation.data;
-  return computeSubnetForSlot(state, slot, index);
-}
-
-/**
- * Compute the correct subnet for a slot/committee index for Phase 0.
- */
-export function computeSubnetForSlot(state: allForks.BeaconState, slot: number, committeeIndex: number): number {
-  const committeesAtSlot = getCommitteeCountAtSlot(state, slot);
-  return computeSubnetForCommitteesAtSlot(slot, committeesAtSlot, committeeIndex);
-}
-
-export function computeSubnetForCommitteesAtSlot(
-  slot: Slot,
-  committeesAtSlot: number,
-  committeeIndex: CommitteeIndex
-): number {
-  const slotsSinceEpochStart = computeSlotsSinceEpochStart(slot);
-  const committeesSinceEpochStart = committeesAtSlot * slotsSinceEpochStart;
-  return (committeesSinceEpochStart + committeeIndex) % ATTESTATION_SUBNET_COUNT;
-=======
->>>>>>> f9d7db5f
 }