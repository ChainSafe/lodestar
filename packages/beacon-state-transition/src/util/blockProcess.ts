--- conflicted
+++ resolved
@@ -1,9 +1,7 @@
-<<<<<<< HEAD
-// Keep in case @tuyen adds block root cache soon
-=======
 /**
  * Disposable data computed on-demand to process blocks faster at the cost of more memory.
+ * 
+ * Keep in case @tuyen adds block root cache soon
  */
->>>>>>> 485ec690
 // eslint-disable-next-line @typescript-eslint/naming-convention
 export type BlockProcess = Record<string, never>;