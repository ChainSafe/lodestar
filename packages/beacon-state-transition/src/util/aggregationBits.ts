--- conflicted
+++ resolved
@@ -1,9 +1,4 @@
-<<<<<<< HEAD
-import {ssz} from "@chainsafe/lodestar-types";
-import {BitList, TreeBacked} from "@chainsafe/ssz";
-=======
 import {BitList, BitListType, BitVectorType, TreeBacked} from "@chainsafe/ssz";
->>>>>>> 4ed5c6a0
 
 const BITS_PER_BYTE = 8;
 /** Globally cache this information. @see getUint8ByteToBitBooleanArray */
@@ -44,17 +39,12 @@
  * This function uses a precomputed array of booleans `Uint8 -> boolean[]` @see uint8ByteToBitBooleanArrays.
  * This approach is x15 times faster.
  */
-<<<<<<< HEAD
-export function zipIndexesInBitList(indexes: number[], bitlist: TreeBacked<BitList>): number[] {
-  const attBytes = bitlistToUint8Array(bitlist as TreeBacked<BitList>);
-=======
 export function zipIndexesInBitList(
   indexes: number[],
   bitlist: TreeBacked<BitList>,
   sszType: BitVectorType | BitListType
 ): number[] {
   const attBytes = bitlistToUint8Array(bitlist as TreeBacked<BitList>, sszType);
->>>>>>> 4ed5c6a0
 
   const indexesSelected: number[] = [];
 
@@ -78,15 +68,10 @@
  * Efficiently extract the Uint8Array inside a `TreeBacked<BitList>` structure.
  * @see zipIndexesInBitList for reasoning and advantatges.
  */
-<<<<<<< HEAD
-export function bitlistToUint8Array(aggregationBits: TreeBacked<BitList>): Uint8Array {
-  const sszType = ssz.phase0.CommitteeBits;
-=======
 export function bitlistToUint8Array(
   aggregationBits: TreeBacked<BitList>,
   sszType: BitVectorType | BitListType
 ): Uint8Array {
->>>>>>> 4ed5c6a0
   const tree = aggregationBits.tree;
   const chunkCount = sszType.tree_getChunkCount(tree);
   const chunkDepth = sszType.getChunkDepth();
