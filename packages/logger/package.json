--- conflicted
+++ resolved
@@ -72,12 +72,8 @@
     "winston-transport": "^4.5.0"
   },
   "devDependencies": {
-<<<<<<< HEAD
     "@chainsafe/threads": "^1.11.1",
-    "@lodestar/test-utils": "^1.12.1",
-=======
     "@lodestar/test-utils": "^1.13.0",
->>>>>>> 2530fae4
     "@types/triple-beam": "^1.3.2",
     "rimraf": "^4.4.1",
     "triple-beam": "^1.3.0"
