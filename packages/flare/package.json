--- conflicted
+++ resolved
@@ -59,21 +59,12 @@
     "blockchain"
   ],
   "dependencies": {
-<<<<<<< HEAD
-    "@lodestar/api": "^1.4.3",
-    "@lodestar/config": "^1.4.3",
-    "@lodestar/state-transition": "^1.4.3",
-    "@lodestar/types": "^1.4.3",
-    "source-map-support": "^0.5.19",
-    "yargs": "^17.6.2"
-=======
     "@lodestar/api": "^1.7.2",
     "@lodestar/config": "^1.7.2",
     "@lodestar/state-transition": "^1.7.2",
     "@lodestar/types": "^1.7.2",
     "source-map-support": "^0.5.21",
-    "yargs": "^16.1.0"
->>>>>>> 42ecf979
+    "yargs": "^17.6.2"
   },
   "devDependencies": {
     "@types/yargs": "^17.0.22"
