--- conflicted
+++ resolved
@@ -37,23 +37,13 @@
   "dependencies": {
     "@chainsafe/abort-controller": "^3.0.1",
     "@chainsafe/bls": "6.0.3",
-<<<<<<< HEAD
-    "@chainsafe/lodestar-api": "^0.35.0",
-    "@chainsafe/lodestar-config": "^0.35.0",
-    "@chainsafe/lodestar-params": "^0.35.0",
-    "@chainsafe/lodestar-types": "^0.35.0",
-    "@chainsafe/lodestar-utils": "^0.35.0",
-    "@chainsafe/persistent-merkle-tree": "https://gitpkg.now.sh/dapplion/ssz/packages/persistent-merkle-tree?dapplion/v2",
-    "@chainsafe/ssz": "https://gitpkg.now.sh/dapplion/ssz/packages/ssz?e01ce05824485c0045fb2d1fb99cd1e898f49af2",
-=======
     "@chainsafe/lodestar-api": "^0.36.0",
     "@chainsafe/lodestar-config": "^0.36.0",
     "@chainsafe/lodestar-params": "^0.36.0",
     "@chainsafe/lodestar-types": "^0.36.0",
     "@chainsafe/lodestar-utils": "^0.36.0",
-    "@chainsafe/persistent-merkle-tree": "^0.3.7",
-    "@chainsafe/ssz": "^0.8.20",
->>>>>>> bbe818d1
+    "@chainsafe/persistent-merkle-tree": "https://gitpkg.now.sh/dapplion/ssz/packages/persistent-merkle-tree?dapplion/v2",
+    "@chainsafe/ssz": "https://gitpkg.now.sh/dapplion/ssz/packages/ssz?e01ce05824485c0045fb2d1fb99cd1e898f49af2",
     "cross-fetch": "^3.1.4",
     "mitt": "^3.0.0"
   },
