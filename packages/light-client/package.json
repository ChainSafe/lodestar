{
  "name": "@lodestar/light-client",
  "description": "A Typescript implementation of the Ethereum Consensus light client",
  "license": "Apache-2.0",
  "author": "ChainSafe Systems",
  "homepage": "https://github.com/ChainSafe/lodestar#readme",
  "repository": {
    "type": "git",
    "url": "git+https://github.com:ChainSafe/lodestar.git"
  },
  "bugs": {
    "url": "https://github.com/ChainSafe/lodestar/issues"
  },
  "version": "1.16.0",
  "type": "module",
  "exports": {
    ".": {
      "import": "./lib/index.js"
    },
    "./utils": {
      "import": "./lib/utils/index.js"
    },
    "./validation": {
      "import": "./lib/validation.js"
    },
    "./spec": {
      "import": "./lib/spec/index.js"
    },
    "./transport": {
      "import": "./lib/transport/index.js"
    }
  },
  "types": "./lib/index.d.ts",
  "typesVersions": {
    "*": {
      "*": [
        "*",
        "lib/*",
        "lib/*/index"
      ]
    }
  },
  "files": [
    "lib/**/*.d.ts",
    "lib/**/*.js",
    "lib/**/*.js.map",
    "*.d.ts",
    "*.js"
  ],
  "scripts": {
    "clean": "rm -rf lib && rm -f *.tsbuildinfo",
    "build": "tsc -p tsconfig.build.json",
    "build:watch": "yarn run build --watch",
    "build:release": "yarn clean && yarn run build",
    "check-build": "node -e \"(async function() { await import('./lib/index.js') })()\"",
    "check-types": "tsc",
    "lint": "eslint --color --ext .ts src/ test/",
    "lint:fix": "yarn run lint --fix",
    "test": "yarn test:unit",
    "test:unit": "vitest --run --dir test/unit/",
    "test:browsers": "yarn test:browsers:chrome && yarn test:browsers:firefox && yarn test:browsers:electron",
    "test:browsers:chrome": "vitest --run --browser chrome --config ./vitest.browser.config.ts --dir test/unit",
    "test:browsers:firefox": "vitest --run --browser firefox --config ./vitest.browser.config.ts --dir test/unit",
    "test:browsers:electron": "echo 'Electron tests will be introduced back in the future as soon vitest supports electron.'",
    "check-readme": "typescript-docs-verifier"
  },
  "dependencies": {
    "@chainsafe/bls": "7.1.3",
    "@chainsafe/persistent-merkle-tree": "^0.6.1",
<<<<<<< HEAD
    "@chainsafe/ssz": "^0.14.3",
    "@lodestar/api": "^1.15.1",
    "@lodestar/config": "^1.15.1",
    "@lodestar/params": "^1.15.1",
    "@lodestar/state-transition": "^1.15.1",
    "@lodestar/types": "^1.15.1",
    "@lodestar/utils": "^1.15.1",
=======
    "@chainsafe/ssz": "^0.14.0",
    "@lodestar/api": "^1.16.0",
    "@lodestar/config": "^1.16.0",
    "@lodestar/params": "^1.16.0",
    "@lodestar/state-transition": "^1.16.0",
    "@lodestar/types": "^1.16.0",
    "@lodestar/utils": "^1.16.0",
>>>>>>> 8943ab68
    "mitt": "^3.0.0",
    "strict-event-emitter-types": "^2.0.0"
  },
  "devDependencies": {
    "@chainsafe/as-sha256": "^0.4.1",
    "@types/qs": "^6.9.7",
    "qs": "^6.11.1",
    "uint8arrays": "^5.0.1"
  },
  "keywords": [
    "ethereum",
    "eth-consensus",
    "beacon",
    "light-client",
    "blockchain"
  ]
}<|MERGE_RESOLUTION|>--- conflicted
+++ resolved
@@ -67,23 +67,13 @@
   "dependencies": {
     "@chainsafe/bls": "7.1.3",
     "@chainsafe/persistent-merkle-tree": "^0.6.1",
-<<<<<<< HEAD
     "@chainsafe/ssz": "^0.14.3",
-    "@lodestar/api": "^1.15.1",
-    "@lodestar/config": "^1.15.1",
-    "@lodestar/params": "^1.15.1",
-    "@lodestar/state-transition": "^1.15.1",
-    "@lodestar/types": "^1.15.1",
-    "@lodestar/utils": "^1.15.1",
-=======
-    "@chainsafe/ssz": "^0.14.0",
     "@lodestar/api": "^1.16.0",
     "@lodestar/config": "^1.16.0",
     "@lodestar/params": "^1.16.0",
     "@lodestar/state-transition": "^1.16.0",
     "@lodestar/types": "^1.16.0",
     "@lodestar/utils": "^1.16.0",
->>>>>>> 8943ab68
     "mitt": "^3.0.0",
     "strict-event-emitter-types": "^2.0.0"
   },
