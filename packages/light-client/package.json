{
  "name": "@chainsafe/lodestar-light-client",
  "description": "A Typescript implementation of the Ethereum Consensus light client",
  "license": "Apache-2.0",
  "author": "ChainSafe Systems",
  "homepage": "https://github.com/ChainSafe/lodestar#readme",
  "repository": {
    "type": "git",
    "url": "git+https://github.com:ChainSafe/lodestar.git"
  },
  "bugs": {
    "url": "https://github.com/ChainSafe/lodestar/issues"
  },
<<<<<<< HEAD
  "version": "0.36.0",
  "type": "module",
  "exports": "./lib/index.js",
  "types": "./lib/index.d.ts",
=======
  "version": "0.37.0",
  "main": "lib/index.js",
>>>>>>> 4827b29f
  "files": [
    "lib/**/*.d.ts",
    "lib/**/*.js",
    "lib/**/*.js.map",
    "*.d.ts",
    "*.js"
  ],
  "scripts": {
    "clean": "rm -rf lib && rm -f *.tsbuildinfo",
    "build": "tsc -p tsconfig.build.json",
    "build:typedocs": "typedoc --exclude src/index.ts --out typedocs src",
    "build:release": "yarn clean && yarn run build && yarn run build:typedocs",
    "check-build": "node -e \"(async function() { await import('./lib/index.js') })()\"",
    "check-types": "tsc",
    "coverage": "codecov -F lodestar-light-client",
    "lint": "eslint --color --ext .ts src/ test/",
    "lint:fix": "yarn run lint --fix",
    "pretest": "yarn run check-types",
    "test": "yarn test:unit && yarn test:e2e",
    "test:unit": "LODESTAR_PRESET=minimal nyc --cache-dir .nyc_output/.cache -e .ts mocha 'test/unit/**/*.test.ts'",
    "check-readme": "typescript-docs-verifier"
  },
  "dependencies": {
    "@chainsafe/abort-controller": "^3.0.1",
<<<<<<< HEAD
    "@chainsafe/bls": "7.1.0",
    "@chainsafe/lodestar-api": "^0.36.0",
    "@chainsafe/lodestar-config": "^0.36.0",
    "@chainsafe/lodestar-params": "^0.36.0",
    "@chainsafe/lodestar-types": "^0.36.0",
    "@chainsafe/lodestar-utils": "^0.36.0",
    "@chainsafe/persistent-merkle-tree": "^0.4.0",
    "@chainsafe/ssz": "^0.9.0",
=======
    "@chainsafe/bls": "6.0.3",
    "@chainsafe/lodestar-api": "^0.37.0",
    "@chainsafe/lodestar-config": "^0.37.0",
    "@chainsafe/lodestar-params": "^0.37.0",
    "@chainsafe/lodestar-types": "^0.37.0",
    "@chainsafe/lodestar-utils": "^0.37.0",
    "@chainsafe/persistent-merkle-tree": "^0.4.1",
    "@chainsafe/ssz": "^0.9.1",
>>>>>>> 4827b29f
    "cross-fetch": "^3.1.4",
    "mitt": "^3.0.0"
  },
  "keywords": [
    "ethereum",
    "eth-consensus",
    "beacon",
    "light-client",
    "blockchain"
  ]
}<|MERGE_RESOLUTION|>--- conflicted
+++ resolved
@@ -11,15 +11,10 @@
   "bugs": {
     "url": "https://github.com/ChainSafe/lodestar/issues"
   },
-<<<<<<< HEAD
-  "version": "0.36.0",
+  "version": "0.37.0",
   "type": "module",
   "exports": "./lib/index.js",
   "types": "./lib/index.d.ts",
-=======
-  "version": "0.37.0",
-  "main": "lib/index.js",
->>>>>>> 4827b29f
   "files": [
     "lib/**/*.d.ts",
     "lib/**/*.js",
@@ -44,17 +39,7 @@
   },
   "dependencies": {
     "@chainsafe/abort-controller": "^3.0.1",
-<<<<<<< HEAD
     "@chainsafe/bls": "7.1.0",
-    "@chainsafe/lodestar-api": "^0.36.0",
-    "@chainsafe/lodestar-config": "^0.36.0",
-    "@chainsafe/lodestar-params": "^0.36.0",
-    "@chainsafe/lodestar-types": "^0.36.0",
-    "@chainsafe/lodestar-utils": "^0.36.0",
-    "@chainsafe/persistent-merkle-tree": "^0.4.0",
-    "@chainsafe/ssz": "^0.9.0",
-=======
-    "@chainsafe/bls": "6.0.3",
     "@chainsafe/lodestar-api": "^0.37.0",
     "@chainsafe/lodestar-config": "^0.37.0",
     "@chainsafe/lodestar-params": "^0.37.0",
@@ -62,7 +47,6 @@
     "@chainsafe/lodestar-utils": "^0.37.0",
     "@chainsafe/persistent-merkle-tree": "^0.4.1",
     "@chainsafe/ssz": "^0.9.1",
->>>>>>> 4827b29f
     "cross-fetch": "^3.1.4",
     "mitt": "^3.0.0"
   },
