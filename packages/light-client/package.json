--- conflicted
+++ resolved
@@ -58,19 +58,11 @@
   },
   "dependencies": {
     "@chainsafe/bls": "7.1.1",
-<<<<<<< HEAD
-    "@lodestar/api": "^0.38.1",
-    "@lodestar/config": "^0.38.1",
-    "@lodestar/params": "^0.38.1",
-    "@lodestar/types": "^0.38.1",
-    "@lodestar/utils": "^0.38.1",
-=======
-    "@chainsafe/lodestar-api": "^0.39.0",
-    "@chainsafe/lodestar-config": "^0.39.0",
-    "@chainsafe/lodestar-params": "^0.39.0",
-    "@chainsafe/lodestar-types": "^0.39.0",
-    "@chainsafe/lodestar-utils": "^0.39.0",
->>>>>>> 0b4c4bf3
+    "@lodestar/api": "^0.39.0",
+    "@lodestar/config": "^0.39.0",
+    "@lodestar/params": "^0.39.0",
+    "@lodestar/types": "^0.39.0",
+    "@lodestar/utils": "^0.39.0",
     "@chainsafe/persistent-merkle-tree": "^0.4.2",
     "@chainsafe/ssz": "^0.9.2",
     "cross-fetch": "^3.1.4",
