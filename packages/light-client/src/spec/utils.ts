import {BitArray, byteArrayEquals} from "@chainsafe/ssz";

import {
  FINALIZED_ROOT_DEPTH,
  NEXT_SYNC_COMMITTEE_DEPTH,
  ForkSeq,
  ForkName,
  BLOCK_BODY_EXECUTION_PAYLOAD_DEPTH as EXECUTION_PAYLOAD_DEPTH,
  BLOCK_BODY_EXECUTION_PAYLOAD_INDEX as EXECUTION_PAYLOAD_INDEX,
} from "@lodestar/params";
import {altair, phase0, ssz, allForks, capella, deneb, Slot, eip6110} from "@lodestar/types";
import {ChainForkConfig} from "@lodestar/config";
import {computeEpochAtSlot} from "@lodestar/state-transition";

import {isValidMerkleBranch, computeSyncPeriodAtSlot} from "../utils/index.js";
import {LightClientStore} from "./store.js";

export const GENESIS_SLOT = 0;
export const ZERO_HASH = new Uint8Array(32);
export const ZERO_PUBKEY = new Uint8Array(48);
export const ZERO_SYNC_COMMITTEE = ssz.altair.SyncCommittee.defaultValue();
export const ZERO_NEXT_SYNC_COMMITTEE_BRANCH = Array.from({length: NEXT_SYNC_COMMITTEE_DEPTH}, () => ZERO_HASH);
export const ZERO_HEADER = ssz.phase0.BeaconBlockHeader.defaultValue();
export const ZERO_FINALITY_BRANCH = Array.from({length: FINALIZED_ROOT_DEPTH}, () => ZERO_HASH);
/** From https://notes.ethereum.org/@vbuterin/extended_light_client_protocol#Optimistic-head-determining-function */
const SAFETY_THRESHOLD_FACTOR = 2;

export function sumBits(bits: BitArray): number {
  return bits.getTrueBitIndexes().length;
}

export function getSafetyThreshold(maxActiveParticipants: number): number {
  return Math.floor(maxActiveParticipants / SAFETY_THRESHOLD_FACTOR);
}

export function isSyncCommitteeUpdate(update: allForks.LightClientUpdate): boolean {
  return (
    // Fast return for when constructing full LightClientUpdate from partial updates
    update.nextSyncCommitteeBranch !== ZERO_NEXT_SYNC_COMMITTEE_BRANCH &&
    update.nextSyncCommitteeBranch.some((branch) => !byteArrayEquals(branch, ZERO_HASH))
  );
}

export function isFinalityUpdate(update: allForks.LightClientUpdate): boolean {
  return (
    // Fast return for when constructing full LightClientUpdate from partial updates
    update.finalityBranch !== ZERO_FINALITY_BRANCH &&
    update.finalityBranch.some((branch) => !byteArrayEquals(branch, ZERO_HASH))
  );
}

export function isZeroedHeader(header: phase0.BeaconBlockHeader): boolean {
  // Fast return for when constructing full LightClientUpdate from partial updates
  return header === ZERO_HEADER || byteArrayEquals(header.bodyRoot, ZERO_HASH);
}

export function isZeroedSyncCommittee(syncCommittee: altair.SyncCommittee): boolean {
  // Fast return for when constructing full LightClientUpdate from partial updates
  return syncCommittee === ZERO_SYNC_COMMITTEE || byteArrayEquals(syncCommittee.pubkeys[0], ZERO_PUBKEY);
}

export function upgradeLightClientHeader(
  config: ChainForkConfig,
  targetFork: ForkName,
  header: altair.LightClientHeader
): allForks.LightClientHeader {
  const headerFork = config.getForkName(header.beacon.slot);
  if (ForkSeq[headerFork] >= ForkSeq[targetFork]) {
    throw Error(`Invalid upgrade request from headerFork=${headerFork} to targetFork=${targetFork}`);
  }

  // We are modifying the same header object, may be we could create a copy, but its
  // not required as of now
  const upgradedHeader = header as allForks.LightClientHeader;
  const startUpgradeFromFork = Object.values(ForkName)[ForkSeq[headerFork] + 1];

  switch (startUpgradeFromFork) {
    default:
      throw Error(
        `Invalid startUpgradeFromFork=${startUpgradeFromFork} for headerFork=${headerFork} in upgradeLightClientHeader to targetFork=${targetFork}`
      );

    // eslint-disable-next-line no-fallthrough
    case ForkName.altair:
    case ForkName.bellatrix:
      // Break if no further upgradation is required else fall through
      if (ForkSeq[targetFork] <= ForkSeq.bellatrix) break;

    // eslint-disable-next-line no-fallthrough
    case ForkName.capella:
      (upgradedHeader as capella.LightClientHeader).execution =
        ssz.capella.LightClientHeader.fields.execution.defaultValue();
      (upgradedHeader as capella.LightClientHeader).executionBranch =
        ssz.capella.LightClientHeader.fields.executionBranch.defaultValue();

      // Break if no further upgradation is required else fall through
      if (ForkSeq[targetFork] <= ForkSeq.capella) break;

    // eslint-disable-next-line no-fallthrough
    case ForkName.deneb:
      (upgradedHeader as deneb.LightClientHeader).execution.blobGasUsed =
        ssz.deneb.LightClientHeader.fields.execution.fields.blobGasUsed.defaultValue();
      (upgradedHeader as deneb.LightClientHeader).execution.excessBlobGas =
        ssz.deneb.LightClientHeader.fields.execution.fields.excessBlobGas.defaultValue();

      // Break if no further upgradation is required else fall through
      if (ForkSeq[targetFork] <= ForkSeq.deneb) break;

    // eslint-disable-next-line no-fallthrough
<<<<<<< HEAD
    case ForkName.eip6110:
      (upgradedHeader as eip6110.LightClientHeader).execution.depositReceiptsRoot =
        ssz.eip6110.LightClientHeader.fields.execution.fields.depositReceiptsRoot.defaultValue();

      // Break if no further upgrades is required else fall through
      if (ForkSeq[targetFork] <= ForkSeq.eip6110) break;
=======
    case ForkName.electra:
      throw Error("Not Implemented");
>>>>>>> 9014c8c7
  }
  return upgradedHeader;
}

export function isValidLightClientHeader(config: ChainForkConfig, header: allForks.LightClientHeader): boolean {
  const epoch = computeEpochAtSlot(header.beacon.slot);

  if (epoch < config.CAPELLA_FORK_EPOCH) {
    return (
      ((header as capella.LightClientHeader).execution === undefined ||
        ssz.capella.ExecutionPayloadHeader.equals(
          (header as capella.LightClientHeader).execution,
          ssz.capella.LightClientHeader.fields.execution.defaultValue()
        )) &&
      ((header as capella.LightClientHeader).executionBranch === undefined ||
        ssz.capella.LightClientHeader.fields.executionBranch.equals(
          ssz.capella.LightClientHeader.fields.executionBranch.defaultValue(),
          (header as capella.LightClientHeader).executionBranch
        ))
    );
  }

  if (epoch < config.DENEB_FORK_EPOCH) {
    if (
      ((header as deneb.LightClientHeader).execution.blobGasUsed &&
        (header as deneb.LightClientHeader).execution.blobGasUsed !== BigInt(0)) ||
      ((header as deneb.LightClientHeader).execution.excessBlobGas &&
        (header as deneb.LightClientHeader).execution.excessBlobGas !== BigInt(0))
    ) {
      return false;
    }
  }

  if (epoch < config.EIP6110_FORK_EPOCH) {
    if ((header as eip6110.LightClientHeader).execution.depositReceiptsRoot !== undefined) {
      return false;
    }
  }

  return isValidMerkleBranch(
    config
      .getExecutionForkTypes(header.beacon.slot)
      .ExecutionPayloadHeader.hashTreeRoot((header as capella.LightClientHeader).execution),
    (header as capella.LightClientHeader).executionBranch,
    EXECUTION_PAYLOAD_DEPTH,
    EXECUTION_PAYLOAD_INDEX,
    header.beacon.bodyRoot
  );
}

export function upgradeLightClientUpdate(
  config: ChainForkConfig,
  targetFork: ForkName,
  update: allForks.LightClientUpdate
): allForks.LightClientUpdate {
  update.attestedHeader = upgradeLightClientHeader(config, targetFork, update.attestedHeader);
  update.finalizedHeader = upgradeLightClientHeader(config, targetFork, update.finalizedHeader);

  return update;
}

export function upgradeLightClientFinalityUpdate(
  config: ChainForkConfig,
  targetFork: ForkName,
  finalityUpdate: allForks.LightClientFinalityUpdate
): allForks.LightClientFinalityUpdate {
  finalityUpdate.attestedHeader = upgradeLightClientHeader(config, targetFork, finalityUpdate.attestedHeader);
  finalityUpdate.finalizedHeader = upgradeLightClientHeader(config, targetFork, finalityUpdate.finalizedHeader);

  return finalityUpdate;
}

export function upgradeLightClientOptimisticUpdate(
  config: ChainForkConfig,
  targetFork: ForkName,
  optimisticUpdate: allForks.LightClientOptimisticUpdate
): allForks.LightClientOptimisticUpdate {
  optimisticUpdate.attestedHeader = upgradeLightClientHeader(config, targetFork, optimisticUpdate.attestedHeader);

  return optimisticUpdate;
}

/**
 * Currently this upgradation is not required because all processing is done based on the
 * summary that the store generates and maintains. In case store needs to be saved to disk,
 * this could be required depending on the format the store is saved to the disk
 */
export function upgradeLightClientStore(
  config: ChainForkConfig,
  targetFork: ForkName,
  store: LightClientStore,
  signatureSlot: Slot
): LightClientStore {
  const updateSignaturePeriod = computeSyncPeriodAtSlot(signatureSlot);
  const bestValidUpdate = store.bestValidUpdates.get(updateSignaturePeriod);

  if (bestValidUpdate) {
    store.bestValidUpdates.set(updateSignaturePeriod, {
      update: upgradeLightClientUpdate(config, targetFork, bestValidUpdate.update),
      summary: bestValidUpdate.summary,
    });
  }

  store.finalizedHeader = upgradeLightClientHeader(config, targetFork, store.finalizedHeader);
  store.optimisticHeader = upgradeLightClientHeader(config, targetFork, store.optimisticHeader);

  return store;
}<|MERGE_RESOLUTION|>--- conflicted
+++ resolved
@@ -107,17 +107,12 @@
       if (ForkSeq[targetFork] <= ForkSeq.deneb) break;
 
     // eslint-disable-next-line no-fallthrough
-<<<<<<< HEAD
-    case ForkName.eip6110:
-      (upgradedHeader as eip6110.LightClientHeader).execution.depositReceiptsRoot =
-        ssz.eip6110.LightClientHeader.fields.execution.fields.depositReceiptsRoot.defaultValue();
+    case ForkName.electra:
+      (upgradedHeader as electra.LightClientHeader).execution.depositReceiptsRoot =
+        ssz.electra.LightClientHeader.fields.execution.fields.depositReceiptsRoot.defaultValue();
 
       // Break if no further upgrades is required else fall through
-      if (ForkSeq[targetFork] <= ForkSeq.eip6110) break;
-=======
-    case ForkName.electra:
-      throw Error("Not Implemented");
->>>>>>> 9014c8c7
+      if (ForkSeq[targetFork] <= ForkSeq.electra) break;
   }
   return upgradedHeader;
 }
