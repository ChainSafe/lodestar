import {Logger} from "@lodestar/logger";
import {ELVerifiedRequestHandler} from "../interfaces.js";
import {ProofProvider} from "../proof_provider/proof_provider.js";
import {JsonRpcRequestOrBatch, JsonRpcBatchRequest, JsonRpcResponseOrBatch, JsonRpcBatchResponse} from "../types.js";
import {eth_getBalance} from "../verified_requests/eth_getBalance.js";
import {eth_getTransactionCount} from "../verified_requests/eth_getTransactionCount.js";
import {eth_getBlockByHash} from "../verified_requests/eth_getBlockByHash.js";
import {eth_getBlockByNumber} from "../verified_requests/eth_getBlockByNumber.js";
import {eth_getCode} from "../verified_requests/eth_getCode.js";
import {eth_call} from "../verified_requests/eth_call.js";
import {eth_estimateGas} from "../verified_requests/eth_estimateGas.js";
import {ELRpc} from "./execution.js";
<<<<<<< HEAD
import {getResponseForRequest, isBatchRequest, isRequest} from "./json_rpc.js";
=======
import {isBatchRequest, isRequest} from "./json_rpc.js";
>>>>>>> c408a4e3
import {isNullish} from "./validation.js";

/* eslint-disable @typescript-eslint/naming-convention, @typescript-eslint/no-explicit-any */
export const verifiableMethodHandlers: Record<string, ELVerifiedRequestHandler<any, any>> = {
  eth_getBalance: eth_getBalance,
  eth_getTransactionCount: eth_getTransactionCount,
  eth_getBlockByHash: eth_getBlockByHash,
  eth_getBlockByNumber: eth_getBlockByNumber,
  eth_getCode: eth_getCode,
  eth_call: eth_call,
  eth_estimateGas: eth_estimateGas,
};

<<<<<<< HEAD
export const verifiableMethods = Object.keys(verifiableMethodHandlers);
export const alwaysAllowedMethods = ["eth_subscribe", "eth_unsubscribe", "eth_getProof"];

export function splitRequestsInChunks(
  payload: JsonRpcRequestOrBatch,
  unverifiedWhitelist?: string[]
): {
  verifiable: JsonRpcBatchRequest;
  nonVerifiable: JsonRpcBatchRequest;
  blocked: JsonRpcBatchRequest;
} {
  const verifiable: JsonRpcBatchRequest = [];
  const nonVerifiable: JsonRpcBatchRequest = [];
  const blocked: JsonRpcBatchRequest = [];

  for (const pay of isBatchRequest(payload) ? payload : [payload]) {
    if (isRequest(pay) && verifiableMethods.includes(pay.method)) {
      verifiable.push(pay);
      continue;
    }

    // If unverifiedWhitelist is not set that implies all methods are allowed
    if ((isRequest(pay) && isNullish(unverifiedWhitelist)) || unverifiedWhitelist?.includes(pay.method)) {
      nonVerifiable.push(pay);
      continue;
    }

    if (alwaysAllowedMethods.includes(pay.method)) {
      nonVerifiable.push(pay);
      continue;
    }

    blocked.push(pay);
  }

  return {verifiable, nonVerifiable, blocked};
=======
export function splitRequestsInChunks(payload: JsonRpcRequestOrBatch): {
  verifiable: JsonRpcBatchRequest;
  nonVerifiable: JsonRpcBatchRequest;
} {
  const verifiable: JsonRpcBatchRequest = [];
  const nonVerifiable: JsonRpcBatchRequest = [];

  for (const pay of isBatchRequest(payload) ? payload : [payload]) {
    if (isRequest(pay) && !isNullish(supportedELRequests[pay.method])) {
      verifiable.push(pay);
    } else {
      nonVerifiable.push(pay);
    }
  }

  return {verifiable, nonVerifiable};
>>>>>>> c408a4e3
}

export async function processAndVerifyRequest({
  payload,
  rpc,
  proofProvider,
  logger,
}: {
  payload: JsonRpcRequestOrBatch;
  rpc: ELRpc;
  proofProvider: ProofProvider;
  logger: Logger;
}): Promise<JsonRpcResponseOrBatch | undefined> {
  await proofProvider.waitToBeReady();
<<<<<<< HEAD
  const {verifiable, nonVerifiable, blocked} = splitRequestsInChunks(payload, proofProvider.opts.unverifiedWhitelist);
  const verifiedResponses: JsonRpcBatchResponse = [];
  const nonVerifiedResponses: JsonRpcBatchResponse = [];
  const blockedResponses: JsonRpcBatchResponse = [];

  for (const request of verifiable) {
    logger.debug("Processing verifiable request", {
      method: request.method,
      params: JSON.stringify(request.params),
    });
    const verifiableRequestHandler = verifiableMethodHandlers[request.method];
    const response = await verifiableRequestHandler({payload: request, rpc, proofProvider, logger});
    verifiedResponses.push(response);
  }

  if (nonVerifiable.length > 0) {
    logger.warn("Forwarding non-verifiable requests to EL provider.", {count: nonVerifiable.length});
    const response = await rpc.batchRequest(nonVerifiable);
    nonVerifiedResponses.push(...response);
  }

  for (const request of blocked) {
    blockedResponses.push(
      getResponseForRequest(request, undefined, {message: `Method "${request.method}" not allowed.`})
    );
  }

  const responses = [...verifiedResponses, ...nonVerifiedResponses, ...blockedResponses];
=======
  const {verifiable, nonVerifiable} = splitRequestsInChunks(payload);
  const verifiedResponses: JsonRpcBatchResponse = [];
  const nonVerifiedResponses: JsonRpcBatchResponse = [];

  for (const request of verifiable) {
    logger.debug("Processing verifiable request", {
      method: request.method,
      params: JSON.stringify(request.params),
    });
    const verifiableRequestHandler = supportedELRequests[request.method];
    const response = await verifiableRequestHandler({payload: request, rpc, proofProvider, logger});
    verifiedResponses.push(response);
  }

  if (nonVerifiable.length > 0) {
    logger.warn("Forwarding non-verifiable requests to EL provider.", {count: nonVerifiable.length});
    const response = await rpc.batchRequest(nonVerifiable);
    nonVerifiedResponses.push(...response);
  }

  const responses = [...verifiedResponses, ...nonVerifiedResponses];
>>>>>>> c408a4e3

  if (responses.length === 1) {
    return responses[0];
  } else {
    return responses;
  }
}<|MERGE_RESOLUTION|>--- conflicted
+++ resolved
@@ -10,11 +10,7 @@
 import {eth_call} from "../verified_requests/eth_call.js";
 import {eth_estimateGas} from "../verified_requests/eth_estimateGas.js";
 import {ELRpc} from "./execution.js";
-<<<<<<< HEAD
 import {getResponseForRequest, isBatchRequest, isRequest} from "./json_rpc.js";
-=======
-import {isBatchRequest, isRequest} from "./json_rpc.js";
->>>>>>> c408a4e3
 import {isNullish} from "./validation.js";
 
 /* eslint-disable @typescript-eslint/naming-convention, @typescript-eslint/no-explicit-any */
@@ -28,7 +24,6 @@
   eth_estimateGas: eth_estimateGas,
 };
 
-<<<<<<< HEAD
 export const verifiableMethods = Object.keys(verifiableMethodHandlers);
 export const alwaysAllowedMethods = ["eth_subscribe", "eth_unsubscribe", "eth_getProof"];
 
@@ -65,24 +60,6 @@
   }
 
   return {verifiable, nonVerifiable, blocked};
-=======
-export function splitRequestsInChunks(payload: JsonRpcRequestOrBatch): {
-  verifiable: JsonRpcBatchRequest;
-  nonVerifiable: JsonRpcBatchRequest;
-} {
-  const verifiable: JsonRpcBatchRequest = [];
-  const nonVerifiable: JsonRpcBatchRequest = [];
-
-  for (const pay of isBatchRequest(payload) ? payload : [payload]) {
-    if (isRequest(pay) && !isNullish(supportedELRequests[pay.method])) {
-      verifiable.push(pay);
-    } else {
-      nonVerifiable.push(pay);
-    }
-  }
-
-  return {verifiable, nonVerifiable};
->>>>>>> c408a4e3
 }
 
 export async function processAndVerifyRequest({
@@ -97,7 +74,7 @@
   logger: Logger;
 }): Promise<JsonRpcResponseOrBatch | undefined> {
   await proofProvider.waitToBeReady();
-<<<<<<< HEAD
+
   const {verifiable, nonVerifiable, blocked} = splitRequestsInChunks(payload, proofProvider.opts.unverifiedWhitelist);
   const verifiedResponses: JsonRpcBatchResponse = [];
   const nonVerifiedResponses: JsonRpcBatchResponse = [];
@@ -126,29 +103,6 @@
   }
 
   const responses = [...verifiedResponses, ...nonVerifiedResponses, ...blockedResponses];
-=======
-  const {verifiable, nonVerifiable} = splitRequestsInChunks(payload);
-  const verifiedResponses: JsonRpcBatchResponse = [];
-  const nonVerifiedResponses: JsonRpcBatchResponse = [];
-
-  for (const request of verifiable) {
-    logger.debug("Processing verifiable request", {
-      method: request.method,
-      params: JSON.stringify(request.params),
-    });
-    const verifiableRequestHandler = supportedELRequests[request.method];
-    const response = await verifiableRequestHandler({payload: request, rpc, proofProvider, logger});
-    verifiedResponses.push(response);
-  }
-
-  if (nonVerifiable.length > 0) {
-    logger.warn("Forwarding non-verifiable requests to EL provider.", {count: nonVerifiable.length});
-    const response = await rpc.batchRequest(nonVerifiable);
-    nonVerifiedResponses.push(...response);
-  }
-
-  const responses = [...verifiedResponses, ...nonVerifiedResponses];
->>>>>>> c408a4e3
 
   if (responses.length === 1) {
     return responses[0];
