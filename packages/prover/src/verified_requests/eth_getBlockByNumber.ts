--- conflicted
+++ resolved
@@ -7,18 +7,11 @@
   getVerificationFailedMessage,
 } from "../utils/json_rpc.js";
 
-<<<<<<< HEAD
 export const eth_getBlockByNumber: ELVerifiedRequestHandler<
   [block: string | number, hydrated: boolean],
   ELBlock
 > = async ({rpc, payload, logger, proofProvider}) => {
   const result = await verifyBlock({payload, proofProvider, logger, rpc});
-=======
-// eslint-disable-next-line @typescript-eslint/naming-convention
-export const eth_getBlockByNumber: ELVerifiedRequestHandler<[block: string | number, hydrated: boolean], ELBlock> =
-  async ({rpc, payload, logger, proofProvider}) => {
-    const result = await verifyBlock({payload, proofProvider, logger, rpc});
->>>>>>> 43857a86
 
     if (result.valid) {
       return getResponseForRequest(payload, result.data);
