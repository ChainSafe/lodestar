{
  "private": true,
  "name": "@lodestar/prover",
  "description": "A Typescript implementation of the Ethereum Consensus light client",
  "license": "Apache-2.0",
  "author": "ChainSafe Systems",
  "homepage": "https://github.com/ChainSafe/lodestar#readme",
  "repository": {
    "type": "git",
    "url": "git+https://github.com:ChainSafe/lodestar.git"
  },
  "bugs": {
    "url": "https://github.com/ChainSafe/lodestar/issues"
  },
  "version": "1.9.1",
  "type": "module",
  "exports": {
    ".": {
      "import": "./lib/index.js",
      "browser": "./lib/index.web.js"
    }
  },
  "bin": {
    "lodestar-prover": "lib/cli/index.js"
  },
  "typesVersions": {
    "*": {
      "*": [
        "*",
        "lib/*",
        "lib/*/index"
      ]
    }
  },
  "types": "./lib/index.d.ts",
  "files": [
    "lib/**/*.d.ts",
    "lib/**/*.js",
    "lib/**/*.js.map",
    "*.d.ts",
    "*.js"
  ],
  "scripts": {
    "clean": "rm -rf lib && rm -f *.tsbuildinfo",
    "build": "tsc -p tsconfig.build.json",
    "build:watch": "yarn run build --watch",
    "build:release": "yarn clean && yarn run build",
    "check-build": "node -e \"(async function() { await import('./lib/index.js') })()\"",
    "check-types": "tsc",
    "coverage": "codecov -F lodestar-api",
    "lint": "eslint --color --ext .ts src/ test/",
    "lint:fix": "yarn run lint --fix",
    "pretest": "yarn run check-types",
    "test": "yarn test:unit && yarn test:e2e",
    "test:unit": "nyc --cache-dir .nyc_output/.cache -e .ts mocha 'test/unit/**/*.test.ts'",
    "test:browsers": "yarn karma start karma.config.cjs",
    "test:e2e": "LODESTAR_PRESET=minimal mocha 'test/e2e/**/*.test.ts'",
    "check-readme": "typescript-docs-verifier",
    "generate-fixtures": "npx ts-node --esm scripts/generate_fixtures.ts"
  },
  "dependencies": {
    "@ethereumjs/block": "^4.2.2",
    "@ethereumjs/blockchain": "^6.2.2",
    "@ethereumjs/common": "^3.1.2",
    "@ethereumjs/evm": "^1.3.2",
    "@ethereumjs/rlp": "^4.0.1",
    "@ethereumjs/trie": "^5.0.5",
    "@ethereumjs/tx": "^4.1.2",
    "@ethereumjs/util": "^8.0.6",
    "@ethereumjs/vm": "^6.4.2",
    "@lodestar/api": "^1.9.1",
    "@lodestar/config": "^1.9.1",
    "@lodestar/light-client": "^1.9.1",
    "@lodestar/types": "^1.9.1",
    "@lodestar/utils": "^1.9.1",
    "ethereum-cryptography": "^1.2.0",
    "find-up": "^6.3.0",
    "http-proxy": "^1.18.1",
    "source-map-support": "^0.5.21",
    "winston": "^3.8.2",
    "winston-transport": "^4.5.0",
    "js-yaml": "^4.1.0",
    "yargs": "^17.7.1"
  },
  "devDependencies": {
<<<<<<< HEAD
    "@lodestar/test-util": "^1.9.0",
    "@lodestar/logger": "^1.9.0",
=======
    "@lodestar/logger": "^1.9.1",
>>>>>>> 0f0f533e
    "@types/http-proxy": "^1.17.10",
    "@types/yargs": "^17.0.24",
    "axios": "^1.3.4",
    "ethers": "^6.4.2",
    "web3": "^1.10.0"
  },
  "keywords": [
    "ethereum",
    "eth-consensus",
    "beacon",
    "api",
    "blockchain",
    "prover"
  ]
}<|MERGE_RESOLUTION|>--- conflicted
+++ resolved
@@ -83,12 +83,8 @@
     "yargs": "^17.7.1"
   },
   "devDependencies": {
-<<<<<<< HEAD
     "@lodestar/test-util": "^1.9.0",
-    "@lodestar/logger": "^1.9.0",
-=======
     "@lodestar/logger": "^1.9.1",
->>>>>>> 0f0f533e
     "@types/http-proxy": "^1.17.10",
     "@types/yargs": "^17.0.24",
     "axios": "^1.3.4",
