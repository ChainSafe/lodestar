import {expect} from "chai";
import chai from "chai";
import chaiAsPromised from "chai-as-promised";
import deepmerge from "deepmerge";
import {getEnvLogger} from "@lodestar/logger";
import {ELProof, ELStorageProof} from "../../../src/types.js";
import {isValidAccount, isValidStorageKeys} from "../../../src/utils/validation.js";
import {invalidStorageProof, validStorageProof} from "../../fixtures/index.js";
<<<<<<< HEAD
import eoaProof from "../../fixtures/sepolia/eth_getBalance_eoa_proof.json" assert {type: "json"};
=======
import {createMockLogger} from "../../mocks/logger_mock.js";
import eoaProof from "../../fixtures/sepolia/eth_getBalance_eoa.json" assert {type: "json"};
>>>>>>> 375d660e
import {hexToBuffer} from "../../../src/utils/conversion.js";

const address = eoaProof.request.params[0] as string;
const validAccountProof = eoaProof.dependentRequests[0].response.result as unknown as ELProof;
const validStateRoot = hexToBuffer(eoaProof.beacon.executionPayload.state_root);

const invalidAccountProof = deepmerge(validAccountProof, {});
delete invalidAccountProof.accountProof[0];

chai.use(chaiAsPromised);

describe("uitls/execution", () => {
  const logger = getEnvLogger();

  describe("isValidAccount", () => {
    it("should return true if account is valid", async () => {
      await expect(
        isValidAccount({
          proof: validAccountProof,
          address,
          stateRoot: validStateRoot,
          logger,
        })
      ).eventually.to.be.true;
    });

    it("should fail with error if proof is valid but address is wrong", async () => {
      const address = "0xe97e180c050e5ab072211ad2c213eb5aee4df134";
      const stateRoot = Buffer.from("7c0f9a6f21d82c2d7690db7aa36c9938de11891071eed6e50ff8b06b5ae7018a", "hex");
      const proof: ELProof = {
        ...validAccountProof,
        address: "0xf97e180c050e5ab072211ad2c213eb5aee4df134",
      };

      await expect(
        isValidAccount({
          proof,
          address,
          stateRoot,
          logger,
        })
      ).eventually.to.be.false;
    });

    it("should fail with error if account is not valid", async () => {
      const address = "0xf97e180c050e5ab072211ad2c213eb5aee4df134";
      const stateRoot = Buffer.from("7c0f9a6f21d82c2d7690db7aa36c9938de11891071eed6e50ff8b06b5ae7018a", "hex");

      await expect(
        isValidAccount({
          proof: invalidAccountProof,
          address,
          stateRoot,
          logger,
        })
      ).eventually.to.be.false;
    });
  });

  describe("isValidStorageKeys", () => {
    it("should return true if storage keys are valid", async () => {
      const storageKeys = ["0xa934b07068f5d95a11413ed6d08a4a1122dc4b8c14a6ab2d94f8b279dac63042"];

      await expect(
        isValidStorageKeys({
          proof: validStorageProof,
          storageKeys,
          logger,
        })
      ).eventually.to.be.true;
    });

    it("should fail with error for a wrong proof", async () => {
      const storageKeys = ["0xa934b07068f5d95a11413ed6d08a4a1122dc4b8c14a6ab2d94f8b279dac63042"];

      await expect(
        isValidStorageKeys({
          logger,
          proof: invalidStorageProof,
          storageKeys,
        })
      ).eventually.to.be.false;
    });

    it("should fail with error for a non existance key", async () => {
      const proof: ELStorageProof = {
        storageHash: "0x56e81f171bcc55a6ff8345e692c0f86e5b48e01b996cadc001622fb5e363b421",
        storageProof: [
          {
            key: "0xf97e180c050e5ab072211ad2c213eb5aee4df134",
            value: "0x0",
            proof: [],
          },
        ],
      };
      const storageKeys = ["0xa934b07068f5d95a11413ed6d08a4a1122dc4b8c14a6ab2d94f8b279dac63042"];

      await expect(
        isValidStorageKeys({
          proof,
          storageKeys,
          logger,
        })
      ).eventually.to.be.false;
    });

    it("should return true empty keys", async () => {
      const proof: ELStorageProof = {
        storageHash: "0x56e81f171bcc55a6ff8345e692c0f86e5b48e01b996cadc001622fb5e363b421",
        storageProof: [],
      };
      const storageKeys: string[] = [];

      await expect(
        isValidStorageKeys({
          proof,
          storageKeys,
          logger,
        })
      ).eventually.to.be.true;
    });
  });
});<|MERGE_RESOLUTION|>--- conflicted
+++ resolved
@@ -2,16 +2,11 @@
 import chai from "chai";
 import chaiAsPromised from "chai-as-promised";
 import deepmerge from "deepmerge";
-import {getEnvLogger} from "@lodestar/logger";
 import {ELProof, ELStorageProof} from "../../../src/types.js";
 import {isValidAccount, isValidStorageKeys} from "../../../src/utils/validation.js";
 import {invalidStorageProof, validStorageProof} from "../../fixtures/index.js";
-<<<<<<< HEAD
-import eoaProof from "../../fixtures/sepolia/eth_getBalance_eoa_proof.json" assert {type: "json"};
-=======
 import {createMockLogger} from "../../mocks/logger_mock.js";
 import eoaProof from "../../fixtures/sepolia/eth_getBalance_eoa.json" assert {type: "json"};
->>>>>>> 375d660e
 import {hexToBuffer} from "../../../src/utils/conversion.js";
 
 const address = eoaProof.request.params[0] as string;
@@ -24,7 +19,7 @@
 chai.use(chaiAsPromised);
 
 describe("uitls/execution", () => {
-  const logger = getEnvLogger();
+  const logger = createMockLogger();
 
   describe("isValidAccount", () => {
     it("should return true if account is valid", async () => {
