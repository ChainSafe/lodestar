--- conflicted
+++ resolved
@@ -2,20 +2,12 @@
 import deepmerge from "deepmerge";
 import {createForkConfig} from "@lodestar/config";
 import {NetworkName, networksChainConfig} from "@lodestar/config/networks";
-<<<<<<< HEAD
-import {Logger} from "@lodestar/utils";
-import {getEnvLogger} from "@lodestar/logger";
-=======
->>>>>>> 375d660e
 import {UNVERIFIED_RESPONSE_CODE} from "../../../src/constants.js";
 import {eth_getBlockByHash} from "../../../src/verified_requests/eth_getBlockByHash.js";
 import eth_getBlock_with_contractCreation from "../../fixtures/sepolia/eth_getBlock_with_contractCreation.json" assert {type: "json"};
 import eth_getBlock_with_no_accessList from "../../fixtures/sepolia/eth_getBlock_with_no_accessList.json" assert {type: "json"};
-<<<<<<< HEAD
-=======
 import {TestFixture, generateReqHandlerOptionsMock} from "../../mocks/request_handler.js";
 import {ELBlock} from "../../../src/types.js";
->>>>>>> 375d660e
 
 const testCases = [eth_getBlock_with_no_accessList, eth_getBlock_with_contractCreation] as [
   TestFixture<ELBlock>,
@@ -23,24 +15,8 @@
 ];
 
 describe("verified_requests / eth_getBlockByHash", () => {
-<<<<<<< HEAD
-  const logger = getEnvLogger();
-  let options: {handler: sinon.SinonStub; logger: Logger; proofProvider: {getExecutionPayload: sinon.SinonStub}};
-
-  beforeEach(() => {
-    options = {
-      handler: sinon.stub(),
-      logger,
-      proofProvider: {getExecutionPayload: sinon.stub()},
-    };
-  });
-
-  for (const testCase of testCases) {
-    describe(testCase.label, () => {
-=======
   for (const t of testCases) {
     describe(t.label, () => {
->>>>>>> 375d660e
       it("should return the valid json-rpc response for a valid block", async () => {
         const testCase = deepmerge({}, t);
         const config = createForkConfig(networksChainConfig[testCase.network as NetworkName]);
