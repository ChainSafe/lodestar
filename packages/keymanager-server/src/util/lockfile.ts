--- conflicted
+++ resolved
@@ -3,7 +3,7 @@
   unlockSync(path: string): void;
 };
 
-let lockFile: Lockfile | null = null;
+const lockFile: Lockfile = (await import("lockfile")) as Lockfile;
 
 function getLockFilepath(filepath: string): string {
   return `${filepath}.lock`;
@@ -14,14 +14,7 @@
  * Since it's only used by the validator client, require lazily to not pollute
  * beacon_node client context
  */
-<<<<<<< HEAD
-export async function getLockFile(): Promise<Lockfile> {
-=======
 function getLockFile(): Lockfile {
->>>>>>> 4827b29f
-  if (!lockFile) {
-    lockFile = (await import("lockfile")) as Lockfile;
-  }
   return lockFile;
 }
 
