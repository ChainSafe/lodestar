import {Slot} from "./primitive/types.js";

export * from "./primitive/types.js";
export {ts as phase0} from "./phase0/index.js";
export {ts as altair} from "./altair/index.js";
export {ts as bellatrix} from "./bellatrix/index.js";
export {ts as capella} from "./capella/index.js";
export {ts as deneb} from "./deneb/index.js";
<<<<<<< HEAD
export {ts as eip6110} from "./eip6110/index.js";
=======
export {ts as electra} from "./electra/index.js";
>>>>>>> 9014c8c7

export {ts as allForks} from "./allForks/index.js";

/** Common non-spec type to represent roots as strings */
export type RootHex = string;

/** Handy enum to represent the block production source */
export enum ProducedBlockSource {
  builder = "builder",
  engine = "engine",
}

export type SlotRootHex = {slot: Slot; root: RootHex};
export type SlotOptionalRoot = {slot: Slot; root?: RootHex};<|MERGE_RESOLUTION|>--- conflicted
+++ resolved
@@ -6,11 +6,7 @@
 export {ts as bellatrix} from "./bellatrix/index.js";
 export {ts as capella} from "./capella/index.js";
 export {ts as deneb} from "./deneb/index.js";
-<<<<<<< HEAD
-export {ts as eip6110} from "./eip6110/index.js";
-=======
 export {ts as electra} from "./electra/index.js";
->>>>>>> 9014c8c7
 
 export {ts as allForks} from "./allForks/index.js";
 
