--- conflicted
+++ resolved
@@ -3,11 +3,7 @@
 import {ssz as bellatrix} from "../bellatrix/index.js";
 import {ssz as capella} from "../capella/index.js";
 import {ssz as deneb} from "../deneb/index.js";
-<<<<<<< HEAD
-import {ssz as eip6110} from "../eip6110/index.js";
-=======
 import {ssz as electra} from "../electra/index.js";
->>>>>>> 9014c8c7
 
 /**
  * Index the ssz types that differ by fork
@@ -49,19 +45,11 @@
     BeaconState: deneb.BeaconState,
     Metadata: altair.Metadata,
   },
-<<<<<<< HEAD
-  eip6110: {
-    BeaconBlockBody: eip6110.BeaconBlockBody,
-    BeaconBlock: eip6110.BeaconBlock,
-    SignedBeaconBlock: eip6110.SignedBeaconBlock,
-    BeaconState: eip6110.BeaconState,
-=======
   electra: {
     BeaconBlockBody: electra.BeaconBlockBody,
     BeaconBlock: electra.BeaconBlock,
     SignedBeaconBlock: electra.SignedBeaconBlock,
     BeaconState: electra.BeaconState,
->>>>>>> 9014c8c7
     Metadata: altair.Metadata,
   },
 };
@@ -105,18 +93,6 @@
     SignedBuilderBid: deneb.SignedBuilderBid,
     SSEPayloadAttributes: deneb.SSEPayloadAttributes,
   },
-<<<<<<< HEAD
-  eip6110: {
-    BeaconBlockBody: eip6110.BeaconBlockBody,
-    BeaconBlock: eip6110.BeaconBlock,
-    SignedBeaconBlock: eip6110.SignedBeaconBlock,
-    BeaconState: eip6110.BeaconState,
-    ExecutionPayload: eip6110.ExecutionPayload,
-    ExecutionPayloadHeader: eip6110.ExecutionPayloadHeader,
-    BuilderBid: eip6110.BuilderBid,
-    SignedBuilderBid: eip6110.SignedBuilderBid,
-    SSEPayloadAttributes: eip6110.SSEPayloadAttributes,
-=======
   electra: {
     BeaconBlockBody: electra.BeaconBlockBody,
     BeaconBlock: electra.BeaconBlock,
@@ -127,7 +103,6 @@
     BuilderBid: electra.BuilderBid,
     SignedBuilderBid: electra.SignedBuilderBid,
     SSEPayloadAttributes: electra.SSEPayloadAttributes,
->>>>>>> 9014c8c7
   },
 };
 
@@ -151,17 +126,10 @@
     BeaconBlock: deneb.BlindedBeaconBlock,
     SignedBeaconBlock: deneb.SignedBlindedBeaconBlock,
   },
-<<<<<<< HEAD
-  eip6110: {
-    BeaconBlockBody: eip6110.BlindedBeaconBlockBody,
-    BeaconBlock: eip6110.BlindedBeaconBlock,
-    SignedBeaconBlock: eip6110.SignedBlindedBeaconBlock,
-=======
   electra: {
     BeaconBlockBody: electra.BlindedBeaconBlockBody,
     BeaconBlock: electra.BlindedBeaconBlock,
     SignedBeaconBlock: electra.SignedBlindedBeaconBlock,
->>>>>>> 9014c8c7
   },
 };
 
@@ -206,17 +174,6 @@
     LightClientOptimisticUpdate: deneb.LightClientOptimisticUpdate,
     LightClientStore: deneb.LightClientStore,
   },
-<<<<<<< HEAD
-  eip6110: {
-    BeaconBlock: eip6110.BeaconBlock,
-    BeaconBlockBody: eip6110.BeaconBlockBody,
-    LightClientHeader: eip6110.LightClientHeader,
-    LightClientBootstrap: eip6110.LightClientBootstrap,
-    LightClientUpdate: eip6110.LightClientUpdate,
-    LightClientFinalityUpdate: eip6110.LightClientFinalityUpdate,
-    LightClientOptimisticUpdate: eip6110.LightClientOptimisticUpdate,
-    LightClientStore: eip6110.LightClientStore,
-=======
   electra: {
     BeaconBlock: electra.BeaconBlock,
     BeaconBlockBody: electra.BeaconBlockBody,
@@ -226,7 +183,6 @@
     LightClientFinalityUpdate: electra.LightClientFinalityUpdate,
     LightClientOptimisticUpdate: electra.LightClientOptimisticUpdate,
     LightClientStore: electra.LightClientStore,
->>>>>>> 9014c8c7
   },
 };
 
@@ -235,14 +191,8 @@
     BlobSidecar: deneb.BlobSidecar,
     ExecutionPayloadAndBlobsBundle: deneb.ExecutionPayloadAndBlobsBundle,
   },
-<<<<<<< HEAD
-  eip6110: {
-    BlobSidecar: deneb.BlobSidecar,
-    ExecutionPayloadAndBlobsBundle: eip6110.ExecutionPayloadAndBlobsBundle,
-=======
   electra: {
     BlobSidecar: electra.BlobSidecar,
     ExecutionPayloadAndBlobsBundle: electra.ExecutionPayloadAndBlobsBundle,
->>>>>>> 9014c8c7
   },
 };