import {ContainerType} from "@chainsafe/ssz";

import * as phase0 from "../phase0";
import * as altair from "../altair";

// Re-export union types for types that are _known_ to differ

export type BeaconBlockBody = phase0.BeaconBlockBody | altair.BeaconBlockBody;
export type BeaconBlock = phase0.BeaconBlock | altair.BeaconBlock;
export type SignedBeaconBlock = phase0.SignedBeaconBlock | altair.SignedBeaconBlock;
export type BeaconState = phase0.BeaconState | altair.BeaconState;
export type Metadata = phase0.Metadata | altair.Metadata;

<<<<<<< HEAD
/**
 * SSZ Types known to change between forks
 */
export type AllForksSSZTypes = {
=======
// The difference between AllSSZTypes and AllForksSSZTypes:
// AllSSZTypes["BeaconState"] = ContainerType<phase0.BeaconState & altair.BeaconState & phase1.BeaconState>
// AllForksSSZTypes["BeaconState"] = ContainerType<phase0.BeaconState | altair.BeaconState | phase1.BeaconState>

type AllSSZTypes =
  | (PrimitiveSSZTypes & phase0.Phase0SSZTypes)
  | (PrimitiveSSZTypes & phase0.Phase0SSZTypes & altair.AltairSSZTypes);

export type AllForksSSZTypes = Omit<
  AllSSZTypes,
  "BeaconBlockBody" | "BeaconBlock" | "SignedBeaconBlock" | "BeaconState" | "Metadata"
> & {
>>>>>>> 934d060f
  BeaconBlockBody: ContainerType<BeaconBlockBody>;
  BeaconBlock: ContainerType<BeaconBlock>;
  SignedBeaconBlock: ContainerType<SignedBeaconBlock>;
  BeaconState: ContainerType<BeaconState>;
  Metadata: ContainerType<Metadata>;
};<|MERGE_RESOLUTION|>--- conflicted
+++ resolved
@@ -11,25 +11,10 @@
 export type BeaconState = phase0.BeaconState | altair.BeaconState;
 export type Metadata = phase0.Metadata | altair.Metadata;
 
-<<<<<<< HEAD
 /**
  * SSZ Types known to change between forks
  */
 export type AllForksSSZTypes = {
-=======
-// The difference between AllSSZTypes and AllForksSSZTypes:
-// AllSSZTypes["BeaconState"] = ContainerType<phase0.BeaconState & altair.BeaconState & phase1.BeaconState>
-// AllForksSSZTypes["BeaconState"] = ContainerType<phase0.BeaconState | altair.BeaconState | phase1.BeaconState>
-
-type AllSSZTypes =
-  | (PrimitiveSSZTypes & phase0.Phase0SSZTypes)
-  | (PrimitiveSSZTypes & phase0.Phase0SSZTypes & altair.AltairSSZTypes);
-
-export type AllForksSSZTypes = Omit<
-  AllSSZTypes,
-  "BeaconBlockBody" | "BeaconBlock" | "SignedBeaconBlock" | "BeaconState" | "Metadata"
-> & {
->>>>>>> 934d060f
   BeaconBlockBody: ContainerType<BeaconBlockBody>;
   BeaconBlock: ContainerType<BeaconBlock>;
   SignedBeaconBlock: ContainerType<SignedBeaconBlock>;
