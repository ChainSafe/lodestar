--- conflicted
+++ resolved
@@ -37,30 +37,11 @@
   ParticipationFlags,
 } = primitiveSsz;
 
-<<<<<<< HEAD
 // So the expandedRoots can be referenced, and break the circular dependency
 const typesRef = new LazyVariable<{
   BeaconBlock: ContainerType<altair.BeaconBlock>;
   BeaconState: ContainerType<altair.BeaconState>;
 }>();
-=======
-// eslint-disable-next-line @typescript-eslint/explicit-module-boundary-types,@typescript-eslint/explicit-function-return-type
-export function getAltairTypes(params: IBeaconParams, primitive: PrimitiveSSZTypes, phase0: Phase0SSZTypes) {
-  const {
-    Bytes32,
-    Number64,
-    Uint64,
-    Slot,
-    SubCommitteeIndex,
-    ValidatorIndex,
-    Gwei,
-    Root,
-    Version,
-    BLSPubkey,
-    BLSSignature,
-    ParticipationFlags,
-  } = primitive;
->>>>>>> 4ccc2a94
 
 export const SyncSubnets = new BitVectorType({
   length: SYNC_COMMITTEE_SUBNET_COUNT,
@@ -132,37 +113,6 @@
   },
 });
 
-export const SyncCommitteeSubscription = new ContainerType<altair.SyncCommitteeSubscription>({
-  fields: {
-    validatorIndex: ValidatorIndex,
-    syncCommitteeIndices: new ListType({elementType: CommitteeIndex, limit: SYNC_COMMITTEE_SIZE}),
-    untilEpoch: Epoch,
-  },
-});
-
-<<<<<<< HEAD
-export const SyncCommitteeByValidatorIndices = new ContainerType<altair.SyncCommitteeByValidatorIndices>({
-  fields: {
-    validators: new ListType({elementType: ValidatorIndex, limit: SYNC_COMMITTEE_SIZE}),
-    validatorAggregates: new ListType({elementType: ValidatorIndex, limit: SYNC_COMMITTEE_SIZE}),
-  },
-});
-
-export const SyncDuty = new ContainerType<altair.SyncDuty>({
-  fields: {
-    pubkey: BLSPubkey,
-    validatorIndex: ValidatorIndex,
-    validatorSyncCommitteeIndices: new ListType({elementType: Number64, limit: SYNC_COMMITTEE_SIZE}),
-  },
-});
-
-export const SyncDutiesApi = new ContainerType<altair.SyncDutiesApi>({
-  fields: {
-    data: new ListType({elementType: SyncDuty, limit: SYNC_COMMITTEE_SIZE}),
-    dependentRoot: Root,
-  },
-});
-
 // Re-declare with the new expanded type
 export const HistoricalBlockRoots = new VectorType<Vector<altair.Root>>({
   elementType: new RootType({expandedType: () => typesRef.get().BeaconBlock}),
@@ -173,13 +123,6 @@
   elementType: new RootType({expandedType: () => typesRef.get().BeaconState}),
   length: SLOTS_PER_HISTORICAL_ROOT,
 });
-=======
-  // Re-declare with the new expanded type
-  const HistoricalBlockRoots = new VectorType<Vector<altair.Root>>({
-    elementType: new RootType({expandedType: () => typesRef.get().BeaconBlock}),
-    length: params.SLOTS_PER_HISTORICAL_ROOT,
-  });
->>>>>>> 4ccc2a94
 
 export const HistoricalBatch = new ContainerType<altair.HistoricalBatch>({
   fields: {
@@ -295,37 +238,5 @@
   },
 });
 
-<<<<<<< HEAD
 // MUST set typesRef here, otherwise expandedType() calls will throw
 typesRef.set({BeaconBlock, BeaconState});
-=======
-  const LightClientStore = new ContainerType<altair.LightClientStore>({
-    fields: {
-      snapshot: LightClientSnapshot,
-      validUpdates: new ListType({elementType: LightClientUpdate, limit: MAX_VALID_LIGHT_CLIENT_UPDATES}),
-    },
-  });
-
-  // MUST set typesRef here, otherwise expandedType() calls will throw
-  typesRef.set({BeaconBlock, BeaconState});
-
-  return {
-    SyncSubnets,
-    SyncCommittee,
-    SyncCommitteeSignature,
-    SyncCommitteeContribution,
-    ContributionAndProof,
-    SignedContributionAndProof,
-    SyncCommitteeSigningData,
-    SyncAggregate,
-    BeaconBlockBody,
-    BeaconBlock,
-    SignedBeaconBlock,
-    BeaconState,
-    LightClientSnapshot,
-    LightClientUpdate,
-    LightClientStore,
-    Metadata,
-  };
-}
->>>>>>> 4ccc2a94
