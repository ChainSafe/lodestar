import {
  JUSTIFICATION_BITS_LENGTH,
  FINALIZED_ROOT_INDEX_FLOORLOG2,
  NEXT_SYNC_COMMITTEE_INDEX_FLOORLOG2,
  SYNC_COMMITTEE_SUBNET_COUNT,
  SYNC_COMMITTEE_SIZE,
  SYNC_PUBKEYS_PER_AGGREGATE,
  SLOTS_PER_HISTORICAL_ROOT,
  HISTORICAL_ROOTS_LIMIT,
  EPOCHS_PER_ETH1_VOTING_PERIOD,
  SLOTS_PER_EPOCH,
  VALIDATOR_REGISTRY_LIMIT,
  EPOCHS_PER_HISTORICAL_VECTOR,
  EPOCHS_PER_SLASHINGS_VECTOR,
} from "@chainsafe/lodestar-params";
import {BitVectorType, ContainerType, VectorType, ListType, RootType, BitListType, Vector} from "@chainsafe/ssz";
import {ssz as phase0Ssz} from "../phase0";
import {ssz as primitiveSsz} from "../primitive";
import {LazyVariable} from "../utils/lazyVar";
import * as altair from "./types";

<<<<<<< HEAD
const {
  Bytes32,
  Number64,
  Uint64,
  Slot,
  Epoch,
  CommitteeIndex,
  SubCommitteeIndex,
  ValidatorIndex,
  Gwei,
  Root,
  Version,
  BLSPubkey,
  BLSSignature,
  ParticipationFlags,
} = primitiveSsz;

// So the expandedRoots can be referenced, and break the circular dependency
const typesRef = new LazyVariable<{
  BeaconBlock: ContainerType<altair.BeaconBlock>;
  BeaconState: ContainerType<altair.BeaconState>;
}>();

export const SyncSubnets = new BitVectorType({
  length: SYNC_COMMITTEE_SUBNET_COUNT,
});

export const Metadata = new ContainerType<altair.Metadata>({
  fields: {
    seqNumber: Uint64,
    attnets: phase0Ssz.AttestationSubnets,
    syncnets: SyncSubnets,
  },
});

export const SyncCommittee = new ContainerType<altair.SyncCommittee>({
  fields: {
    pubkeys: new VectorType({elementType: BLSPubkey, length: SYNC_COMMITTEE_SIZE}),
    pubkeyAggregates: new VectorType({
      elementType: BLSPubkey,
      length: Math.floor(SYNC_COMMITTEE_SIZE / SYNC_PUBKEYS_PER_AGGREGATE),
    }),
  },
});

export const SyncCommitteeSignature = new ContainerType<altair.SyncCommitteeSignature>({
  fields: {
    slot: Slot,
    beaconBlockRoot: Root,
    validatorIndex: ValidatorIndex,
    signature: BLSSignature,
  },
});

export const SyncCommitteeContribution = new ContainerType<altair.SyncCommitteeContribution>({
  fields: {
    slot: Slot,
    beaconBlockRoot: Root,
    subCommitteeIndex: SubCommitteeIndex,
    aggregationBits: new BitListType({limit: SYNC_COMMITTEE_SIZE / SYNC_COMMITTEE_SUBNET_COUNT}),
    signature: BLSSignature,
  },
});

export const ContributionAndProof = new ContainerType<altair.ContributionAndProof>({
  fields: {
    aggregatorIndex: ValidatorIndex,
    contribution: SyncCommitteeContribution,
    selectionProof: BLSSignature,
  },
});

export const SignedContributionAndProof = new ContainerType<altair.SignedContributionAndProof>({
  fields: {
    message: ContributionAndProof,
    signature: BLSSignature,
  },
});

export const SyncCommitteeSigningData = new ContainerType<altair.SyncCommitteeSigningData>({
  fields: {
    slot: Slot,
    subCommitteeIndex: SubCommitteeIndex,
  },
});

export const SyncAggregate = new ContainerType<altair.SyncAggregate>({
  fields: {
    syncCommitteeBits: new BitVectorType({length: SYNC_COMMITTEE_SIZE}),
    syncCommitteeSignature: BLSSignature,
  },
});

// Re-declare with the new expanded type
export const HistoricalBlockRoots = new VectorType<Vector<altair.Root>>({
  elementType: new RootType({expandedType: () => typesRef.get().BeaconBlock}),
  length: SLOTS_PER_HISTORICAL_ROOT,
});

export const HistoricalStateRoots = new VectorType<Vector<altair.Root>>({
  elementType: new RootType({expandedType: () => typesRef.get().BeaconState}),
  length: SLOTS_PER_HISTORICAL_ROOT,
});

export const HistoricalBatch = new ContainerType<altair.HistoricalBatch>({
  fields: {
    blockRoots: HistoricalBlockRoots,
    stateRoots: HistoricalStateRoots,
  },
});

export const BeaconBlockBody = new ContainerType<altair.BeaconBlockBody>({
  fields: {
    ...phase0Ssz.BeaconBlockBody.fields,
    syncAggregate: SyncAggregate,
  },
});

export const BeaconBlock = new ContainerType<altair.BeaconBlock>({
  fields: {
    slot: Slot,
    proposerIndex: ValidatorIndex,
    // Reclare expandedType() with altair block and altair state
    parentRoot: new RootType({expandedType: () => typesRef.get().BeaconBlock}),
    stateRoot: new RootType({expandedType: () => typesRef.get().BeaconState}),
    body: BeaconBlockBody,
  },
});

export const SignedBeaconBlock = new ContainerType<altair.SignedBeaconBlock>({
  fields: {
    message: BeaconBlock,
    signature: BLSSignature,
  },
});

//we don't reuse phase0.BeaconState fields since we need to replace some keys
//and we cannot keep order doing that
export const BeaconState = new ContainerType<altair.BeaconState>({
  fields: {
    genesisTime: Number64,
    genesisValidatorsRoot: Root,
    slot: Slot,
    fork: phase0Ssz.Fork,
    // History
    latestBlockHeader: phase0Ssz.BeaconBlockHeader,
    blockRoots: HistoricalBlockRoots,
    stateRoots: HistoricalStateRoots,
    historicalRoots: new ListType({
      elementType: new RootType({expandedType: HistoricalBatch}),
      limit: HISTORICAL_ROOTS_LIMIT,
    }),
    // Eth1
    eth1Data: phase0Ssz.Eth1Data,
    eth1DataVotes: new ListType({
      elementType: phase0Ssz.Eth1Data,
      limit: EPOCHS_PER_ETH1_VOTING_PERIOD * SLOTS_PER_EPOCH,
    }),
    eth1DepositIndex: Number64,
    // Registry
    validators: new ListType({elementType: phase0Ssz.Validator, limit: VALIDATOR_REGISTRY_LIMIT}),
    balances: new ListType({elementType: Gwei, limit: VALIDATOR_REGISTRY_LIMIT}),
    randaoMixes: new VectorType({elementType: Bytes32, length: EPOCHS_PER_HISTORICAL_VECTOR}),
    // Slashings
    slashings: new VectorType({elementType: Gwei, length: EPOCHS_PER_SLASHINGS_VECTOR}),
    // Participation
    previousEpochParticipation: new ListType({
      elementType: ParticipationFlags,
      limit: VALIDATOR_REGISTRY_LIMIT,
    }),
    currentEpochParticipation: new ListType({
      elementType: ParticipationFlags,
      limit: VALIDATOR_REGISTRY_LIMIT,
    }),
    // Finality
    justificationBits: new BitVectorType({length: JUSTIFICATION_BITS_LENGTH}),
    previousJustifiedCheckpoint: phase0Ssz.Checkpoint,
    currentJustifiedCheckpoint: phase0Ssz.Checkpoint,
    finalizedCheckpoint: phase0Ssz.Checkpoint,
    // Inactivity
    inactivityScores: new ListType({elementType: Number64, limit: VALIDATOR_REGISTRY_LIMIT}),
    // Sync
    currentSyncCommittee: SyncCommittee,
    nextSyncCommittee: SyncCommittee,
  },
});

export const LightClientSnapshot = new ContainerType<altair.LightClientSnapshot>({
  fields: {
    header: phase0Ssz.BeaconBlockHeader,
    nextSyncCommittee: SyncCommittee,
    currentSyncCommittee: SyncCommittee,
  },
});

export const LightClientUpdate = new ContainerType<altair.LightClientUpdate>({
  fields: {
    header: phase0Ssz.BeaconBlockHeader,
    nextSyncCommittee: SyncCommittee,
    nextSyncCommitteeBranch: new VectorType({
      elementType: Bytes32,
      length: NEXT_SYNC_COMMITTEE_INDEX_FLOORLOG2,
    }),
    finalityHeader: phase0Ssz.BeaconBlockHeader,
    finalityBranch: new VectorType({elementType: Bytes32, length: FINALIZED_ROOT_INDEX_FLOORLOG2}),
    syncCommitteeBits: new BitVectorType({length: SYNC_COMMITTEE_SIZE}),
    syncCommitteeSignature: BLSSignature,
    forkVersion: Version,
  },
});

export const LightClientStore = new ContainerType<altair.LightClientStore>({
  fields: {
    snapshot: LightClientSnapshot,
    validUpdates: new ListType({elementType: LightClientUpdate, limit: MAX_VALID_LIGHT_CLIENT_UPDATES}),
  },
});

// MUST set typesRef here, otherwise expandedType() calls will throw
typesRef.set({BeaconBlock, BeaconState});
=======
// Interface is defined in the return of getAltairTypes(), to de-duplicate info
// To add a new type, create and return it in the body of getAltairTypes()
export type AltairSSZTypes = ReturnType<typeof getAltairTypes>;

// eslint-disable-next-line @typescript-eslint/explicit-module-boundary-types,@typescript-eslint/explicit-function-return-type
export function getAltairTypes(params: IBeaconParams, primitive: PrimitiveSSZTypes, phase0: Phase0SSZTypes) {
  const {
    Bytes32,
    Number64,
    Uint64,
    Slot,
    SubCommitteeIndex,
    ValidatorIndex,
    Gwei,
    Root,
    Version,
    BLSPubkey,
    BLSSignature,
    ParticipationFlags,
  } = primitive;

  // So the expandedRoots can be referenced, and break the circular dependency
  const typesRef = new LazyVariable<{
    BeaconBlock: ContainerType<altair.BeaconBlock>;
    BeaconState: ContainerType<altair.BeaconState>;
  }>();

  const SyncSubnets = new BitVectorType({
    length: SYNC_COMMITTEE_SUBNET_COUNT,
  });

  const Metadata = new ContainerType<altair.Metadata>({
    fields: {
      seqNumber: Uint64,
      attnets: phase0.AttestationSubnets,
      syncnets: SyncSubnets,
    },
  });

  const SyncCommittee = new ContainerType<altair.SyncCommittee>({
    fields: {
      pubkeys: new VectorType({elementType: BLSPubkey, length: params.SYNC_COMMITTEE_SIZE}),
      aggregatePubkey: BLSPubkey,
    },
  });

  const SyncCommitteeSignature = new ContainerType<altair.SyncCommitteeSignature>({
    fields: {
      slot: Slot,
      beaconBlockRoot: Root,
      validatorIndex: ValidatorIndex,
      signature: BLSSignature,
    },
  });

  const SyncCommitteeContribution = new ContainerType<altair.SyncCommitteeContribution>({
    fields: {
      slot: Slot,
      beaconBlockRoot: Root,
      subCommitteeIndex: SubCommitteeIndex,
      aggregationBits: new BitListType({limit: params.SYNC_COMMITTEE_SIZE / SYNC_COMMITTEE_SUBNET_COUNT}),
      signature: BLSSignature,
    },
  });

  const ContributionAndProof = new ContainerType<altair.ContributionAndProof>({
    fields: {
      aggregatorIndex: ValidatorIndex,
      contribution: SyncCommitteeContribution,
      selectionProof: BLSSignature,
    },
  });

  const SignedContributionAndProof = new ContainerType<altair.SignedContributionAndProof>({
    fields: {
      message: ContributionAndProof,
      signature: BLSSignature,
    },
  });

  const SyncAggregatorSelectionData = new ContainerType<altair.SyncAggregatorSelectionData>({
    fields: {
      slot: Slot,
      subCommitteeIndex: SubCommitteeIndex,
    },
  });

  const SyncCommitteeBits = new BitVectorType({
    length: params.SYNC_COMMITTEE_SIZE,
  });

  const SyncAggregate = new ContainerType<altair.SyncAggregate>({
    fields: {
      syncCommitteeBits: SyncCommitteeBits,
      syncCommitteeSignature: BLSSignature,
    },
  });

  // Re-declare with the new expanded type
  const HistoricalBlockRoots = new VectorType<Vector<altair.Root>>({
    elementType: new RootType({expandedType: () => typesRef.get().BeaconBlock}),
    length: params.SLOTS_PER_HISTORICAL_ROOT,
  });

  const HistoricalStateRoots = new VectorType<Vector<altair.Root>>({
    elementType: new RootType({expandedType: () => typesRef.get().BeaconState}),
    length: params.SLOTS_PER_HISTORICAL_ROOT,
  });

  const HistoricalBatch = new ContainerType<altair.HistoricalBatch>({
    fields: {
      blockRoots: HistoricalBlockRoots,
      stateRoots: HistoricalStateRoots,
    },
  });

  const BeaconBlockBody = new ContainerType<altair.BeaconBlockBody>({
    fields: {
      ...phase0.BeaconBlockBody.fields,
      syncAggregate: SyncAggregate,
    },
  });

  const BeaconBlock = new ContainerType<altair.BeaconBlock>({
    fields: {
      slot: Slot,
      proposerIndex: ValidatorIndex,
      // Reclare expandedType() with altair block and altair state
      parentRoot: new RootType({expandedType: () => typesRef.get().BeaconBlock}),
      stateRoot: new RootType({expandedType: () => typesRef.get().BeaconState}),
      body: BeaconBlockBody,
    },
  });

  const SignedBeaconBlock = new ContainerType<altair.SignedBeaconBlock>({
    fields: {
      message: BeaconBlock,
      signature: BLSSignature,
    },
  });

  //we don't reuse phase0.BeaconState fields since we need to replace some keys
  //and we cannot keep order doing that
  const BeaconState = new ContainerType<altair.BeaconState>({
    fields: {
      genesisTime: Number64,
      genesisValidatorsRoot: Root,
      slot: Slot,
      fork: phase0.Fork,
      // History
      latestBlockHeader: phase0.BeaconBlockHeader,
      blockRoots: HistoricalBlockRoots,
      stateRoots: HistoricalStateRoots,
      historicalRoots: new ListType({
        elementType: new RootType({expandedType: HistoricalBatch}),
        limit: params.HISTORICAL_ROOTS_LIMIT,
      }),
      // Eth1
      eth1Data: phase0.Eth1Data,
      eth1DataVotes: new ListType({
        elementType: phase0.Eth1Data,
        limit: params.EPOCHS_PER_ETH1_VOTING_PERIOD * params.SLOTS_PER_EPOCH,
      }),
      eth1DepositIndex: Number64,
      // Registry
      validators: new ListType({elementType: phase0.Validator, limit: params.VALIDATOR_REGISTRY_LIMIT}),
      balances: new ListType({elementType: Gwei, limit: params.VALIDATOR_REGISTRY_LIMIT}),
      randaoMixes: new VectorType({elementType: Bytes32, length: params.EPOCHS_PER_HISTORICAL_VECTOR}),
      // Slashings
      slashings: new VectorType({elementType: Gwei, length: params.EPOCHS_PER_SLASHINGS_VECTOR}),
      // Participation
      previousEpochParticipation: new ListType({
        elementType: ParticipationFlags,
        limit: params.VALIDATOR_REGISTRY_LIMIT,
      }),
      currentEpochParticipation: new ListType({
        elementType: ParticipationFlags,
        limit: params.VALIDATOR_REGISTRY_LIMIT,
      }),
      // Finality
      justificationBits: new BitVectorType({length: JUSTIFICATION_BITS_LENGTH}),
      previousJustifiedCheckpoint: phase0.Checkpoint,
      currentJustifiedCheckpoint: phase0.Checkpoint,
      finalizedCheckpoint: phase0.Checkpoint,
      // Inactivity
      inactivityScores: new ListType({elementType: Number64, limit: params.VALIDATOR_REGISTRY_LIMIT}),
      // Sync
      currentSyncCommittee: SyncCommittee,
      nextSyncCommittee: SyncCommittee,
    },
  });

  const LightClientSnapshot = new ContainerType<altair.LightClientSnapshot>({
    fields: {
      header: phase0.BeaconBlockHeader,
      nextSyncCommittee: SyncCommittee,
      currentSyncCommittee: SyncCommittee,
    },
  });

  const LightClientUpdate = new ContainerType<altair.LightClientUpdate>({
    fields: {
      header: phase0.BeaconBlockHeader,
      nextSyncCommittee: SyncCommittee,
      nextSyncCommitteeBranch: new VectorType({
        elementType: Bytes32,
        length: NEXT_SYNC_COMMITTEE_INDEX_FLOORLOG2,
      }),
      finalityHeader: phase0.BeaconBlockHeader,
      finalityBranch: new VectorType({elementType: Bytes32, length: FINALIZED_ROOT_INDEX_FLOORLOG2}),
      syncCommitteeBits: new BitVectorType({length: params.SYNC_COMMITTEE_SIZE}),
      syncCommitteeSignature: BLSSignature,
      forkVersion: Version,
    },
  });

  const LightClientStore = new ContainerType<altair.LightClientStore>({
    fields: {
      snapshot: LightClientSnapshot,
      validUpdates: new ListType({
        elementType: LightClientUpdate,
        limit: params.EPOCHS_PER_SYNC_COMMITTEE_PERIOD * params.SLOTS_PER_EPOCH,
      }),
    },
  });

  // MUST set typesRef here, otherwise expandedType() calls will throw
  typesRef.set({BeaconBlock, BeaconState});

  return {
    SyncSubnets,
    SyncCommittee,
    SyncCommitteeSignature,
    SyncCommitteeContribution,
    ContributionAndProof,
    SignedContributionAndProof,
    SyncAggregatorSelectionData,
    SyncCommitteeBits,
    SyncAggregate,
    BeaconBlockBody,
    BeaconBlock,
    SignedBeaconBlock,
    BeaconState,
    LightClientSnapshot,
    LightClientUpdate,
    LightClientStore,
    Metadata,
  };
}
>>>>>>> 4ed5c6a0
<|MERGE_RESOLUTION|>--- conflicted
+++ resolved
@@ -4,7 +4,6 @@
   NEXT_SYNC_COMMITTEE_INDEX_FLOORLOG2,
   SYNC_COMMITTEE_SUBNET_COUNT,
   SYNC_COMMITTEE_SIZE,
-  SYNC_PUBKEYS_PER_AGGREGATE,
   SLOTS_PER_HISTORICAL_ROOT,
   HISTORICAL_ROOTS_LIMIT,
   EPOCHS_PER_ETH1_VOTING_PERIOD,
@@ -12,6 +11,7 @@
   VALIDATOR_REGISTRY_LIMIT,
   EPOCHS_PER_HISTORICAL_VECTOR,
   EPOCHS_PER_SLASHINGS_VECTOR,
+  EPOCHS_PER_SYNC_COMMITTEE_PERIOD,
 } from "@chainsafe/lodestar-params";
 import {BitVectorType, ContainerType, VectorType, ListType, RootType, BitListType, Vector} from "@chainsafe/ssz";
 import {ssz as phase0Ssz} from "../phase0";
@@ -19,14 +19,11 @@
 import {LazyVariable} from "../utils/lazyVar";
 import * as altair from "./types";
 
-<<<<<<< HEAD
 const {
   Bytes32,
   Number64,
   Uint64,
   Slot,
-  Epoch,
-  CommitteeIndex,
   SubCommitteeIndex,
   ValidatorIndex,
   Gwei,
@@ -58,10 +55,7 @@
 export const SyncCommittee = new ContainerType<altair.SyncCommittee>({
   fields: {
     pubkeys: new VectorType({elementType: BLSPubkey, length: SYNC_COMMITTEE_SIZE}),
-    pubkeyAggregates: new VectorType({
-      elementType: BLSPubkey,
-      length: Math.floor(SYNC_COMMITTEE_SIZE / SYNC_PUBKEYS_PER_AGGREGATE),
-    }),
+    aggregatePubkey: BLSPubkey,
   },
 });
 
@@ -99,16 +93,20 @@
   },
 });
 
-export const SyncCommitteeSigningData = new ContainerType<altair.SyncCommitteeSigningData>({
+export const SyncAggregatorSelectionData = new ContainerType<altair.SyncAggregatorSelectionData>({
   fields: {
     slot: Slot,
     subCommitteeIndex: SubCommitteeIndex,
   },
 });
 
+export const SyncCommitteeBits = new BitVectorType({
+  length: SYNC_COMMITTEE_SIZE,
+});
+
 export const SyncAggregate = new ContainerType<altair.SyncAggregate>({
   fields: {
-    syncCommitteeBits: new BitVectorType({length: SYNC_COMMITTEE_SIZE}),
+    syncCommitteeBits: SyncCommitteeBits,
     syncCommitteeSignature: BLSSignature,
   },
 });
@@ -234,260 +232,12 @@
 export const LightClientStore = new ContainerType<altair.LightClientStore>({
   fields: {
     snapshot: LightClientSnapshot,
-    validUpdates: new ListType({elementType: LightClientUpdate, limit: MAX_VALID_LIGHT_CLIENT_UPDATES}),
+    validUpdates: new ListType({
+      elementType: LightClientUpdate,
+      limit: EPOCHS_PER_SYNC_COMMITTEE_PERIOD * SLOTS_PER_EPOCH,
+    }),
   },
 });
 
 // MUST set typesRef here, otherwise expandedType() calls will throw
-typesRef.set({BeaconBlock, BeaconState});
-=======
-// Interface is defined in the return of getAltairTypes(), to de-duplicate info
-// To add a new type, create and return it in the body of getAltairTypes()
-export type AltairSSZTypes = ReturnType<typeof getAltairTypes>;
-
-// eslint-disable-next-line @typescript-eslint/explicit-module-boundary-types,@typescript-eslint/explicit-function-return-type
-export function getAltairTypes(params: IBeaconParams, primitive: PrimitiveSSZTypes, phase0: Phase0SSZTypes) {
-  const {
-    Bytes32,
-    Number64,
-    Uint64,
-    Slot,
-    SubCommitteeIndex,
-    ValidatorIndex,
-    Gwei,
-    Root,
-    Version,
-    BLSPubkey,
-    BLSSignature,
-    ParticipationFlags,
-  } = primitive;
-
-  // So the expandedRoots can be referenced, and break the circular dependency
-  const typesRef = new LazyVariable<{
-    BeaconBlock: ContainerType<altair.BeaconBlock>;
-    BeaconState: ContainerType<altair.BeaconState>;
-  }>();
-
-  const SyncSubnets = new BitVectorType({
-    length: SYNC_COMMITTEE_SUBNET_COUNT,
-  });
-
-  const Metadata = new ContainerType<altair.Metadata>({
-    fields: {
-      seqNumber: Uint64,
-      attnets: phase0.AttestationSubnets,
-      syncnets: SyncSubnets,
-    },
-  });
-
-  const SyncCommittee = new ContainerType<altair.SyncCommittee>({
-    fields: {
-      pubkeys: new VectorType({elementType: BLSPubkey, length: params.SYNC_COMMITTEE_SIZE}),
-      aggregatePubkey: BLSPubkey,
-    },
-  });
-
-  const SyncCommitteeSignature = new ContainerType<altair.SyncCommitteeSignature>({
-    fields: {
-      slot: Slot,
-      beaconBlockRoot: Root,
-      validatorIndex: ValidatorIndex,
-      signature: BLSSignature,
-    },
-  });
-
-  const SyncCommitteeContribution = new ContainerType<altair.SyncCommitteeContribution>({
-    fields: {
-      slot: Slot,
-      beaconBlockRoot: Root,
-      subCommitteeIndex: SubCommitteeIndex,
-      aggregationBits: new BitListType({limit: params.SYNC_COMMITTEE_SIZE / SYNC_COMMITTEE_SUBNET_COUNT}),
-      signature: BLSSignature,
-    },
-  });
-
-  const ContributionAndProof = new ContainerType<altair.ContributionAndProof>({
-    fields: {
-      aggregatorIndex: ValidatorIndex,
-      contribution: SyncCommitteeContribution,
-      selectionProof: BLSSignature,
-    },
-  });
-
-  const SignedContributionAndProof = new ContainerType<altair.SignedContributionAndProof>({
-    fields: {
-      message: ContributionAndProof,
-      signature: BLSSignature,
-    },
-  });
-
-  const SyncAggregatorSelectionData = new ContainerType<altair.SyncAggregatorSelectionData>({
-    fields: {
-      slot: Slot,
-      subCommitteeIndex: SubCommitteeIndex,
-    },
-  });
-
-  const SyncCommitteeBits = new BitVectorType({
-    length: params.SYNC_COMMITTEE_SIZE,
-  });
-
-  const SyncAggregate = new ContainerType<altair.SyncAggregate>({
-    fields: {
-      syncCommitteeBits: SyncCommitteeBits,
-      syncCommitteeSignature: BLSSignature,
-    },
-  });
-
-  // Re-declare with the new expanded type
-  const HistoricalBlockRoots = new VectorType<Vector<altair.Root>>({
-    elementType: new RootType({expandedType: () => typesRef.get().BeaconBlock}),
-    length: params.SLOTS_PER_HISTORICAL_ROOT,
-  });
-
-  const HistoricalStateRoots = new VectorType<Vector<altair.Root>>({
-    elementType: new RootType({expandedType: () => typesRef.get().BeaconState}),
-    length: params.SLOTS_PER_HISTORICAL_ROOT,
-  });
-
-  const HistoricalBatch = new ContainerType<altair.HistoricalBatch>({
-    fields: {
-      blockRoots: HistoricalBlockRoots,
-      stateRoots: HistoricalStateRoots,
-    },
-  });
-
-  const BeaconBlockBody = new ContainerType<altair.BeaconBlockBody>({
-    fields: {
-      ...phase0.BeaconBlockBody.fields,
-      syncAggregate: SyncAggregate,
-    },
-  });
-
-  const BeaconBlock = new ContainerType<altair.BeaconBlock>({
-    fields: {
-      slot: Slot,
-      proposerIndex: ValidatorIndex,
-      // Reclare expandedType() with altair block and altair state
-      parentRoot: new RootType({expandedType: () => typesRef.get().BeaconBlock}),
-      stateRoot: new RootType({expandedType: () => typesRef.get().BeaconState}),
-      body: BeaconBlockBody,
-    },
-  });
-
-  const SignedBeaconBlock = new ContainerType<altair.SignedBeaconBlock>({
-    fields: {
-      message: BeaconBlock,
-      signature: BLSSignature,
-    },
-  });
-
-  //we don't reuse phase0.BeaconState fields since we need to replace some keys
-  //and we cannot keep order doing that
-  const BeaconState = new ContainerType<altair.BeaconState>({
-    fields: {
-      genesisTime: Number64,
-      genesisValidatorsRoot: Root,
-      slot: Slot,
-      fork: phase0.Fork,
-      // History
-      latestBlockHeader: phase0.BeaconBlockHeader,
-      blockRoots: HistoricalBlockRoots,
-      stateRoots: HistoricalStateRoots,
-      historicalRoots: new ListType({
-        elementType: new RootType({expandedType: HistoricalBatch}),
-        limit: params.HISTORICAL_ROOTS_LIMIT,
-      }),
-      // Eth1
-      eth1Data: phase0.Eth1Data,
-      eth1DataVotes: new ListType({
-        elementType: phase0.Eth1Data,
-        limit: params.EPOCHS_PER_ETH1_VOTING_PERIOD * params.SLOTS_PER_EPOCH,
-      }),
-      eth1DepositIndex: Number64,
-      // Registry
-      validators: new ListType({elementType: phase0.Validator, limit: params.VALIDATOR_REGISTRY_LIMIT}),
-      balances: new ListType({elementType: Gwei, limit: params.VALIDATOR_REGISTRY_LIMIT}),
-      randaoMixes: new VectorType({elementType: Bytes32, length: params.EPOCHS_PER_HISTORICAL_VECTOR}),
-      // Slashings
-      slashings: new VectorType({elementType: Gwei, length: params.EPOCHS_PER_SLASHINGS_VECTOR}),
-      // Participation
-      previousEpochParticipation: new ListType({
-        elementType: ParticipationFlags,
-        limit: params.VALIDATOR_REGISTRY_LIMIT,
-      }),
-      currentEpochParticipation: new ListType({
-        elementType: ParticipationFlags,
-        limit: params.VALIDATOR_REGISTRY_LIMIT,
-      }),
-      // Finality
-      justificationBits: new BitVectorType({length: JUSTIFICATION_BITS_LENGTH}),
-      previousJustifiedCheckpoint: phase0.Checkpoint,
-      currentJustifiedCheckpoint: phase0.Checkpoint,
-      finalizedCheckpoint: phase0.Checkpoint,
-      // Inactivity
-      inactivityScores: new ListType({elementType: Number64, limit: params.VALIDATOR_REGISTRY_LIMIT}),
-      // Sync
-      currentSyncCommittee: SyncCommittee,
-      nextSyncCommittee: SyncCommittee,
-    },
-  });
-
-  const LightClientSnapshot = new ContainerType<altair.LightClientSnapshot>({
-    fields: {
-      header: phase0.BeaconBlockHeader,
-      nextSyncCommittee: SyncCommittee,
-      currentSyncCommittee: SyncCommittee,
-    },
-  });
-
-  const LightClientUpdate = new ContainerType<altair.LightClientUpdate>({
-    fields: {
-      header: phase0.BeaconBlockHeader,
-      nextSyncCommittee: SyncCommittee,
-      nextSyncCommitteeBranch: new VectorType({
-        elementType: Bytes32,
-        length: NEXT_SYNC_COMMITTEE_INDEX_FLOORLOG2,
-      }),
-      finalityHeader: phase0.BeaconBlockHeader,
-      finalityBranch: new VectorType({elementType: Bytes32, length: FINALIZED_ROOT_INDEX_FLOORLOG2}),
-      syncCommitteeBits: new BitVectorType({length: params.SYNC_COMMITTEE_SIZE}),
-      syncCommitteeSignature: BLSSignature,
-      forkVersion: Version,
-    },
-  });
-
-  const LightClientStore = new ContainerType<altair.LightClientStore>({
-    fields: {
-      snapshot: LightClientSnapshot,
-      validUpdates: new ListType({
-        elementType: LightClientUpdate,
-        limit: params.EPOCHS_PER_SYNC_COMMITTEE_PERIOD * params.SLOTS_PER_EPOCH,
-      }),
-    },
-  });
-
-  // MUST set typesRef here, otherwise expandedType() calls will throw
-  typesRef.set({BeaconBlock, BeaconState});
-
-  return {
-    SyncSubnets,
-    SyncCommittee,
-    SyncCommitteeSignature,
-    SyncCommitteeContribution,
-    ContributionAndProof,
-    SignedContributionAndProof,
-    SyncAggregatorSelectionData,
-    SyncCommitteeBits,
-    SyncAggregate,
-    BeaconBlockBody,
-    BeaconBlock,
-    SignedBeaconBlock,
-    BeaconState,
-    LightClientSnapshot,
-    LightClientUpdate,
-    LightClientStore,
-    Metadata,
-  };
-}
->>>>>>> 4ed5c6a0
+typesRef.set({BeaconBlock, BeaconState});