import {CompositeType, CompositeView, CompositeViewDU, ContainerType, ValueOf} from "@chainsafe/ssz";
import {ForkName} from "@lodestar/params";
import {ssz as phase0} from "./phase0/index.js";
import {ssz as altair} from "./altair/index.js";
import {ssz as bellatrix} from "./bellatrix/index.js";
import {ssz as capella} from "./capella/index.js";
import {ssz as deneb} from "./deneb/index.js";
import {ssz as electra} from "./electra/index.js";

export * from "./primitive/sszTypes.js";
export {phase0, altair, bellatrix, capella, deneb, electra};

/**
 * Index the ssz types that differ by fork
 * A record of AllForksSSZTypes indexed by fork
 */
const typesByFork = {
<<<<<<< HEAD
  [ForkName.phase0]: {
    BeaconBlock: phase0.BeaconBlock,
    BeaconBlockBody: phase0.BeaconBlockBody,
    BeaconState: phase0.BeaconState,
    SignedBeaconBlock: phase0.SignedBeaconBlock,
    Metadata: phase0.Metadata,
  },
  [ForkName.altair]: {
    BeaconBlock: altair.BeaconBlock,
    BeaconBlockBody: altair.BeaconBlockBody,
    BeaconState: altair.BeaconState,
    SignedBeaconBlock: altair.SignedBeaconBlock,
    Metadata: altair.Metadata,
    LightClientHeader: altair.LightClientHeader,
    LightClientBootstrap: altair.LightClientBootstrap,
    LightClientUpdate: altair.LightClientUpdate,
    LightClientFinalityUpdate: altair.LightClientFinalityUpdate,
    LightClientOptimisticUpdate: altair.LightClientOptimisticUpdate,
    LightClientStore: altair.LightClientStore,
  },
  [ForkName.bellatrix]: {
    BeaconBlock: bellatrix.BeaconBlock,
    BeaconBlockBody: bellatrix.BeaconBlockBody,
    BeaconState: bellatrix.BeaconState,
    SignedBeaconBlock: bellatrix.SignedBeaconBlock,
    Metadata: altair.Metadata,
    LightClientHeader: altair.LightClientHeader,
    LightClientBootstrap: altair.LightClientBootstrap,
    LightClientUpdate: altair.LightClientUpdate,
    LightClientFinalityUpdate: altair.LightClientFinalityUpdate,
    LightClientOptimisticUpdate: altair.LightClientOptimisticUpdate,
    LightClientStore: altair.LightClientStore,
    BlindedBeaconBlock: bellatrix.BlindedBeaconBlock,
    BlindedBeaconBlockBody: bellatrix.BlindedBeaconBlockBody,
    SignedBlindedBeaconBlock: bellatrix.SignedBlindedBeaconBlock,
    ExecutionPayload: bellatrix.ExecutionPayload,
    ExecutionPayloadHeader: bellatrix.ExecutionPayloadHeader,
    BuilderBid: bellatrix.BuilderBid,
    SignedBuilderBid: bellatrix.SignedBuilderBid,
    SSEPayloadAttributes: bellatrix.SSEPayloadAttributes,
  },
  [ForkName.capella]: {
    BeaconBlock: capella.BeaconBlock,
    BeaconBlockBody: capella.BeaconBlockBody,
    BeaconState: capella.BeaconState,
    SignedBeaconBlock: capella.SignedBeaconBlock,
    Metadata: altair.Metadata,
    LightClientHeader: capella.LightClientHeader,
    LightClientBootstrap: capella.LightClientBootstrap,
    LightClientUpdate: capella.LightClientUpdate,
    LightClientFinalityUpdate: capella.LightClientFinalityUpdate,
    LightClientOptimisticUpdate: capella.LightClientOptimisticUpdate,
    LightClientStore: capella.LightClientStore,
    BlindedBeaconBlock: capella.BlindedBeaconBlock,
    BlindedBeaconBlockBody: capella.BlindedBeaconBlockBody,
    SignedBlindedBeaconBlock: capella.SignedBlindedBeaconBlock,
    ExecutionPayload: capella.ExecutionPayload,
    ExecutionPayloadHeader: capella.ExecutionPayloadHeader,
    BuilderBid: capella.BuilderBid,
    SignedBuilderBid: capella.SignedBuilderBid,
    SSEPayloadAttributes: capella.SSEPayloadAttributes,
  },
  [ForkName.deneb]: {
    BeaconBlock: deneb.BeaconBlock,
    BeaconBlockBody: deneb.BeaconBlockBody,
    BeaconState: deneb.BeaconState,
    SignedBeaconBlock: deneb.SignedBeaconBlock,
    Metadata: altair.Metadata,
    LightClientHeader: deneb.LightClientHeader,
    LightClientBootstrap: deneb.LightClientBootstrap,
    LightClientUpdate: deneb.LightClientUpdate,
    LightClientFinalityUpdate: deneb.LightClientFinalityUpdate,
    LightClientOptimisticUpdate: deneb.LightClientOptimisticUpdate,
    LightClientStore: deneb.LightClientStore,
    BlindedBeaconBlock: deneb.BlindedBeaconBlock,
    BlindedBeaconBlockBody: deneb.BlindedBeaconBlockBody,
    SignedBlindedBeaconBlock: deneb.SignedBlindedBeaconBlock,
    ExecutionPayload: deneb.ExecutionPayload,
    ExecutionPayloadHeader: deneb.ExecutionPayloadHeader,
    BuilderBid: deneb.BuilderBid,
    SignedBuilderBid: deneb.SignedBuilderBid,
    SSEPayloadAttributes: deneb.SSEPayloadAttributes,
    ExecutionPayloadAndBlobsBundle: deneb.ExecutionPayloadAndBlobsBundle,
  },
  [ForkName.electra]: {
    BeaconBlock: electra.BeaconBlock,
    BeaconBlockBody: electra.BeaconBlockBody,
    BeaconState: electra.BeaconState,
    SignedBeaconBlock: electra.SignedBeaconBlock,
    Metadata: altair.Metadata,
    LightClientHeader: electra.LightClientHeader,
    LightClientBootstrap: electra.LightClientBootstrap,
    LightClientUpdate: electra.LightClientUpdate,
    LightClientFinalityUpdate: electra.LightClientFinalityUpdate,
    LightClientOptimisticUpdate: electra.LightClientOptimisticUpdate,
    LightClientStore: electra.LightClientStore,
    BlindedBeaconBlock: electra.BlindedBeaconBlock,
    BlindedBeaconBlockBody: electra.BlindedBeaconBlockBody,
    SignedBlindedBeaconBlock: electra.SignedBlindedBeaconBlock,
    ExecutionPayload: electra.ExecutionPayload,
    ExecutionPayloadHeader: electra.ExecutionPayloadHeader,
    BuilderBid: electra.BuilderBid,
    SignedBuilderBid: electra.SignedBuilderBid,
    SSEPayloadAttributes: electra.SSEPayloadAttributes,
    ExecutionPayloadAndBlobsBundle: electra.ExecutionPayloadAndBlobsBundle,
  },
};

const pick = <T extends Record<ForkName, unknown>, K extends keyof T>(obj: T, ...keys: K[]): Pick<T, K> =>
  Object.fromEntries(keys.filter((key) => key in obj).map((key) => [key, obj[key]])) as Pick<T, K>;

const executionForks: ForkExecution[] = [ForkName.bellatrix, ForkName.capella, ForkName.deneb, ForkName.electra];
const lightCLientForks: ForkLightClient[] = [
  ForkName.altair,
  ForkName.bellatrix,
  ForkName.capella,
  ForkName.deneb,
  ForkName.electra,
];
const blobsForks: ForkBlobs[] = [ForkName.deneb, ForkName.electra];

export const allForksExecution = pick(typesByFork, ...executionForks);
export const allForksLightClient = pick(typesByFork, ...lightCLientForks);
export const allForksBlobs = pick(typesByFork, ...blobsForks);

=======
  [ForkName.phase0]: {...phase0},
  [ForkName.altair]: {...phase0, ...altair},
  [ForkName.bellatrix]: {...phase0, ...altair, ...bellatrix},
  [ForkName.capella]: {...phase0, ...altair, ...bellatrix, ...capella},
  [ForkName.deneb]: {...phase0, ...altair, ...bellatrix, ...capella, ...deneb},
  [ForkName.electra]: {...phase0, ...altair, ...bellatrix, ...capella, ...deneb, ...electra},
};

>>>>>>> 81aaeb5b
/**
 * A type of union of forks must accept as any parameter the UNION of all fork types.
 */
// eslint-disable-next-line @typescript-eslint/no-explicit-any
type UnionSSZForksTypeOf<UnionOfForkTypes extends ContainerType<any>> = CompositeType<
  ValueOf<UnionOfForkTypes>,
  CompositeView<UnionOfForkTypes>,
  CompositeViewDU<UnionOfForkTypes>
>;

type SSZTypesByFork = {
  [F in keyof typeof typesByFork]: {
    [T in keyof (typeof typesByFork)[F]]: (typeof typesByFork)[F][T];
  };
};

export type SSZTypesFor<F extends ForkName, K extends keyof SSZTypesByFork[F] | void = void> = K extends void
  ? // It compiles fine, need to debug the error
    // eslint-disable-next-line @typescript-eslint/ban-ts-comment
    // @ts-expect-error
    {[K2 in keyof SSZTypesByFork[F]]: UnionSSZForksTypeOf<SSZTypesByFork[F][K2]>}
  : // It compiles fine, need to debug the error
    // eslint-disable-next-line @typescript-eslint/ban-ts-comment
    // @ts-expect-error
    UnionSSZForksTypeOf<SSZTypesByFork[F][Exclude<K, void>]>;

export function sszTypesFor<F extends ForkName, K extends keyof SSZTypesByFork[F] | void = void>(
  fork: F,
  typeName?: K
): SSZTypesFor<F, K> {
  return (
    typeName === undefined ? typesByFork[fork] : typesByFork[fork][typeName as keyof SSZTypesByFork[F]]
  ) as SSZTypesFor<F, K>;
}<|MERGE_RESOLUTION|>--- conflicted
+++ resolved
@@ -1,156 +1,28 @@
-import {CompositeType, CompositeView, CompositeViewDU, ContainerType, ValueOf} from "@chainsafe/ssz";
-import {ForkName} from "@lodestar/params";
-import {ssz as phase0} from "./phase0/index.js";
-import {ssz as altair} from "./altair/index.js";
-import {ssz as bellatrix} from "./bellatrix/index.js";
-import {ssz as capella} from "./capella/index.js";
-import {ssz as deneb} from "./deneb/index.js";
-import {ssz as electra} from "./electra/index.js";
+import { CompositeType, CompositeView, CompositeViewDU, ContainerType, ValueOf } from "@chainsafe/ssz";
+import { ForkName } from "@lodestar/params";
+import { ssz as phase0 } from "./phase0/index.js";
+import { ssz as altair } from "./altair/index.js";
+import { ssz as bellatrix } from "./bellatrix/index.js";
+import { ssz as capella } from "./capella/index.js";
+import { ssz as deneb } from "./deneb/index.js";
+import { ssz as electra } from "./electra/index.js";
 
 export * from "./primitive/sszTypes.js";
-export {phase0, altair, bellatrix, capella, deneb, electra};
+export { phase0, altair, bellatrix, capella, deneb, electra };
 
 /**
  * Index the ssz types that differ by fork
  * A record of AllForksSSZTypes indexed by fork
  */
 const typesByFork = {
-<<<<<<< HEAD
-  [ForkName.phase0]: {
-    BeaconBlock: phase0.BeaconBlock,
-    BeaconBlockBody: phase0.BeaconBlockBody,
-    BeaconState: phase0.BeaconState,
-    SignedBeaconBlock: phase0.SignedBeaconBlock,
-    Metadata: phase0.Metadata,
-  },
-  [ForkName.altair]: {
-    BeaconBlock: altair.BeaconBlock,
-    BeaconBlockBody: altair.BeaconBlockBody,
-    BeaconState: altair.BeaconState,
-    SignedBeaconBlock: altair.SignedBeaconBlock,
-    Metadata: altair.Metadata,
-    LightClientHeader: altair.LightClientHeader,
-    LightClientBootstrap: altair.LightClientBootstrap,
-    LightClientUpdate: altair.LightClientUpdate,
-    LightClientFinalityUpdate: altair.LightClientFinalityUpdate,
-    LightClientOptimisticUpdate: altair.LightClientOptimisticUpdate,
-    LightClientStore: altair.LightClientStore,
-  },
-  [ForkName.bellatrix]: {
-    BeaconBlock: bellatrix.BeaconBlock,
-    BeaconBlockBody: bellatrix.BeaconBlockBody,
-    BeaconState: bellatrix.BeaconState,
-    SignedBeaconBlock: bellatrix.SignedBeaconBlock,
-    Metadata: altair.Metadata,
-    LightClientHeader: altair.LightClientHeader,
-    LightClientBootstrap: altair.LightClientBootstrap,
-    LightClientUpdate: altair.LightClientUpdate,
-    LightClientFinalityUpdate: altair.LightClientFinalityUpdate,
-    LightClientOptimisticUpdate: altair.LightClientOptimisticUpdate,
-    LightClientStore: altair.LightClientStore,
-    BlindedBeaconBlock: bellatrix.BlindedBeaconBlock,
-    BlindedBeaconBlockBody: bellatrix.BlindedBeaconBlockBody,
-    SignedBlindedBeaconBlock: bellatrix.SignedBlindedBeaconBlock,
-    ExecutionPayload: bellatrix.ExecutionPayload,
-    ExecutionPayloadHeader: bellatrix.ExecutionPayloadHeader,
-    BuilderBid: bellatrix.BuilderBid,
-    SignedBuilderBid: bellatrix.SignedBuilderBid,
-    SSEPayloadAttributes: bellatrix.SSEPayloadAttributes,
-  },
-  [ForkName.capella]: {
-    BeaconBlock: capella.BeaconBlock,
-    BeaconBlockBody: capella.BeaconBlockBody,
-    BeaconState: capella.BeaconState,
-    SignedBeaconBlock: capella.SignedBeaconBlock,
-    Metadata: altair.Metadata,
-    LightClientHeader: capella.LightClientHeader,
-    LightClientBootstrap: capella.LightClientBootstrap,
-    LightClientUpdate: capella.LightClientUpdate,
-    LightClientFinalityUpdate: capella.LightClientFinalityUpdate,
-    LightClientOptimisticUpdate: capella.LightClientOptimisticUpdate,
-    LightClientStore: capella.LightClientStore,
-    BlindedBeaconBlock: capella.BlindedBeaconBlock,
-    BlindedBeaconBlockBody: capella.BlindedBeaconBlockBody,
-    SignedBlindedBeaconBlock: capella.SignedBlindedBeaconBlock,
-    ExecutionPayload: capella.ExecutionPayload,
-    ExecutionPayloadHeader: capella.ExecutionPayloadHeader,
-    BuilderBid: capella.BuilderBid,
-    SignedBuilderBid: capella.SignedBuilderBid,
-    SSEPayloadAttributes: capella.SSEPayloadAttributes,
-  },
-  [ForkName.deneb]: {
-    BeaconBlock: deneb.BeaconBlock,
-    BeaconBlockBody: deneb.BeaconBlockBody,
-    BeaconState: deneb.BeaconState,
-    SignedBeaconBlock: deneb.SignedBeaconBlock,
-    Metadata: altair.Metadata,
-    LightClientHeader: deneb.LightClientHeader,
-    LightClientBootstrap: deneb.LightClientBootstrap,
-    LightClientUpdate: deneb.LightClientUpdate,
-    LightClientFinalityUpdate: deneb.LightClientFinalityUpdate,
-    LightClientOptimisticUpdate: deneb.LightClientOptimisticUpdate,
-    LightClientStore: deneb.LightClientStore,
-    BlindedBeaconBlock: deneb.BlindedBeaconBlock,
-    BlindedBeaconBlockBody: deneb.BlindedBeaconBlockBody,
-    SignedBlindedBeaconBlock: deneb.SignedBlindedBeaconBlock,
-    ExecutionPayload: deneb.ExecutionPayload,
-    ExecutionPayloadHeader: deneb.ExecutionPayloadHeader,
-    BuilderBid: deneb.BuilderBid,
-    SignedBuilderBid: deneb.SignedBuilderBid,
-    SSEPayloadAttributes: deneb.SSEPayloadAttributes,
-    ExecutionPayloadAndBlobsBundle: deneb.ExecutionPayloadAndBlobsBundle,
-  },
-  [ForkName.electra]: {
-    BeaconBlock: electra.BeaconBlock,
-    BeaconBlockBody: electra.BeaconBlockBody,
-    BeaconState: electra.BeaconState,
-    SignedBeaconBlock: electra.SignedBeaconBlock,
-    Metadata: altair.Metadata,
-    LightClientHeader: electra.LightClientHeader,
-    LightClientBootstrap: electra.LightClientBootstrap,
-    LightClientUpdate: electra.LightClientUpdate,
-    LightClientFinalityUpdate: electra.LightClientFinalityUpdate,
-    LightClientOptimisticUpdate: electra.LightClientOptimisticUpdate,
-    LightClientStore: electra.LightClientStore,
-    BlindedBeaconBlock: electra.BlindedBeaconBlock,
-    BlindedBeaconBlockBody: electra.BlindedBeaconBlockBody,
-    SignedBlindedBeaconBlock: electra.SignedBlindedBeaconBlock,
-    ExecutionPayload: electra.ExecutionPayload,
-    ExecutionPayloadHeader: electra.ExecutionPayloadHeader,
-    BuilderBid: electra.BuilderBid,
-    SignedBuilderBid: electra.SignedBuilderBid,
-    SSEPayloadAttributes: electra.SSEPayloadAttributes,
-    ExecutionPayloadAndBlobsBundle: electra.ExecutionPayloadAndBlobsBundle,
-  },
+  [ForkName.phase0]: { ...phase0 },
+  [ForkName.altair]: { ...phase0, ...altair },
+  [ForkName.bellatrix]: { ...phase0, ...altair, ...bellatrix },
+  [ForkName.capella]: { ...phase0, ...altair, ...bellatrix, ...capella },
+  [ForkName.deneb]: { ...phase0, ...altair, ...bellatrix, ...capella, ...deneb },
+  [ForkName.electra]: { ...phase0, ...altair, ...bellatrix, ...capella, ...deneb, ...electra },
 };
 
-const pick = <T extends Record<ForkName, unknown>, K extends keyof T>(obj: T, ...keys: K[]): Pick<T, K> =>
-  Object.fromEntries(keys.filter((key) => key in obj).map((key) => [key, obj[key]])) as Pick<T, K>;
-
-const executionForks: ForkExecution[] = [ForkName.bellatrix, ForkName.capella, ForkName.deneb, ForkName.electra];
-const lightCLientForks: ForkLightClient[] = [
-  ForkName.altair,
-  ForkName.bellatrix,
-  ForkName.capella,
-  ForkName.deneb,
-  ForkName.electra,
-];
-const blobsForks: ForkBlobs[] = [ForkName.deneb, ForkName.electra];
-
-export const allForksExecution = pick(typesByFork, ...executionForks);
-export const allForksLightClient = pick(typesByFork, ...lightCLientForks);
-export const allForksBlobs = pick(typesByFork, ...blobsForks);
-
-=======
-  [ForkName.phase0]: {...phase0},
-  [ForkName.altair]: {...phase0, ...altair},
-  [ForkName.bellatrix]: {...phase0, ...altair, ...bellatrix},
-  [ForkName.capella]: {...phase0, ...altair, ...bellatrix, ...capella},
-  [ForkName.deneb]: {...phase0, ...altair, ...bellatrix, ...capella, ...deneb},
-  [ForkName.electra]: {...phase0, ...altair, ...bellatrix, ...capella, ...deneb, ...electra},
-};
-
->>>>>>> 81aaeb5b
 /**
  * A type of union of forks must accept as any parameter the UNION of all fork types.
  */
@@ -169,13 +41,13 @@
 
 export type SSZTypesFor<F extends ForkName, K extends keyof SSZTypesByFork[F] | void = void> = K extends void
   ? // It compiles fine, need to debug the error
-    // eslint-disable-next-line @typescript-eslint/ban-ts-comment
-    // @ts-expect-error
-    {[K2 in keyof SSZTypesByFork[F]]: UnionSSZForksTypeOf<SSZTypesByFork[F][K2]>}
+  // eslint-disable-next-line @typescript-eslint/ban-ts-comment
+  // @ts-expect-error
+  { [K2 in keyof SSZTypesByFork[F]]: UnionSSZForksTypeOf<SSZTypesByFork[F][K2]> }
   : // It compiles fine, need to debug the error
-    // eslint-disable-next-line @typescript-eslint/ban-ts-comment
-    // @ts-expect-error
-    UnionSSZForksTypeOf<SSZTypesByFork[F][Exclude<K, void>]>;
+  // eslint-disable-next-line @typescript-eslint/ban-ts-comment
+  // @ts-expect-error
+  UnionSSZForksTypeOf<SSZTypesByFork[F][Exclude<K, void>]>;
 
 export function sszTypesFor<F extends ForkName, K extends keyof SSZTypesByFork[F] | void = void>(
   fork: F,
