--- conflicted
+++ resolved
@@ -32,74 +32,21 @@
   feeRecipient: Bytes20,
   stateRoot: Bytes32,
   receiptsRoot: Bytes32,
-<<<<<<< HEAD
   logsBloom: new ByteVectorType(BYTES_PER_LOGS_BLOOM),
-  random: Bytes32,
+  prevRandao: Bytes32,
   blockNumber: UintNum64,
   gasLimit: UintNum64,
   gasUsed: UintNum64,
   timestamp: UintNum64,
-=======
-  logsBloom: new ByteVectorType({length: BYTES_PER_LOGS_BLOOM}),
-  prevRandao: Bytes32,
-  blockNumber: Number64,
-  gasLimit: Number64,
-  gasUsed: Number64,
-  timestamp: Number64,
->>>>>>> bbe818d1
   // TODO: if there is perf issue, consider making ByteListType
   extraData: new ByteListType(MAX_EXTRA_DATA_BYTES),
   baseFeePerGas: Uint256,
   // Extra payload fields
   blockHash: Root,
 };
-<<<<<<< HEAD
 
 export const ExecutionPayload = new ContainerType(
   {
-=======
-const executionPayloadCasingMap = {
-  parentHash: "parent_hash",
-  feeRecipient: "fee_recipient",
-  stateRoot: "state_root",
-  receiptsRoot: "receipts_root",
-  logsBloom: "logs_bloom",
-  prevRandao: "prev_randao",
-  blockNumber: "block_number",
-  gasLimit: "gas_limit",
-  gasUsed: "gas_used",
-  timestamp: "timestamp",
-  extraData: "extra_data",
-  baseFeePerGas: "base_fee_per_gas",
-  blockHash: "block_hash",
-};
-
-/**
- * ```python
- * class ExecutionPayload(Container):
- *     # Execution block header fields
- *     parent_hash: Hash32
- *     coinbase: Bytes20  # 'beneficiary' in the yellow paper
- *     state_root: Bytes32
- *     receipt_root: Bytes32  # 'receipts root' in the yellow paper
- *     logs_bloom: ByteVector[BYTES_PER_LOGS_BLOOM]
- *     prevRandao: Bytes32  # 'difficulty' in the yellow paper
- *     block_number: uint64  # 'number' in the yellow paper
- *     gas_limit: uint64
- *     gas_used: uint64
- *     timestamp: uint64
- *     extra_data: ByteList[MAX_EXTRA_DATA_BYTES]
- *     base_fee_per_gas: Bytes32  # base fee introduced in EIP-1559, little-endian serialized
- *     # Extra payload fields
- *     block_hash: Hash32  # Hash of execution block
- *     transactions: List[Transaction, MAX_TRANSACTIONS_PER_PAYLOAD]
- * ```
- *
- * Spec v1.0.1
- */
-export const ExecutionPayload = new ContainerType<bellatrix.ExecutionPayload>({
-  fields: {
->>>>>>> bbe818d1
     ...executionPayloadFields,
     transactions: Transactions,
   },
