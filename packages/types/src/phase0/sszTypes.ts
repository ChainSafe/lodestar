import {
  ATTESTATION_SUBNET_COUNT,
  DEPOSIT_CONTRACT_TREE_DEPTH,
  EPOCHS_PER_ETH1_VOTING_PERIOD,
  EPOCHS_PER_HISTORICAL_VECTOR,
  EPOCHS_PER_SLASHINGS_VECTOR,
  HISTORICAL_ROOTS_LIMIT,
  JUSTIFICATION_BITS_LENGTH,
  MAX_ATTESTATIONS,
  MAX_ATTESTER_SLASHINGS,
  MAX_DEPOSITS,
  MAX_PROPOSER_SLASHINGS,
  MAX_REQUEST_BLOCKS,
  MAX_VALIDATORS_PER_COMMITTEE,
  MAX_VOLUNTARY_EXITS,
  SLOTS_PER_EPOCH,
  SLOTS_PER_HISTORICAL_ROOT,
  VALIDATOR_REGISTRY_LIMIT,
} from "@chainsafe/lodestar-params";
import {BitListType, BitVectorType, ContainerType, List, ListType, RootType, Vector, VectorType} from "@chainsafe/ssz";
<<<<<<< HEAD
import {ssz as primitiveSsz} from "../primitive";
import {StringType} from "../utils/StringType";
=======
import {PrimitiveSSZTypes} from "../primitive";
>>>>>>> 4ccc2a94
import {LazyVariable} from "../utils/lazyVar";
import * as phase0 from "./types";

<<<<<<< HEAD
const {
  Boolean,
  Bytes32,
  Number64,
  Uint64,
  Slot,
  Epoch,
  CommitteeIndex,
  ValidatorIndex,
  Gwei,
  Root,
  Version,
  ForkDigest,
  BLSPubkey,
  BLSSignature,
  Domain,
} = primitiveSsz;

// So the expandedRoots can be referenced, and break the circular dependency
const typesRef = new LazyVariable<{
  BeaconBlock: ContainerType<phase0.BeaconBlock>;
  BeaconState: ContainerType<phase0.BeaconState>;
}>();

// Misc types
// ==========

export const AttestationSubnets = new BitVectorType({
  length: ATTESTATION_SUBNET_COUNT,
});

export const BeaconBlockHeader = new ContainerType<phase0.BeaconBlockHeader>({
  fields: {
    slot: Slot,
    proposerIndex: ValidatorIndex,
    parentRoot: Root,
    stateRoot: Root,
    bodyRoot: Root,
  },
});

export const SignedBeaconBlockHeader = new ContainerType<phase0.SignedBeaconBlockHeader>({
  fields: {
    message: BeaconBlockHeader,
    signature: BLSSignature,
  },
});

export const Checkpoint = new ContainerType<phase0.Checkpoint>({
  fields: {
    epoch: Epoch,
    root: Root,
  },
});

export const CommitteeBits = new BitListType({
  limit: MAX_VALIDATORS_PER_COMMITTEE,
});

export const CommitteeIndices = new ListType<List<phase0.ValidatorIndex>>({
  elementType: ValidatorIndex,
  limit: MAX_VALIDATORS_PER_COMMITTEE,
});

export const DepositMessage = new ContainerType<phase0.DepositMessage>({
  fields: {
    pubkey: BLSPubkey,
    withdrawalCredentials: Bytes32,
    amount: Gwei,
  },
});

export const DepositData = new ContainerType<phase0.DepositData>({
  fields: {
    pubkey: BLSPubkey,
    withdrawalCredentials: Bytes32,
    amount: Gwei,
    signature: BLSSignature,
  },
});

export const DepositDataRootList = new ListType<List<phase0.Root>>({
  elementType: new RootType({expandedType: DepositData}),
  limit: 2 ** DEPOSIT_CONTRACT_TREE_DEPTH,
});

export const DepositEvent = new ContainerType<phase0.DepositEvent>({
  fields: {
    depositData: DepositData,
    blockNumber: Number64,
    index: Number64,
  },
});

export const Eth1Data = new ContainerType<phase0.Eth1Data>({
  fields: {
    depositRoot: Root,
    depositCount: Number64,
    blockHash: Bytes32,
  },
});

export const Eth1DataOrdered = new ContainerType<phase0.Eth1DataOrdered>({
  fields: {
    depositRoot: Root,
    depositCount: Number64,
    blockHash: Bytes32,
    blockNumber: Number64,
  },
});

export const Fork = new ContainerType<phase0.Fork>({
  fields: {
    previousVersion: Version,
    currentVersion: Version,
    epoch: Epoch,
  },
});

export const ForkData = new ContainerType<phase0.ForkData>({
  fields: {
    currentVersion: Version,
    genesisValidatorsRoot: Root,
  },
});

export const ENRForkID = new ContainerType<phase0.ENRForkID>({
  fields: {
    forkDigest: ForkDigest,
    nextForkVersion: Version,
    nextForkEpoch: Epoch,
  },
});

export const HistoricalBlockRoots = new VectorType<Vector<phase0.Root>>({
  elementType: new RootType({expandedType: () => typesRef.get().BeaconBlock}),
  length: SLOTS_PER_HISTORICAL_ROOT,
});

export const HistoricalStateRoots = new VectorType<Vector<phase0.Root>>({
  elementType: new RootType({expandedType: () => typesRef.get().BeaconState}),
  length: SLOTS_PER_HISTORICAL_ROOT,
});

export const HistoricalBatch = new ContainerType<phase0.HistoricalBatch>({
  fields: {
    blockRoots: HistoricalBlockRoots,
    stateRoots: HistoricalStateRoots,
  },
});

export const SlotRoot = new ContainerType<phase0.SlotRoot>({
  fields: {
    slot: Slot,
    root: Root,
  },
});

export const Validator = new ContainerType<phase0.Validator>({
  fields: {
    pubkey: BLSPubkey,
    withdrawalCredentials: Bytes32,
    effectiveBalance: Gwei,
    slashed: Boolean,
    activationEligibilityEpoch: Epoch,
    activationEpoch: Epoch,
    exitEpoch: Epoch,
    withdrawableEpoch: Epoch,
  },
});

// Misc dependants

export const AttestationData = new ContainerType<phase0.AttestationData>({
  fields: {
    slot: Slot,
    index: CommitteeIndex,
    beaconBlockRoot: Root,
    source: Checkpoint,
    target: Checkpoint,
  },
});

export const IndexedAttestation = new ContainerType<phase0.IndexedAttestation>({
  fields: {
    attestingIndices: CommitteeIndices,
    data: AttestationData,
    signature: BLSSignature,
  },
});

export const PendingAttestation = new ContainerType<phase0.PendingAttestation>({
  fields: {
    aggregationBits: CommitteeBits,
    data: AttestationData,
    inclusionDelay: Slot,
    proposerIndex: ValidatorIndex,
  },
});

export const SigningData = new ContainerType<phase0.SigningData>({
  fields: {
    objectRoot: Root,
    domain: Domain,
  },
});

// Operations types
// ================

export const Attestation = new ContainerType<phase0.Attestation>({
  fields: {
    aggregationBits: CommitteeBits,
    data: AttestationData,
    signature: BLSSignature,
  },
});

export const AttesterSlashing = new ContainerType<phase0.AttesterSlashing>({
  fields: {
    attestation1: IndexedAttestation,
    attestation2: IndexedAttestation,
  },
});

export const Deposit = new ContainerType<phase0.Deposit>({
  fields: {
    proof: new VectorType({elementType: Bytes32, length: DEPOSIT_CONTRACT_TREE_DEPTH + 1}),
    data: DepositData,
  },
});

export const ProposerSlashing = new ContainerType<phase0.ProposerSlashing>({
  fields: {
    signedHeader1: SignedBeaconBlockHeader,
    signedHeader2: SignedBeaconBlockHeader,
  },
});

export const VoluntaryExit = new ContainerType<phase0.VoluntaryExit>({
  fields: {
    epoch: Epoch,
    validatorIndex: ValidatorIndex,
  },
});

export const SignedVoluntaryExit = new ContainerType<phase0.SignedVoluntaryExit>({
  fields: {
    message: VoluntaryExit,
    signature: BLSSignature,
  },
});

// Block types
// ===========

export const BeaconBlockBody = new ContainerType<phase0.BeaconBlockBody>({
  fields: {
    randaoReveal: BLSSignature,
    eth1Data: Eth1Data,
    graffiti: Bytes32,
    proposerSlashings: new ListType({elementType: ProposerSlashing, limit: MAX_PROPOSER_SLASHINGS}),
    attesterSlashings: new ListType({elementType: AttesterSlashing, limit: MAX_ATTESTER_SLASHINGS}),
    attestations: new ListType({elementType: Attestation, limit: MAX_ATTESTATIONS}),
    deposits: new ListType({elementType: Deposit, limit: MAX_DEPOSITS}),
    voluntaryExits: new ListType({elementType: SignedVoluntaryExit, limit: MAX_VOLUNTARY_EXITS}),
  },
});

export const BeaconBlock = new ContainerType<phase0.BeaconBlock>({
  fields: {
    slot: Slot,
    proposerIndex: ValidatorIndex,
    parentRoot: new RootType({expandedType: () => typesRef.get().BeaconBlock}),
    stateRoot: new RootType({expandedType: () => typesRef.get().BeaconState}),
    body: BeaconBlockBody,
  },
});

export const SignedBeaconBlock = new ContainerType<phase0.SignedBeaconBlock>({
  fields: {
    message: BeaconBlock,
    signature: BLSSignature,
  },
});

// State types
// ===========

export const EpochAttestations = new ListType<List<phase0.PendingAttestation>>({
  elementType: PendingAttestation,
  limit: MAX_ATTESTATIONS * SLOTS_PER_EPOCH,
});

export const BeaconState = new ContainerType<phase0.BeaconState>({
  fields: {
    // Misc
    genesisTime: Number64,
    genesisValidatorsRoot: Root,
    slot: Slot,
    fork: Fork,
    // History
    latestBlockHeader: BeaconBlockHeader,
    blockRoots: HistoricalBlockRoots,
    stateRoots: HistoricalStateRoots,
    historicalRoots: new ListType({
      elementType: new RootType({expandedType: HistoricalBatch}),
      limit: HISTORICAL_ROOTS_LIMIT,
    }),
    // Eth1
    eth1Data: Eth1Data,
    eth1DataVotes: new ListType({
      elementType: Eth1Data,
      limit: EPOCHS_PER_ETH1_VOTING_PERIOD * SLOTS_PER_EPOCH,
    }),
    eth1DepositIndex: Number64,
    // Registry
    validators: new ListType({elementType: Validator, limit: VALIDATOR_REGISTRY_LIMIT}),
    balances: new ListType({elementType: Gwei, limit: VALIDATOR_REGISTRY_LIMIT}),
    randaoMixes: new VectorType({elementType: Bytes32, length: EPOCHS_PER_HISTORICAL_VECTOR}),
    // Slashings
    slashings: new VectorType({elementType: Gwei, length: EPOCHS_PER_SLASHINGS_VECTOR}),
    // Attestations
    previousEpochAttestations: EpochAttestations,
    currentEpochAttestations: EpochAttestations,
    // Finality
    justificationBits: new BitVectorType({length: JUSTIFICATION_BITS_LENGTH}),
    previousJustifiedCheckpoint: Checkpoint,
    currentJustifiedCheckpoint: Checkpoint,
    finalizedCheckpoint: Checkpoint,
  },
});

// Validator types
// ===============

export const CommitteeAssignment = new ContainerType<phase0.CommitteeAssignment>({
  fields: {
    validators: CommitteeIndices,
    committeeIndex: CommitteeIndex,
    slot: Slot,
  },
});

export const AggregateAndProof = new ContainerType<phase0.AggregateAndProof>({
  fields: {
    aggregatorIndex: ValidatorIndex,
    aggregate: Attestation,
    selectionProof: BLSSignature,
  },
});

export const SignedAggregateAndProof = new ContainerType<phase0.SignedAggregateAndProof>({
  fields: {
    message: AggregateAndProof,
    signature: BLSSignature,
  },
});

// ReqResp types
// =============

export const Status = new ContainerType<phase0.Status>({
  fields: {
    forkDigest: ForkDigest,
    finalizedRoot: Root,
    finalizedEpoch: Epoch,
    headRoot: Root,
    headSlot: Slot,
  },
});

export const Goodbye = Uint64;

export const Ping = Uint64;

export const Metadata = new ContainerType<phase0.Metadata>({
  fields: {
    seqNumber: Uint64,
    attnets: AttestationSubnets,
  },
});

export const BeaconBlocksByRangeRequest = new ContainerType<phase0.BeaconBlocksByRangeRequest>({
  fields: {
    startSlot: Slot,
    count: Number64,
    step: Number64,
  },
});

export const BeaconBlocksByRootRequest = new ListType({elementType: Root, limit: MAX_REQUEST_BLOCKS});

// Api types
// =========

export const AttesterDuty = new ContainerType<phase0.AttesterDuty>({
  fields: {
    pubkey: BLSPubkey,
    validatorIndex: ValidatorIndex,
    committeeIndex: CommitteeIndex,
    committeeLength: Number64,
    committeesAtSlot: Number64,
    validatorCommitteeIndex: Number64,
    slot: Slot,
  },
});

export const AttesterDutiesApi = new ContainerType<phase0.AttesterDutiesApi>({
  fields: {
    data: new ListType({elementType: AttesterDuty, limit: VALIDATOR_REGISTRY_LIMIT}),
    dependentRoot: Root,
  },
});

export const BeaconCommitteeResponse = new ContainerType<phase0.BeaconCommitteeResponse>({
  fields: {
    index: CommitteeIndex,
    slot: Slot,
    validators: CommitteeIndices,
  },
});

export const BeaconCommitteeSubscription = new ContainerType<phase0.BeaconCommitteeSubscription>({
  fields: {
    validatorIndex: ValidatorIndex,
    committeeIndex: CommitteeIndex,
    committeesAtSlot: Slot,
    slot: Slot,
    isAggregator: Boolean,
  },
});

export const BlockEventPayload = new ContainerType<phase0.BlockEventPayload>({
  fields: {
    slot: Slot,
    block: Root,
  },
});

export const ChainHead = new ContainerType<phase0.ChainHead>({
  fields: {
    slot: Slot,
    block: Root,
    state: Root,
    epochTransition: Boolean,
  },
});

export const ChainReorg = new ContainerType<phase0.ChainReorg>({
  fields: {
    slot: Slot,
    depth: Number64,
    oldHeadBlock: Root,
    newHeadBlock: Root,
    oldHeadState: Root,
    newHeadState: Root,
    epoch: Epoch,
  },
});

export const Contract = new ContainerType<phase0.Contract>({
  fields: {
    chainId: Number64,
    address: Bytes32,
  },
});

export const FinalityCheckpoints = new ContainerType<phase0.FinalityCheckpoints>({
  fields: {
    previousJustified: Checkpoint,
    currentJustified: Checkpoint,
    finalized: Checkpoint,
  },
});

export const FinalizedCheckpoint = new ContainerType<phase0.FinalizedCheckpoint>({
  fields: {
    block: Root,
    state: Root,
    epoch: Epoch,
  },
});

export const Genesis = new ContainerType<phase0.Genesis>({
  fields: {
    genesisValidatorsRoot: Root,
    genesisTime: Uint64,
    genesisForkVersion: Version,
  },
});

export const ProposerDuty = new ContainerType<phase0.ProposerDuty>({
  fields: {
    slot: Slot,
    validatorIndex: ValidatorIndex,
    pubkey: BLSPubkey,
  },
});

export const ProposerDutiesApi = new ContainerType<phase0.ProposerDutiesApi>({
  fields: {
    data: new ListType({elementType: ProposerDuty, limit: VALIDATOR_REGISTRY_LIMIT}),
    dependentRoot: Root,
  },
});

export const SignedBeaconHeaderResponse = new ContainerType<phase0.SignedBeaconHeaderResponse>({
  fields: {
    root: Root,
    canonical: Boolean,
    header: SignedBeaconBlockHeader,
  },
});

export const SubscribeToCommitteeSubnetPayload = new ContainerType<phase0.SubscribeToCommitteeSubnetPayload>({
  fields: {
    slot: Slot,
    slotSignature: BLSSignature,
    attestationCommitteeIndex: CommitteeIndex,
    aggregatorPubkey: BLSPubkey,
  },
});

export const SyncingStatus = new ContainerType<phase0.SyncingStatus>({
  fields: {
    headSlot: Uint64,
    syncDistance: Uint64,
  },
});

export const ValidatorBalance = new ContainerType<phase0.ValidatorBalance>({
  fields: {
    index: ValidatorIndex,
    balance: Gwei,
  },
});

export const ValidatorResponse = new ContainerType<phase0.ValidatorResponse>({
  fields: {
    index: ValidatorIndex,
    balance: Gwei,
    status: new StringType<ValidatorStatus>(),
    validator: Validator,
  },
});

// Non-speced types
// ================

export const SlashingProtectionBlock = new ContainerType<phase0.SlashingProtectionBlock>({
  fields: {
    slot: Slot,
    signingRoot: Root,
  },
});

export const SlashingProtectionAttestation = new ContainerType<phase0.SlashingProtectionAttestation>({
  fields: {
    sourceEpoch: Epoch,
    targetEpoch: Epoch,
    signingRoot: Root,
  },
});

export const SlashingProtectionAttestationLowerBound = new ContainerType<
  phase0.SlashingProtectionAttestationLowerBound
>({
  fields: {
    minSourceEpoch: Epoch,
    minTargetEpoch: Epoch,
  },
});

// MUST set typesRef here, otherwise expandedType() calls will throw
typesRef.set({BeaconBlock, BeaconState});
=======
// Interface is defined in the return of getPhase0Types(), to de-duplicate info
// To add a new type, create and return it in the body of getPhase0Types()
export type Phase0SSZTypes = ReturnType<typeof getPhase0Types>;

// eslint-disable-next-line @typescript-eslint/explicit-module-boundary-types,@typescript-eslint/explicit-function-return-type
export function getPhase0Types(params: IPhase0Params, primitive: PrimitiveSSZTypes) {
  const {
    Boolean,
    Bytes32,
    Number64,
    Uint64,
    Slot,
    Epoch,
    CommitteeIndex,
    ValidatorIndex,
    Gwei,
    Root,
    Version,
    ForkDigest,
    BLSPubkey,
    BLSSignature,
    Domain,
  } = primitive;

  // So the expandedRoots can be referenced, and break the circular dependency
  const typesRef = new LazyVariable<{
    BeaconBlock: ContainerType<phase0.BeaconBlock>;
    BeaconState: ContainerType<phase0.BeaconState>;
  }>();

  // Misc types
  // ==========

  const AttestationSubnets = new BitVectorType({
    length: ATTESTATION_SUBNET_COUNT,
  });

  const BeaconBlockHeader = new ContainerType<phase0.BeaconBlockHeader>({
    fields: {
      slot: Slot,
      proposerIndex: ValidatorIndex,
      parentRoot: Root,
      stateRoot: Root,
      bodyRoot: Root,
    },
  });

  const SignedBeaconBlockHeader = new ContainerType<phase0.SignedBeaconBlockHeader>({
    fields: {
      message: BeaconBlockHeader,
      signature: BLSSignature,
    },
  });

  const Checkpoint = new ContainerType<phase0.Checkpoint>({
    fields: {
      epoch: Epoch,
      root: Root,
    },
  });

  const CommitteeBits = new BitListType({
    limit: params.MAX_VALIDATORS_PER_COMMITTEE,
  });

  const CommitteeIndices = new ListType<List<phase0.ValidatorIndex>>({
    elementType: ValidatorIndex,
    limit: params.MAX_VALIDATORS_PER_COMMITTEE,
  });

  const DepositMessage = new ContainerType<phase0.DepositMessage>({
    fields: {
      pubkey: BLSPubkey,
      withdrawalCredentials: Bytes32,
      amount: Gwei,
    },
  });

  const DepositData = new ContainerType<phase0.DepositData>({
    fields: {
      pubkey: BLSPubkey,
      withdrawalCredentials: Bytes32,
      amount: Gwei,
      signature: BLSSignature,
    },
  });

  const DepositDataRootList = new ListType<List<phase0.Root>>({
    elementType: new RootType({expandedType: DepositData}),
    limit: 2 ** DEPOSIT_CONTRACT_TREE_DEPTH,
  });

  const DepositEvent = new ContainerType<phase0.DepositEvent>({
    fields: {
      depositData: DepositData,
      blockNumber: Number64,
      index: Number64,
    },
  });

  const Eth1Data = new ContainerType<phase0.Eth1Data>({
    fields: {
      depositRoot: Root,
      depositCount: Number64,
      blockHash: Bytes32,
    },
  });

  const Eth1DataOrdered = new ContainerType<phase0.Eth1DataOrdered>({
    fields: {
      depositRoot: Root,
      depositCount: Number64,
      blockHash: Bytes32,
      blockNumber: Number64,
    },
  });

  const Fork = new ContainerType<phase0.Fork>({
    fields: {
      previousVersion: Version,
      currentVersion: Version,
      epoch: Epoch,
    },
  });

  const ForkData = new ContainerType<phase0.ForkData>({
    fields: {
      currentVersion: Version,
      genesisValidatorsRoot: Root,
    },
  });

  const ENRForkID = new ContainerType<phase0.ENRForkID>({
    fields: {
      forkDigest: ForkDigest,
      nextForkVersion: Version,
      nextForkEpoch: Epoch,
    },
  });

  const HistoricalBlockRoots = new VectorType<Vector<phase0.Root>>({
    elementType: new RootType({expandedType: () => typesRef.get().BeaconBlock}),
    length: params.SLOTS_PER_HISTORICAL_ROOT,
  });

  const HistoricalStateRoots = new VectorType<Vector<phase0.Root>>({
    elementType: new RootType({expandedType: () => typesRef.get().BeaconState}),
    length: params.SLOTS_PER_HISTORICAL_ROOT,
  });

  const HistoricalBatch = new ContainerType<phase0.HistoricalBatch>({
    fields: {
      blockRoots: HistoricalBlockRoots,
      stateRoots: HistoricalStateRoots,
    },
  });

  const Validator = new ContainerType<phase0.Validator>({
    fields: {
      pubkey: BLSPubkey,
      withdrawalCredentials: Bytes32,
      effectiveBalance: Gwei,
      slashed: Boolean,
      activationEligibilityEpoch: Epoch,
      activationEpoch: Epoch,
      exitEpoch: Epoch,
      withdrawableEpoch: Epoch,
    },
  });

  // Misc dependants

  const AttestationData = new ContainerType<phase0.AttestationData>({
    fields: {
      slot: Slot,
      index: CommitteeIndex,
      beaconBlockRoot: Root,
      source: Checkpoint,
      target: Checkpoint,
    },
  });

  const IndexedAttestation = new ContainerType<phase0.IndexedAttestation>({
    fields: {
      attestingIndices: CommitteeIndices,
      data: AttestationData,
      signature: BLSSignature,
    },
  });

  const PendingAttestation = new ContainerType<phase0.PendingAttestation>({
    fields: {
      aggregationBits: CommitteeBits,
      data: AttestationData,
      inclusionDelay: Slot,
      proposerIndex: ValidatorIndex,
    },
  });

  const SigningData = new ContainerType<phase0.SigningData>({
    fields: {
      objectRoot: Root,
      domain: Domain,
    },
  });

  // Operations types
  // ================

  const Attestation = new ContainerType<phase0.Attestation>({
    fields: {
      aggregationBits: CommitteeBits,
      data: AttestationData,
      signature: BLSSignature,
    },
  });

  const AttesterSlashing = new ContainerType<phase0.AttesterSlashing>({
    fields: {
      attestation1: IndexedAttestation,
      attestation2: IndexedAttestation,
    },
  });

  const Deposit = new ContainerType<phase0.Deposit>({
    fields: {
      proof: new VectorType({elementType: Bytes32, length: DEPOSIT_CONTRACT_TREE_DEPTH + 1}),
      data: DepositData,
    },
  });

  const ProposerSlashing = new ContainerType<phase0.ProposerSlashing>({
    fields: {
      signedHeader1: SignedBeaconBlockHeader,
      signedHeader2: SignedBeaconBlockHeader,
    },
  });

  const VoluntaryExit = new ContainerType<phase0.VoluntaryExit>({
    fields: {
      epoch: Epoch,
      validatorIndex: ValidatorIndex,
    },
  });

  const SignedVoluntaryExit = new ContainerType<phase0.SignedVoluntaryExit>({
    fields: {
      message: VoluntaryExit,
      signature: BLSSignature,
    },
  });

  // Block types
  // ===========

  const BeaconBlockBody = new ContainerType<phase0.BeaconBlockBody>({
    fields: {
      randaoReveal: BLSSignature,
      eth1Data: Eth1Data,
      graffiti: Bytes32,
      proposerSlashings: new ListType({elementType: ProposerSlashing, limit: params.MAX_PROPOSER_SLASHINGS}),
      attesterSlashings: new ListType({elementType: AttesterSlashing, limit: params.MAX_ATTESTER_SLASHINGS}),
      attestations: new ListType({elementType: Attestation, limit: params.MAX_ATTESTATIONS}),
      deposits: new ListType({elementType: Deposit, limit: params.MAX_DEPOSITS}),
      voluntaryExits: new ListType({elementType: SignedVoluntaryExit, limit: params.MAX_VOLUNTARY_EXITS}),
    },
  });

  const BeaconBlock = new ContainerType<phase0.BeaconBlock>({
    fields: {
      slot: Slot,
      proposerIndex: ValidatorIndex,
      parentRoot: new RootType({expandedType: () => typesRef.get().BeaconBlock}),
      stateRoot: new RootType({expandedType: () => typesRef.get().BeaconState}),
      body: BeaconBlockBody,
    },
  });

  const SignedBeaconBlock = new ContainerType<phase0.SignedBeaconBlock>({
    fields: {
      message: BeaconBlock,
      signature: BLSSignature,
    },
  });

  // State types
  // ===========

  const EpochAttestations = new ListType<List<phase0.PendingAttestation>>({
    elementType: PendingAttestation,
    limit: params.MAX_ATTESTATIONS * params.SLOTS_PER_EPOCH,
  });

  const BeaconState = new ContainerType<phase0.BeaconState>({
    fields: {
      // Misc
      genesisTime: Number64,
      genesisValidatorsRoot: Root,
      slot: Slot,
      fork: Fork,
      // History
      latestBlockHeader: BeaconBlockHeader,
      blockRoots: HistoricalBlockRoots,
      stateRoots: HistoricalStateRoots,
      historicalRoots: new ListType({
        elementType: new RootType({expandedType: HistoricalBatch}),
        limit: params.HISTORICAL_ROOTS_LIMIT,
      }),
      // Eth1
      eth1Data: Eth1Data,
      eth1DataVotes: new ListType({
        elementType: Eth1Data,
        limit: params.EPOCHS_PER_ETH1_VOTING_PERIOD * params.SLOTS_PER_EPOCH,
      }),
      eth1DepositIndex: Number64,
      // Registry
      validators: new ListType({elementType: Validator, limit: params.VALIDATOR_REGISTRY_LIMIT}),
      balances: new ListType({elementType: Gwei, limit: params.VALIDATOR_REGISTRY_LIMIT}),
      randaoMixes: new VectorType({elementType: Bytes32, length: params.EPOCHS_PER_HISTORICAL_VECTOR}),
      // Slashings
      slashings: new VectorType({elementType: Gwei, length: params.EPOCHS_PER_SLASHINGS_VECTOR}),
      // Attestations
      previousEpochAttestations: EpochAttestations,
      currentEpochAttestations: EpochAttestations,
      // Finality
      justificationBits: new BitVectorType({length: JUSTIFICATION_BITS_LENGTH}),
      previousJustifiedCheckpoint: Checkpoint,
      currentJustifiedCheckpoint: Checkpoint,
      finalizedCheckpoint: Checkpoint,
    },
  });

  // Validator types
  // ===============

  const CommitteeAssignment = new ContainerType<phase0.CommitteeAssignment>({
    fields: {
      validators: CommitteeIndices,
      committeeIndex: CommitteeIndex,
      slot: Slot,
    },
  });

  const AggregateAndProof = new ContainerType<phase0.AggregateAndProof>({
    fields: {
      aggregatorIndex: ValidatorIndex,
      aggregate: Attestation,
      selectionProof: BLSSignature,
    },
  });

  const SignedAggregateAndProof = new ContainerType<phase0.SignedAggregateAndProof>({
    fields: {
      message: AggregateAndProof,
      signature: BLSSignature,
    },
  });

  // ReqResp types
  // =============

  const Status = new ContainerType<phase0.Status>({
    fields: {
      forkDigest: ForkDigest,
      finalizedRoot: Root,
      finalizedEpoch: Epoch,
      headRoot: Root,
      headSlot: Slot,
    },
  });

  const Goodbye = Uint64;

  const Ping = Uint64;

  const Metadata = new ContainerType<phase0.Metadata>({
    fields: {
      seqNumber: Uint64,
      attnets: AttestationSubnets,
    },
  });

  const BeaconBlocksByRangeRequest = new ContainerType<phase0.BeaconBlocksByRangeRequest>({
    fields: {
      startSlot: Slot,
      count: Number64,
      step: Number64,
    },
  });

  const BeaconBlocksByRootRequest = new ListType({elementType: Root, limit: MAX_REQUEST_BLOCKS});

  // Api types
  // =========

  const Genesis = new ContainerType<phase0.Genesis>({
    fields: {
      genesisValidatorsRoot: Root,
      genesisTime: Uint64,
      genesisForkVersion: Version,
    },
  });

  // Non-speced types
  // ================

  const SlashingProtectionBlock = new ContainerType<phase0.SlashingProtectionBlock>({
    fields: {
      slot: Slot,
      signingRoot: Root,
    },
  });

  const SlashingProtectionAttestation = new ContainerType<phase0.SlashingProtectionAttestation>({
    fields: {
      sourceEpoch: Epoch,
      targetEpoch: Epoch,
      signingRoot: Root,
    },
  });

  const SlashingProtectionAttestationLowerBound = new ContainerType<phase0.SlashingProtectionAttestationLowerBound>({
    fields: {
      minSourceEpoch: Epoch,
      minTargetEpoch: Epoch,
    },
  });

  // MUST set typesRef here, otherwise expandedType() calls will throw
  typesRef.set({BeaconBlock, BeaconState});

  return {
    // misc
    Fork,
    ForkData,
    ENRForkID,
    Checkpoint,
    Validator,
    AttestationData,
    CommitteeIndices,
    IndexedAttestation,
    CommitteeBits,
    PendingAttestation,
    Eth1Data,
    Eth1DataOrdered,
    HistoricalBlockRoots,
    HistoricalStateRoots,
    HistoricalBatch,
    DepositMessage,
    DepositData,
    DepositEvent,
    BeaconBlockHeader,
    SignedBeaconBlockHeader,
    SigningData,
    DepositDataRootList,
    AttestationSubnets,
    // operations
    ProposerSlashing,
    AttesterSlashing,
    Attestation,
    Deposit,
    VoluntaryExit,
    SignedVoluntaryExit,
    // block
    BeaconBlockBody,
    BeaconBlock,
    SignedBeaconBlock,
    // state
    EpochAttestations,
    BeaconState,
    // validator
    AggregateAndProof,
    SignedAggregateAndProof,
    CommitteeAssignment,
    // Validator slashing protection
    // wire
    Status,
    Goodbye,
    Ping,
    Metadata,
    BeaconBlocksByRangeRequest,
    BeaconBlocksByRootRequest,
    // api
    Genesis,
    // Non-speced types
    SlashingProtectionBlock,
    SlashingProtectionAttestation,
    SlashingProtectionAttestationLowerBound,
  };
}
>>>>>>> 4ccc2a94
<|MERGE_RESOLUTION|>--- conflicted
+++ resolved
@@ -18,16 +18,10 @@
   VALIDATOR_REGISTRY_LIMIT,
 } from "@chainsafe/lodestar-params";
 import {BitListType, BitVectorType, ContainerType, List, ListType, RootType, Vector, VectorType} from "@chainsafe/ssz";
-<<<<<<< HEAD
 import {ssz as primitiveSsz} from "../primitive";
-import {StringType} from "../utils/StringType";
-=======
-import {PrimitiveSSZTypes} from "../primitive";
->>>>>>> 4ccc2a94
 import {LazyVariable} from "../utils/lazyVar";
 import * as phase0 from "./types";
 
-<<<<<<< HEAD
 const {
   Boolean,
   Bytes32,
@@ -176,13 +170,6 @@
   fields: {
     blockRoots: HistoricalBlockRoots,
     stateRoots: HistoricalStateRoots,
-  },
-});
-
-export const SlotRoot = new ContainerType<phase0.SlotRoot>({
-  fields: {
-    slot: Slot,
-    root: Root,
   },
 });
 
@@ -424,94 +411,6 @@
 // Api types
 // =========
 
-export const AttesterDuty = new ContainerType<phase0.AttesterDuty>({
-  fields: {
-    pubkey: BLSPubkey,
-    validatorIndex: ValidatorIndex,
-    committeeIndex: CommitteeIndex,
-    committeeLength: Number64,
-    committeesAtSlot: Number64,
-    validatorCommitteeIndex: Number64,
-    slot: Slot,
-  },
-});
-
-export const AttesterDutiesApi = new ContainerType<phase0.AttesterDutiesApi>({
-  fields: {
-    data: new ListType({elementType: AttesterDuty, limit: VALIDATOR_REGISTRY_LIMIT}),
-    dependentRoot: Root,
-  },
-});
-
-export const BeaconCommitteeResponse = new ContainerType<phase0.BeaconCommitteeResponse>({
-  fields: {
-    index: CommitteeIndex,
-    slot: Slot,
-    validators: CommitteeIndices,
-  },
-});
-
-export const BeaconCommitteeSubscription = new ContainerType<phase0.BeaconCommitteeSubscription>({
-  fields: {
-    validatorIndex: ValidatorIndex,
-    committeeIndex: CommitteeIndex,
-    committeesAtSlot: Slot,
-    slot: Slot,
-    isAggregator: Boolean,
-  },
-});
-
-export const BlockEventPayload = new ContainerType<phase0.BlockEventPayload>({
-  fields: {
-    slot: Slot,
-    block: Root,
-  },
-});
-
-export const ChainHead = new ContainerType<phase0.ChainHead>({
-  fields: {
-    slot: Slot,
-    block: Root,
-    state: Root,
-    epochTransition: Boolean,
-  },
-});
-
-export const ChainReorg = new ContainerType<phase0.ChainReorg>({
-  fields: {
-    slot: Slot,
-    depth: Number64,
-    oldHeadBlock: Root,
-    newHeadBlock: Root,
-    oldHeadState: Root,
-    newHeadState: Root,
-    epoch: Epoch,
-  },
-});
-
-export const Contract = new ContainerType<phase0.Contract>({
-  fields: {
-    chainId: Number64,
-    address: Bytes32,
-  },
-});
-
-export const FinalityCheckpoints = new ContainerType<phase0.FinalityCheckpoints>({
-  fields: {
-    previousJustified: Checkpoint,
-    currentJustified: Checkpoint,
-    finalized: Checkpoint,
-  },
-});
-
-export const FinalizedCheckpoint = new ContainerType<phase0.FinalizedCheckpoint>({
-  fields: {
-    block: Root,
-    state: Root,
-    epoch: Epoch,
-  },
-});
-
 export const Genesis = new ContainerType<phase0.Genesis>({
   fields: {
     genesisValidatorsRoot: Root,
@@ -520,60 +419,6 @@
   },
 });
 
-export const ProposerDuty = new ContainerType<phase0.ProposerDuty>({
-  fields: {
-    slot: Slot,
-    validatorIndex: ValidatorIndex,
-    pubkey: BLSPubkey,
-  },
-});
-
-export const ProposerDutiesApi = new ContainerType<phase0.ProposerDutiesApi>({
-  fields: {
-    data: new ListType({elementType: ProposerDuty, limit: VALIDATOR_REGISTRY_LIMIT}),
-    dependentRoot: Root,
-  },
-});
-
-export const SignedBeaconHeaderResponse = new ContainerType<phase0.SignedBeaconHeaderResponse>({
-  fields: {
-    root: Root,
-    canonical: Boolean,
-    header: SignedBeaconBlockHeader,
-  },
-});
-
-export const SubscribeToCommitteeSubnetPayload = new ContainerType<phase0.SubscribeToCommitteeSubnetPayload>({
-  fields: {
-    slot: Slot,
-    slotSignature: BLSSignature,
-    attestationCommitteeIndex: CommitteeIndex,
-    aggregatorPubkey: BLSPubkey,
-  },
-});
-
-export const SyncingStatus = new ContainerType<phase0.SyncingStatus>({
-  fields: {
-    headSlot: Uint64,
-    syncDistance: Uint64,
-  },
-});
-
-export const ValidatorBalance = new ContainerType<phase0.ValidatorBalance>({
-  fields: {
-    index: ValidatorIndex,
-    balance: Gwei,
-  },
-});
-
-export const ValidatorResponse = new ContainerType<phase0.ValidatorResponse>({
-  fields: {
-    index: ValidatorIndex,
-    balance: Gwei,
-    status: new StringType<ValidatorStatus>(),
-    validator: Validator,
-  },
-});
 
 // Non-speced types
 // ================
@@ -604,495 +449,3 @@
 
 // MUST set typesRef here, otherwise expandedType() calls will throw
 typesRef.set({BeaconBlock, BeaconState});
-=======
-// Interface is defined in the return of getPhase0Types(), to de-duplicate info
-// To add a new type, create and return it in the body of getPhase0Types()
-export type Phase0SSZTypes = ReturnType<typeof getPhase0Types>;
-
-// eslint-disable-next-line @typescript-eslint/explicit-module-boundary-types,@typescript-eslint/explicit-function-return-type
-export function getPhase0Types(params: IPhase0Params, primitive: PrimitiveSSZTypes) {
-  const {
-    Boolean,
-    Bytes32,
-    Number64,
-    Uint64,
-    Slot,
-    Epoch,
-    CommitteeIndex,
-    ValidatorIndex,
-    Gwei,
-    Root,
-    Version,
-    ForkDigest,
-    BLSPubkey,
-    BLSSignature,
-    Domain,
-  } = primitive;
-
-  // So the expandedRoots can be referenced, and break the circular dependency
-  const typesRef = new LazyVariable<{
-    BeaconBlock: ContainerType<phase0.BeaconBlock>;
-    BeaconState: ContainerType<phase0.BeaconState>;
-  }>();
-
-  // Misc types
-  // ==========
-
-  const AttestationSubnets = new BitVectorType({
-    length: ATTESTATION_SUBNET_COUNT,
-  });
-
-  const BeaconBlockHeader = new ContainerType<phase0.BeaconBlockHeader>({
-    fields: {
-      slot: Slot,
-      proposerIndex: ValidatorIndex,
-      parentRoot: Root,
-      stateRoot: Root,
-      bodyRoot: Root,
-    },
-  });
-
-  const SignedBeaconBlockHeader = new ContainerType<phase0.SignedBeaconBlockHeader>({
-    fields: {
-      message: BeaconBlockHeader,
-      signature: BLSSignature,
-    },
-  });
-
-  const Checkpoint = new ContainerType<phase0.Checkpoint>({
-    fields: {
-      epoch: Epoch,
-      root: Root,
-    },
-  });
-
-  const CommitteeBits = new BitListType({
-    limit: params.MAX_VALIDATORS_PER_COMMITTEE,
-  });
-
-  const CommitteeIndices = new ListType<List<phase0.ValidatorIndex>>({
-    elementType: ValidatorIndex,
-    limit: params.MAX_VALIDATORS_PER_COMMITTEE,
-  });
-
-  const DepositMessage = new ContainerType<phase0.DepositMessage>({
-    fields: {
-      pubkey: BLSPubkey,
-      withdrawalCredentials: Bytes32,
-      amount: Gwei,
-    },
-  });
-
-  const DepositData = new ContainerType<phase0.DepositData>({
-    fields: {
-      pubkey: BLSPubkey,
-      withdrawalCredentials: Bytes32,
-      amount: Gwei,
-      signature: BLSSignature,
-    },
-  });
-
-  const DepositDataRootList = new ListType<List<phase0.Root>>({
-    elementType: new RootType({expandedType: DepositData}),
-    limit: 2 ** DEPOSIT_CONTRACT_TREE_DEPTH,
-  });
-
-  const DepositEvent = new ContainerType<phase0.DepositEvent>({
-    fields: {
-      depositData: DepositData,
-      blockNumber: Number64,
-      index: Number64,
-    },
-  });
-
-  const Eth1Data = new ContainerType<phase0.Eth1Data>({
-    fields: {
-      depositRoot: Root,
-      depositCount: Number64,
-      blockHash: Bytes32,
-    },
-  });
-
-  const Eth1DataOrdered = new ContainerType<phase0.Eth1DataOrdered>({
-    fields: {
-      depositRoot: Root,
-      depositCount: Number64,
-      blockHash: Bytes32,
-      blockNumber: Number64,
-    },
-  });
-
-  const Fork = new ContainerType<phase0.Fork>({
-    fields: {
-      previousVersion: Version,
-      currentVersion: Version,
-      epoch: Epoch,
-    },
-  });
-
-  const ForkData = new ContainerType<phase0.ForkData>({
-    fields: {
-      currentVersion: Version,
-      genesisValidatorsRoot: Root,
-    },
-  });
-
-  const ENRForkID = new ContainerType<phase0.ENRForkID>({
-    fields: {
-      forkDigest: ForkDigest,
-      nextForkVersion: Version,
-      nextForkEpoch: Epoch,
-    },
-  });
-
-  const HistoricalBlockRoots = new VectorType<Vector<phase0.Root>>({
-    elementType: new RootType({expandedType: () => typesRef.get().BeaconBlock}),
-    length: params.SLOTS_PER_HISTORICAL_ROOT,
-  });
-
-  const HistoricalStateRoots = new VectorType<Vector<phase0.Root>>({
-    elementType: new RootType({expandedType: () => typesRef.get().BeaconState}),
-    length: params.SLOTS_PER_HISTORICAL_ROOT,
-  });
-
-  const HistoricalBatch = new ContainerType<phase0.HistoricalBatch>({
-    fields: {
-      blockRoots: HistoricalBlockRoots,
-      stateRoots: HistoricalStateRoots,
-    },
-  });
-
-  const Validator = new ContainerType<phase0.Validator>({
-    fields: {
-      pubkey: BLSPubkey,
-      withdrawalCredentials: Bytes32,
-      effectiveBalance: Gwei,
-      slashed: Boolean,
-      activationEligibilityEpoch: Epoch,
-      activationEpoch: Epoch,
-      exitEpoch: Epoch,
-      withdrawableEpoch: Epoch,
-    },
-  });
-
-  // Misc dependants
-
-  const AttestationData = new ContainerType<phase0.AttestationData>({
-    fields: {
-      slot: Slot,
-      index: CommitteeIndex,
-      beaconBlockRoot: Root,
-      source: Checkpoint,
-      target: Checkpoint,
-    },
-  });
-
-  const IndexedAttestation = new ContainerType<phase0.IndexedAttestation>({
-    fields: {
-      attestingIndices: CommitteeIndices,
-      data: AttestationData,
-      signature: BLSSignature,
-    },
-  });
-
-  const PendingAttestation = new ContainerType<phase0.PendingAttestation>({
-    fields: {
-      aggregationBits: CommitteeBits,
-      data: AttestationData,
-      inclusionDelay: Slot,
-      proposerIndex: ValidatorIndex,
-    },
-  });
-
-  const SigningData = new ContainerType<phase0.SigningData>({
-    fields: {
-      objectRoot: Root,
-      domain: Domain,
-    },
-  });
-
-  // Operations types
-  // ================
-
-  const Attestation = new ContainerType<phase0.Attestation>({
-    fields: {
-      aggregationBits: CommitteeBits,
-      data: AttestationData,
-      signature: BLSSignature,
-    },
-  });
-
-  const AttesterSlashing = new ContainerType<phase0.AttesterSlashing>({
-    fields: {
-      attestation1: IndexedAttestation,
-      attestation2: IndexedAttestation,
-    },
-  });
-
-  const Deposit = new ContainerType<phase0.Deposit>({
-    fields: {
-      proof: new VectorType({elementType: Bytes32, length: DEPOSIT_CONTRACT_TREE_DEPTH + 1}),
-      data: DepositData,
-    },
-  });
-
-  const ProposerSlashing = new ContainerType<phase0.ProposerSlashing>({
-    fields: {
-      signedHeader1: SignedBeaconBlockHeader,
-      signedHeader2: SignedBeaconBlockHeader,
-    },
-  });
-
-  const VoluntaryExit = new ContainerType<phase0.VoluntaryExit>({
-    fields: {
-      epoch: Epoch,
-      validatorIndex: ValidatorIndex,
-    },
-  });
-
-  const SignedVoluntaryExit = new ContainerType<phase0.SignedVoluntaryExit>({
-    fields: {
-      message: VoluntaryExit,
-      signature: BLSSignature,
-    },
-  });
-
-  // Block types
-  // ===========
-
-  const BeaconBlockBody = new ContainerType<phase0.BeaconBlockBody>({
-    fields: {
-      randaoReveal: BLSSignature,
-      eth1Data: Eth1Data,
-      graffiti: Bytes32,
-      proposerSlashings: new ListType({elementType: ProposerSlashing, limit: params.MAX_PROPOSER_SLASHINGS}),
-      attesterSlashings: new ListType({elementType: AttesterSlashing, limit: params.MAX_ATTESTER_SLASHINGS}),
-      attestations: new ListType({elementType: Attestation, limit: params.MAX_ATTESTATIONS}),
-      deposits: new ListType({elementType: Deposit, limit: params.MAX_DEPOSITS}),
-      voluntaryExits: new ListType({elementType: SignedVoluntaryExit, limit: params.MAX_VOLUNTARY_EXITS}),
-    },
-  });
-
-  const BeaconBlock = new ContainerType<phase0.BeaconBlock>({
-    fields: {
-      slot: Slot,
-      proposerIndex: ValidatorIndex,
-      parentRoot: new RootType({expandedType: () => typesRef.get().BeaconBlock}),
-      stateRoot: new RootType({expandedType: () => typesRef.get().BeaconState}),
-      body: BeaconBlockBody,
-    },
-  });
-
-  const SignedBeaconBlock = new ContainerType<phase0.SignedBeaconBlock>({
-    fields: {
-      message: BeaconBlock,
-      signature: BLSSignature,
-    },
-  });
-
-  // State types
-  // ===========
-
-  const EpochAttestations = new ListType<List<phase0.PendingAttestation>>({
-    elementType: PendingAttestation,
-    limit: params.MAX_ATTESTATIONS * params.SLOTS_PER_EPOCH,
-  });
-
-  const BeaconState = new ContainerType<phase0.BeaconState>({
-    fields: {
-      // Misc
-      genesisTime: Number64,
-      genesisValidatorsRoot: Root,
-      slot: Slot,
-      fork: Fork,
-      // History
-      latestBlockHeader: BeaconBlockHeader,
-      blockRoots: HistoricalBlockRoots,
-      stateRoots: HistoricalStateRoots,
-      historicalRoots: new ListType({
-        elementType: new RootType({expandedType: HistoricalBatch}),
-        limit: params.HISTORICAL_ROOTS_LIMIT,
-      }),
-      // Eth1
-      eth1Data: Eth1Data,
-      eth1DataVotes: new ListType({
-        elementType: Eth1Data,
-        limit: params.EPOCHS_PER_ETH1_VOTING_PERIOD * params.SLOTS_PER_EPOCH,
-      }),
-      eth1DepositIndex: Number64,
-      // Registry
-      validators: new ListType({elementType: Validator, limit: params.VALIDATOR_REGISTRY_LIMIT}),
-      balances: new ListType({elementType: Gwei, limit: params.VALIDATOR_REGISTRY_LIMIT}),
-      randaoMixes: new VectorType({elementType: Bytes32, length: params.EPOCHS_PER_HISTORICAL_VECTOR}),
-      // Slashings
-      slashings: new VectorType({elementType: Gwei, length: params.EPOCHS_PER_SLASHINGS_VECTOR}),
-      // Attestations
-      previousEpochAttestations: EpochAttestations,
-      currentEpochAttestations: EpochAttestations,
-      // Finality
-      justificationBits: new BitVectorType({length: JUSTIFICATION_BITS_LENGTH}),
-      previousJustifiedCheckpoint: Checkpoint,
-      currentJustifiedCheckpoint: Checkpoint,
-      finalizedCheckpoint: Checkpoint,
-    },
-  });
-
-  // Validator types
-  // ===============
-
-  const CommitteeAssignment = new ContainerType<phase0.CommitteeAssignment>({
-    fields: {
-      validators: CommitteeIndices,
-      committeeIndex: CommitteeIndex,
-      slot: Slot,
-    },
-  });
-
-  const AggregateAndProof = new ContainerType<phase0.AggregateAndProof>({
-    fields: {
-      aggregatorIndex: ValidatorIndex,
-      aggregate: Attestation,
-      selectionProof: BLSSignature,
-    },
-  });
-
-  const SignedAggregateAndProof = new ContainerType<phase0.SignedAggregateAndProof>({
-    fields: {
-      message: AggregateAndProof,
-      signature: BLSSignature,
-    },
-  });
-
-  // ReqResp types
-  // =============
-
-  const Status = new ContainerType<phase0.Status>({
-    fields: {
-      forkDigest: ForkDigest,
-      finalizedRoot: Root,
-      finalizedEpoch: Epoch,
-      headRoot: Root,
-      headSlot: Slot,
-    },
-  });
-
-  const Goodbye = Uint64;
-
-  const Ping = Uint64;
-
-  const Metadata = new ContainerType<phase0.Metadata>({
-    fields: {
-      seqNumber: Uint64,
-      attnets: AttestationSubnets,
-    },
-  });
-
-  const BeaconBlocksByRangeRequest = new ContainerType<phase0.BeaconBlocksByRangeRequest>({
-    fields: {
-      startSlot: Slot,
-      count: Number64,
-      step: Number64,
-    },
-  });
-
-  const BeaconBlocksByRootRequest = new ListType({elementType: Root, limit: MAX_REQUEST_BLOCKS});
-
-  // Api types
-  // =========
-
-  const Genesis = new ContainerType<phase0.Genesis>({
-    fields: {
-      genesisValidatorsRoot: Root,
-      genesisTime: Uint64,
-      genesisForkVersion: Version,
-    },
-  });
-
-  // Non-speced types
-  // ================
-
-  const SlashingProtectionBlock = new ContainerType<phase0.SlashingProtectionBlock>({
-    fields: {
-      slot: Slot,
-      signingRoot: Root,
-    },
-  });
-
-  const SlashingProtectionAttestation = new ContainerType<phase0.SlashingProtectionAttestation>({
-    fields: {
-      sourceEpoch: Epoch,
-      targetEpoch: Epoch,
-      signingRoot: Root,
-    },
-  });
-
-  const SlashingProtectionAttestationLowerBound = new ContainerType<phase0.SlashingProtectionAttestationLowerBound>({
-    fields: {
-      minSourceEpoch: Epoch,
-      minTargetEpoch: Epoch,
-    },
-  });
-
-  // MUST set typesRef here, otherwise expandedType() calls will throw
-  typesRef.set({BeaconBlock, BeaconState});
-
-  return {
-    // misc
-    Fork,
-    ForkData,
-    ENRForkID,
-    Checkpoint,
-    Validator,
-    AttestationData,
-    CommitteeIndices,
-    IndexedAttestation,
-    CommitteeBits,
-    PendingAttestation,
-    Eth1Data,
-    Eth1DataOrdered,
-    HistoricalBlockRoots,
-    HistoricalStateRoots,
-    HistoricalBatch,
-    DepositMessage,
-    DepositData,
-    DepositEvent,
-    BeaconBlockHeader,
-    SignedBeaconBlockHeader,
-    SigningData,
-    DepositDataRootList,
-    AttestationSubnets,
-    // operations
-    ProposerSlashing,
-    AttesterSlashing,
-    Attestation,
-    Deposit,
-    VoluntaryExit,
-    SignedVoluntaryExit,
-    // block
-    BeaconBlockBody,
-    BeaconBlock,
-    SignedBeaconBlock,
-    // state
-    EpochAttestations,
-    BeaconState,
-    // validator
-    AggregateAndProof,
-    SignedAggregateAndProof,
-    CommitteeAssignment,
-    // Validator slashing protection
-    // wire
-    Status,
-    Goodbye,
-    Ping,
-    Metadata,
-    BeaconBlocksByRangeRequest,
-    BeaconBlocksByRootRequest,
-    // api
-    Genesis,
-    // Non-speced types
-    SlashingProtectionBlock,
-    SlashingProtectionAttestation,
-    SlashingProtectionAttestationLowerBound,
-  };
-}
->>>>>>> 4ccc2a94
