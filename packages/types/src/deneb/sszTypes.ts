import {ContainerType, ListCompositeType, ByteVectorType, VectorCompositeType} from "@chainsafe/ssz";
import {
  HISTORICAL_ROOTS_LIMIT,
  MAX_BLOB_COMMITMENTS_PER_BLOCK,
  FIELD_ELEMENTS_PER_BLOB,
  MAX_REQUEST_BLOB_SIDECARS,
  BYTES_PER_FIELD_ELEMENT,
  EPOCHS_PER_SYNC_COMMITTEE_PERIOD,
  SLOTS_PER_EPOCH,
  KZG_COMMITMENT_INCLUSION_PROOF_DEPTH,
} from "@lodestar/params";
import {ssz as primitiveSsz} from "../primitive/index.js";
import {ssz as phase0Ssz} from "../phase0/index.js";
import {ssz as altairSsz} from "../altair/index.js";
import {ssz as bellatrixSsz} from "../bellatrix/index.js";
import {ssz as capellaSsz} from "../capella/index.js";

const {UintNum64, Slot, Root, BLSSignature, UintBn64, UintBn256, Bytes32, Bytes48, Bytes96, BLSPubkey, BlobIndex} =
  primitiveSsz;

// Polynomial commitments
// https://github.com/ethereum/consensus-specs/blob/dev/specs/eip4844/polynomial-commitments.md

// Custom types
// https://github.com/ethereum/consensus-specs/blob/dev/specs/eip4844/polynomial-commitments.md#custom-types
export const G1Point = Bytes48;
export const G2Point = Bytes96;
export const BLSFieldElement = Bytes32;
export const KZGCommitment = Bytes48;
export const KZGProof = Bytes48;

// Beacon chain

// Custom types
// https://github.com/ethereum/consensus-specs/blob/dev/specs/eip4844/beacon-chain.md#custom-types

export const Blob = new ByteVectorType(BYTES_PER_FIELD_ELEMENT * FIELD_ELEMENTS_PER_BLOB);
export const Blobs = new ListCompositeType(Blob, MAX_BLOB_COMMITMENTS_PER_BLOCK);
export const BlindedBlob = Bytes32;
export const BlindedBlobs = new ListCompositeType(BlindedBlob, MAX_BLOB_COMMITMENTS_PER_BLOCK);

export const VersionedHash = Bytes32;
export const BlobKzgCommitments = new ListCompositeType(KZGCommitment, MAX_BLOB_COMMITMENTS_PER_BLOCK);
export const KZGProofs = new ListCompositeType(KZGProof, MAX_BLOB_COMMITMENTS_PER_BLOCK);

// ReqResp types
// =============

export const BlobSidecarsByRangeRequest = new ContainerType(
  {
    startSlot: Slot,
    count: UintNum64,
  },
  {typeName: "BlobSidecarsByRangeRequest", jsonCase: "eth2"}
);

export const BlobIdentifier = new ContainerType(
  {
    blockRoot: Root,
    index: BlobIndex,
  },
  {typeName: "BlobIdentifier", jsonCase: "eth2"}
);

export const BlobSidecarsByRootRequest = new ListCompositeType(BlobIdentifier, MAX_REQUEST_BLOB_SIDECARS);

// Beacon Chain types
// https://github.com/ethereum/consensus-specs/blob/dev/specs/eip4844/beacon-chain.md#containers

export const ExecutionPayload = new ContainerType(
  {
    ...capellaSsz.ExecutionPayload.fields,
    blobGasUsed: UintBn64, // New in DENEB
    excessBlobGas: UintBn64, // New in DENEB
  },
  {typeName: "ExecutionPayload", jsonCase: "eth2"}
);

export const ExecutionPayloadHeader = new ContainerType(
  {
    ...capellaSsz.ExecutionPayloadHeader.fields,
    blobGasUsed: UintBn64, // New in DENEB
    excessBlobGas: UintBn64, // New in DENEB
  },
  {typeName: "ExecutionPayloadHeader", jsonCase: "eth2"}
);

// We have to preserve Fields ordering while changing the type of ExecutionPayload
export const BeaconBlockBody = new ContainerType(
  {
    ...altairSsz.BeaconBlockBody.fields,
    executionPayload: ExecutionPayload, // Modified in DENEB
    blsToExecutionChanges: capellaSsz.BeaconBlockBody.fields.blsToExecutionChanges,
    blobKzgCommitments: BlobKzgCommitments, // New in DENEB
  },
  {typeName: "BeaconBlockBody", jsonCase: "eth2", cachePermanentRootStruct: true}
);

export const BeaconBlock = new ContainerType(
  {
    ...capellaSsz.BeaconBlock.fields,
    body: BeaconBlockBody, // Modified in DENEB
  },
  {typeName: "BeaconBlock", jsonCase: "eth2", cachePermanentRootStruct: true}
);

export const SignedBeaconBlock = new ContainerType(
  {
    message: BeaconBlock, // Modified in DENEB
    signature: BLSSignature,
  },
  {typeName: "SignedBeaconBlock", jsonCase: "eth2"}
);

export const KzgCommitmentInclusionProof = new VectorCompositeType(Bytes32, KZG_COMMITMENT_INCLUSION_PROOF_DEPTH);

export const BlobSidecar = new ContainerType(
  {
    index: BlobIndex,
    blob: Blob,
    kzgCommitment: KZGCommitment,
    kzgProof: KZGProof,
    signedBlockHeader: phase0Ssz.SignedBeaconBlockHeader,
    kzgCommitmentInclusionProof: KzgCommitmentInclusionProof,
  },
  {typeName: "BlobSidecar", jsonCase: "eth2"}
);

export const BlobSidecars = new ListCompositeType(BlobSidecar, MAX_BLOB_COMMITMENTS_PER_BLOCK);

export const BlobsBundle = new ContainerType(
  {
    commitments: BlobKzgCommitments,
    proofs: KZGProofs,
    blobs: Blobs,
  },
  {typeName: "BlobsBundle", jsonCase: "eth2"}
);

export const BlindedBeaconBlockBody = new ContainerType(
  {
    ...altairSsz.BeaconBlockBody.fields,
    executionPayloadHeader: ExecutionPayloadHeader, // Modified in DENEB
    blsToExecutionChanges: capellaSsz.BeaconBlockBody.fields.blsToExecutionChanges,
    blobKzgCommitments: BlobKzgCommitments, // New in DENEB
  },
  {typeName: "BlindedBeaconBlockBody", jsonCase: "eth2", cachePermanentRootStruct: true}
);

export const BlindedBeaconBlock = new ContainerType(
  {
    ...capellaSsz.BlindedBeaconBlock.fields,
    body: BlindedBeaconBlockBody, // Modified in DENEB
  },
  {typeName: "BlindedBeaconBlock", jsonCase: "eth2", cachePermanentRootStruct: true}
);

export const SignedBlindedBeaconBlock = new ContainerType(
  {
    message: BlindedBeaconBlock, // Modified in DENEB
    signature: BLSSignature,
  },
  {typeName: "SignedBlindedBeaconBlock", jsonCase: "eth2"}
);

export const BuilderBid = new ContainerType(
  {
    header: ExecutionPayloadHeader,
    blobKzgCommitments: BlobKzgCommitments,
    value: UintBn256,
    pubkey: BLSPubkey,
  },
  {typeName: "BuilderBid", jsonCase: "eth2"}
);

export const SignedBuilderBid = new ContainerType(
  {
    message: BuilderBid,
    signature: BLSSignature,
  },
  {typeName: "SignedBuilderBid", jsonCase: "eth2"}
);

export const ExecutionPayloadAndBlobsBundle = new ContainerType(
  {
    executionPayload: ExecutionPayload,
    blobsBundle: BlobsBundle,
  },
  {typeName: "ExecutionPayloadAndBlobsBundle", jsonCase: "eth2"}
);

// We don't spread capella.BeaconState fields since we need to replace
// latestExecutionPayloadHeader and we cannot keep order doing that
export const BeaconState = new ContainerType(
  {
    genesisTime: UintNum64,
    genesisValidatorsRoot: Root,
    slot: primitiveSsz.Slot,
    fork: phase0Ssz.Fork,
    // History
    latestBlockHeader: phase0Ssz.BeaconBlockHeader,
    blockRoots: phase0Ssz.HistoricalBlockRoots,
    stateRoots: phase0Ssz.HistoricalStateRoots,
    // historical_roots Frozen in Capella, replaced by historical_summaries
    historicalRoots: new ListCompositeType(Root, HISTORICAL_ROOTS_LIMIT),
    // Eth1
    eth1Data: phase0Ssz.Eth1Data,
    eth1DataVotes: phase0Ssz.Eth1DataVotes,
    eth1DepositIndex: UintNum64,
    // Registry
    validators: phase0Ssz.Validators,
    balances: phase0Ssz.Balances,
    randaoMixes: phase0Ssz.RandaoMixes,
    // Slashings
    slashings: phase0Ssz.Slashings,
    // Participation
    previousEpochParticipation: altairSsz.EpochParticipation,
    currentEpochParticipation: altairSsz.EpochParticipation,
    // Finality
    justificationBits: phase0Ssz.JustificationBits,
    previousJustifiedCheckpoint: phase0Ssz.Checkpoint,
    currentJustifiedCheckpoint: phase0Ssz.Checkpoint,
    finalizedCheckpoint: phase0Ssz.Checkpoint,
    // Inactivity
    inactivityScores: altairSsz.InactivityScores,
    // Sync
    currentSyncCommittee: altairSsz.SyncCommittee,
    nextSyncCommittee: altairSsz.SyncCommittee,
    // Execution
    latestExecutionPayloadHeader: ExecutionPayloadHeader, // Modified in DENEB
    // Withdrawals
    nextWithdrawalIndex: capellaSsz.BeaconState.fields.nextWithdrawalIndex,
    nextWithdrawalValidatorIndex: capellaSsz.BeaconState.fields.nextWithdrawalValidatorIndex,
    // Deep history valid from Capella onwards
    historicalSummaries: capellaSsz.BeaconState.fields.historicalSummaries,
  },
  {typeName: "BeaconState", jsonCase: "eth2"}
);

export const LightClientHeader = new ContainerType(
  {
    beacon: phase0Ssz.BeaconBlockHeader,
    execution: ExecutionPayloadHeader,
    executionBranch: capellaSsz.LightClientHeader.fields.executionBranch,
  },
  {typeName: "LightClientHeader", jsonCase: "eth2"}
);

export const LightClientBootstrap = new ContainerType(
  {
    header: LightClientHeader,
    currentSyncCommittee: altairSsz.SyncCommittee,
    currentSyncCommitteeBranch: altairSsz.LightClientBootstrap.fields.currentSyncCommitteeBranch,
  },
  {typeName: "LightClientBootstrap", jsonCase: "eth2"}
);

export const LightClientUpdate = new ContainerType(
  {
    attestedHeader: LightClientHeader,
    nextSyncCommittee: altairSsz.SyncCommittee,
    nextSyncCommitteeBranch: altairSsz.LightClientUpdate.fields.nextSyncCommitteeBranch,
    finalizedHeader: LightClientHeader,
    finalityBranch: altairSsz.LightClientUpdate.fields.finalityBranch,
    syncAggregate: altairSsz.SyncAggregate,
    signatureSlot: Slot,
  },
  {typeName: "LightClientUpdate", jsonCase: "eth2"}
);

export const LightClientFinalityUpdate = new ContainerType(
  {
    attestedHeader: LightClientHeader,
    finalizedHeader: LightClientHeader,
    finalityBranch: altairSsz.LightClientFinalityUpdate.fields.finalityBranch,
    syncAggregate: altairSsz.SyncAggregate,
    signatureSlot: Slot,
  },
  {typeName: "LightClientFinalityUpdate", jsonCase: "eth2"}
);

export const LightClientOptimisticUpdate = new ContainerType(
  {
    attestedHeader: LightClientHeader,
    syncAggregate: altairSsz.SyncAggregate,
    signatureSlot: Slot,
  },
  {typeName: "LightClientOptimisticUpdate", jsonCase: "eth2"}
);

export const LightClientStore = new ContainerType(
  {
    snapshot: LightClientBootstrap,
    validUpdates: new ListCompositeType(LightClientUpdate, EPOCHS_PER_SYNC_COMMITTEE_PERIOD * SLOTS_PER_EPOCH),
  },
  {typeName: "LightClientStore", jsonCase: "eth2"}
);

// PayloadAttributes primarily for SSE event
export const PayloadAttributes = new ContainerType(
  {
    ...capellaSsz.PayloadAttributes.fields,
    parentBeaconBlockRoot: Root,
  },
  {typeName: "PayloadAttributes", jsonCase: "eth2"}
);

export const SSEPayloadAttributes = new ContainerType(
  {
    ...bellatrixSsz.SSEPayloadAttributesCommon.fields,
    payloadAttributes: PayloadAttributes,
  },
  {typeName: "SSEPayloadAttributes", jsonCase: "eth2"}
);

export const BlockContents = new ContainerType(
  {
    block: BeaconBlock,
    kzgProofs: KZGProofs,
    blobs: Blobs,
  },
  {typeName: "BlockContents", jsonCase: "eth2"}
);

export const SignedBlockContents = new ContainerType(
  {
    signedBlock: SignedBeaconBlock,
    kzgProofs: KZGProofs,
    blobs: Blobs,
  },
<<<<<<< HEAD
  {typeName: "BlockContents", jsonCase: "eth2"}
=======
  {typeName: "SignedBlockContents", jsonCase: "eth2"}
>>>>>>> 703249ce
);<|MERGE_RESOLUTION|>--- conflicted
+++ resolved
@@ -328,9 +328,5 @@
     kzgProofs: KZGProofs,
     blobs: Blobs,
   },
-<<<<<<< HEAD
-  {typeName: "BlockContents", jsonCase: "eth2"}
-=======
   {typeName: "SignedBlockContents", jsonCase: "eth2"}
->>>>>>> 703249ce
 );