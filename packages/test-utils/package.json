--- conflicted
+++ resolved
@@ -61,14 +61,10 @@
     "blockchain"
   ],
   "dependencies": {
-<<<<<<< HEAD
     "@chainsafe/bls": "7.1.1",
     "@chainsafe/bls-keystore": "^2.0.0",
-    "@lodestar/params": "^1.12.0",
-    "@lodestar/utils": "^1.12.0",
-=======
+    "@lodestar/params": "^1.12.1",
     "@lodestar/utils": "^1.12.1",
->>>>>>> 85e44efe
     "axios": "^1.3.4",
     "chai": "^4.3.7",
     "mocha": "^10.2.0",
