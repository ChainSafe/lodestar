--- conflicted
+++ resolved
@@ -58,15 +58,9 @@
   ],
   "dependencies": {
     "@chainsafe/bls": "7.1.3",
-<<<<<<< HEAD
     "@chainsafe/bls-keystore": "^3.1.0",
-    "@lodestar/params": "^1.20.0",
-    "@lodestar/utils": "^1.20.0",
-=======
-    "@chainsafe/bls-keystore": "^3.0.1",
     "@lodestar/params": "^1.20.1",
     "@lodestar/utils": "^1.20.1",
->>>>>>> 565bb3ac
     "axios": "^1.3.4",
     "testcontainers": "^10.2.1",
     "tmp": "^0.2.1",
