{
  "name": "@lodestar/beacon-node",
  "description": "A Typescript implementation of the beacon chain",
  "license": "LGPL-3.0",
  "author": "ChainSafe Systems",
  "homepage": "https://github.com/ChainSafe/lodestar#readme",
  "repository": {
    "type": "git",
    "url": "git+https://github.com:ChainSafe/lodestar.git"
  },
  "bugs": {
    "url": "https://github.com/ChainSafe/lodestar/issues"
  },
  "version": "1.20.1",
  "type": "module",
  "exports": {
    ".": {
      "import": "./lib/index.js"
    },
    "./api": {
      "import": "./lib/api/index.js"
    },
    "./chain": {
      "import": "./lib/chain/index.js"
    },
    "./constants": {
      "import": "./lib/constants/index.js"
    },
    "./db": {
      "import": "./lib/db/index.js"
    },
    "./eth1": {
      "import": "./lib/eth1/index.js"
    },
    "./metrics": {
      "import": "./lib/metrics/index.js"
    },
    "./monitoring": {
      "import": "./lib/monitoring/index.js"
    },
    "./network": {
      "import": "./lib/network/index.js"
    },
    "./node": {
      "import": "./lib/node/index.js"
    },
    "./sync": {
      "import": "./lib/sync/index.js"
    },
    "./util": {
      "import": "./lib/util/index.js"
    }
  },
  "typesVersions": {
    "*": {
      "*": [
        "*",
        "lib/*",
        "lib/*/index"
      ]
    }
  },
  "types": "./lib/index.d.ts",
  "files": [
    "lib/**/*.d.ts",
    "lib/**/*.js",
    "lib/**/*.js.map",
    "*.d.ts",
    "*.js"
  ],
  "scripts": {
    "clean": "rm -rf lib && rm -f *.tsbuildinfo",
    "build": "tsc -p tsconfig.build.json",
    "build:watch": "yarn run build --watch",
    "build:release": "yarn clean && yarn run build",
    "check-build": "node -e \"(async function() { await import('./lib/index.js') })()\"",
    "check-types": "tsc",
    "lint": "eslint --color --ext .ts src/ test/",
    "lint:fix": "yarn run lint --fix",
    "test": "yarn test:unit && yarn test:e2e",
    "test:unit:minimal": "LODESTAR_PRESET=minimal vitest --run --segfaultRetry 3 --dir test/unit/",
    "test:unit:mainnet": "LODESTAR_PRESET=mainnet vitest --run --segfaultRetry 3 --dir test/unit-mainnet",
    "test:unit": "wrapper() { yarn test:unit:minimal $@ && yarn test:unit:mainnet $@; }; wrapper",
    "test:e2e": "LODESTAR_PRESET=minimal vitest --run --segfaultRetry 3 --config vitest.e2e.config.ts --dir test/e2e",
    "test:sim": "vitest --run test/sim/**/*.test.ts",
    "test:sim:mergemock": "vitest --run test/sim/mergemock.test.ts",
    "test:sim:blobs": "vitest --run test/sim/4844-interop.test.ts",
    "download-spec-tests": "node --loader=ts-node/esm test/spec/downloadTests.ts",
    "test:spec:bls": "vitest --run --config vitest.spec.config.ts --dir test/spec/bls/",
    "test:spec:general": "vitest --run --config vitest.spec.config.ts --dir test/spec/general/",
    "test:spec:minimal": "LODESTAR_PRESET=minimal vitest --run --config vitest.spec.config.ts --dir test/spec/presets/",
    "test:spec:mainnet": "LODESTAR_PRESET=mainnet vitest --run --config vitest.spec.config.ts --dir test/spec/presets/",
    "test:spec": "yarn test:spec:bls && yarn test:spec:general && yarn test:spec:minimal && yarn test:spec:mainnet",
    "check-readme": "typescript-docs-verifier"
  },
  "dependencies": {
    "@chainsafe/as-sha256": "^0.4.1",
    "@chainsafe/bls": "7.1.3",
    "@chainsafe/blst": "^0.2.11",
    "@chainsafe/discv5": "^9.0.0",
    "@chainsafe/enr": "^3.0.0",
    "@chainsafe/libp2p-gossipsub": "^13.0.0",
    "@chainsafe/libp2p-identify": "^1.0.0",
<<<<<<< HEAD
    "@chainsafe/libp2p-noise": "^14.1.0",
    "@chainsafe/libp2p-yamux": "^6.0.2",
=======
    "@chainsafe/libp2p-noise": "^15.0.0",
>>>>>>> c6369ee5
    "@chainsafe/persistent-merkle-tree": "^0.7.1",
    "@chainsafe/prometheus-gc-stats": "^1.0.0",
    "@chainsafe/ssz": "^0.15.1",
    "@chainsafe/threads": "^1.11.1",
    "@ethersproject/abi": "^5.7.0",
    "@fastify/bearer-auth": "^9.0.0",
    "@fastify/cors": "^8.2.1",
    "@fastify/swagger": "^8.10.0",
    "@fastify/swagger-ui": "^1.9.3",
    "@libp2p/bootstrap": "^10.0.21",
    "@libp2p/identify": "^1.0.20",
    "@libp2p/interface": "^1.3.0",
    "@libp2p/mdns": "^10.0.21",
    "@libp2p/mplex": "^10.0.21",
    "@libp2p/peer-id": "^4.1.0",
    "@libp2p/peer-id-factory": "^4.1.0",
    "@libp2p/prometheus-metrics": "^3.0.21",
    "@libp2p/tcp": "9.0.23",
    "@lodestar/api": "^1.20.1",
    "@lodestar/config": "^1.20.1",
    "@lodestar/db": "^1.20.1",
    "@lodestar/fork-choice": "^1.20.1",
    "@lodestar/light-client": "^1.20.1",
    "@lodestar/logger": "^1.20.1",
    "@lodestar/params": "^1.20.1",
    "@lodestar/reqresp": "^1.20.1",
    "@lodestar/state-transition": "^1.20.1",
    "@lodestar/types": "^1.20.1",
    "@lodestar/utils": "^1.20.1",
    "@lodestar/validator": "^1.20.1",
    "@multiformats/multiaddr": "^12.1.3",
    "c-kzg": "^2.1.2",
    "datastore-core": "^9.1.1",
    "datastore-level": "^10.1.1",
    "deepmerge": "^4.3.1",
    "fastify": "^4.27.0",
    "interface-datastore": "^8.2.7",
    "it-all": "^3.0.4",
    "it-pipe": "^3.0.1",
    "jwt-simple": "0.5.6",
    "libp2p": "1.4.3",
    "multiformats": "^11.0.1",
    "prom-client": "^15.1.0",
    "qs": "^6.11.1",
    "snappyjs": "^0.7.0",
    "strict-event-emitter-types": "^2.0.0",
    "systeminformation": "^5.22.9",
    "uint8arraylist": "^2.4.7",
    "xxhash-wasm": "1.0.2"
  },
  "devDependencies": {
    "@types/datastore-level": "^3.0.0",
    "@types/qs": "^6.9.7",
    "@types/tmp": "^0.2.3",
    "it-drain": "^3.0.3",
    "it-pair": "^2.0.6",
    "rewiremock": "^3.14.5",
    "rimraf": "^4.4.1",
    "tmp": "^0.2.1"
  },
  "keywords": [
    "ethereum",
    "eth-consensus",
    "beacon",
    "blockchain"
  ]
}<|MERGE_RESOLUTION|>--- conflicted
+++ resolved
@@ -101,12 +101,8 @@
     "@chainsafe/enr": "^3.0.0",
     "@chainsafe/libp2p-gossipsub": "^13.0.0",
     "@chainsafe/libp2p-identify": "^1.0.0",
-<<<<<<< HEAD
-    "@chainsafe/libp2p-noise": "^14.1.0",
+    "@chainsafe/libp2p-noise": "^15.0.0",
     "@chainsafe/libp2p-yamux": "^6.0.2",
-=======
-    "@chainsafe/libp2p-noise": "^15.0.0",
->>>>>>> c6369ee5
     "@chainsafe/persistent-merkle-tree": "^0.7.1",
     "@chainsafe/prometheus-gc-stats": "^1.0.0",
     "@chainsafe/ssz": "^0.15.1",
