--- conflicted
+++ resolved
@@ -97,16 +97,10 @@
     "@chainsafe/as-chacha20poly1305": "^0.1.0",
     "@chainsafe/as-sha256": "^0.3.1",
     "@chainsafe/bls": "7.1.1",
-<<<<<<< HEAD
+    "@chainsafe/blst": "^0.2.9",
     "@chainsafe/discv5": "^4.0.0",
     "@chainsafe/libp2p-gossipsub": "^9.0.0",
     "@chainsafe/libp2p-noise": "^12.0.0",
-=======
-    "@chainsafe/blst": "^0.2.9",
-    "@chainsafe/discv5": "^3.0.0",
-    "@chainsafe/libp2p-gossipsub": "^6.2.0",
-    "@chainsafe/libp2p-noise": "^11.0.4",
->>>>>>> 9ea69efa
     "@chainsafe/persistent-merkle-tree": "^0.5.0",
     "@chainsafe/prometheus-gc-stats": "^1.0.0",
     "@chainsafe/ssz": "^0.10.2",
