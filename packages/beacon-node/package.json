--- conflicted
+++ resolved
@@ -101,13 +101,8 @@
     "@chainsafe/as-sha256": "^0.3.1",
     "@chainsafe/bls": "7.1.1",
     "@chainsafe/discv5": "^1.4.0",
-<<<<<<< HEAD
     "@chainsafe/libp2p-gossipsub": "^5.2.1",
-    "@chainsafe/libp2p-noise": "^10.1.0",
-=======
-    "@chainsafe/libp2p-gossipsub": "^4.1.1",
     "@chainsafe/libp2p-noise": "^10.2.0",
->>>>>>> 1fde79da
     "@chainsafe/persistent-merkle-tree": "^0.4.2",
     "@chainsafe/snappy-stream": "5.1.1",
     "@chainsafe/ssz": "^0.9.2",
