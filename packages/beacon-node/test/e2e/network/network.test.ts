import {describe, it, expect, afterEach, beforeEach, vi} from "vitest";
import {PeerId} from "@libp2p/interface/peer-id";
import {config} from "@lodestar/config/default";
import {phase0} from "@lodestar/types";
import {sleep} from "@lodestar/utils";
import {Network, NetworkEvent, ReqRespMethod} from "../../../src/network/index.js";
import {GoodByeReasonCode} from "../../../src/constants/index.js";
import {connect, disconnect, onPeerConnect, onPeerDisconnect, getNetworkForTest} from "../../utils/network.js";
import {getValidPeerId} from "../../utils/peer.js";

describe(
  "network / main thread",
  function () {
    runTests({useWorker: false});
  },
  {timeout: 3000}
);

describe(
  "network / worker",
  function () {
    runTests({useWorker: true});
  },
  {timeout: 10_000}
);

/* eslint-disable mocha/no-top-level-hooks */

<<<<<<< HEAD
function runTests({useWorker}: {useWorker: boolean}): void {
=======
function runTests(this: Mocha.Suite, {useWorker}: {useWorker: boolean}): void {
  this.timeout(50000);

>>>>>>> ab2dfdde
  const afterEachCallbacks: (() => Promise<void> | void)[] = [];

  afterEach(async () => {
    while (afterEachCallbacks.length > 0) {
      const callback = afterEachCallbacks.pop();
      if (callback) await callback();
    }
  });

  let controller: AbortController;
<<<<<<< HEAD
  beforeEach(() => {
    controller = new AbortController();
  });
  afterEach(() => controller.abort());
=======
  beforeEach(() => (controller = new AbortController()));
  afterEach(() => {
    controller.abort();
    sinon.restore();
  });
>>>>>>> ab2dfdde

  // eslint-disable-next-line @typescript-eslint/explicit-function-return-type
  async function createTestNode(nodeName: string) {
    const [network, closeAll] = await getNetworkForTest(nodeName, config, {opts: {useWorker}});

    afterEachCallbacks.push(async () => {
      await closeAll();
    });

    return network;
  }

  async function createTestNodesAB(): Promise<[Network, Network]> {
    return Promise.all([
      createTestNode(`network-${useWorker ? "worker" : "main"}-A`),
      createTestNode(`network-${useWorker ? "worker" : "main"}-A`),
    ]);
  }

  it("Disconnect peer", async () => {
    const network = await createTestNode(`network-${useWorker ? "worker" : "main"}-DP`);
    await network.disconnectPeer(getValidPeerId().toString());
  });

  it("return getNetworkIdentity", async () => {
    const network = await createTestNode(`network-${useWorker ? "worker" : "main"}-NI`);
    const networkIdentity = await network.getNetworkIdentity();
    expect(networkIdentity.peerId).toBe(network.peerId.toString());
  });

  it("should create a peer on connect", async function () {
    const [netA, netB] = await createTestNodesAB();
    await Promise.all([onPeerConnect(netA), onPeerConnect(netB), connect(netA, netB)]);
    expect(netA.getConnectedPeerCount()).toBe(1);
    expect(netB.getConnectedPeerCount()).toBe(1);
  });

  it("should delete a peer on disconnect", async function () {
    const [netA, netB] = await createTestNodesAB();
    const connected = Promise.all([onPeerConnect(netA), onPeerConnect(netB)]);
    await connect(netA, netB);
    await connected;

    const disconnection = Promise.all([onPeerDisconnect(netA), onPeerDisconnect(netB)]);
    await sleep(200);

    await disconnect(netA, netB.peerId.toString());
    await disconnection;
    await sleep(400);

    expect(netA.getConnectedPeerCount()).toBe(0);
    expect(netB.getConnectedPeerCount()).toBe(0);
  });

  // Current implementation of discv5 consumer doesn't allow to deterministically force a peer to be found
  // a random find node lookup can yield no results if there are too few peers in the DHT
  // it.skip("should connect to new peer by subnet", async function () {});

  it("Should goodbye peers on stop", async function () {
    const [netA, netB] = await createTestNodesAB();

    const connected = Promise.all([onPeerConnect(netA), onPeerConnect(netB)]);
    await connect(netA, netB);
    await connected;

    // Wait some time and stop netA expecting to goodbye netB
    await sleep(500, controller.signal);

    // NetworkEvent.reqRespRequest does not work on worker thread
    // so we only test the peerDisconnected event
    const onGoodbyeNetB = useWorker ? null : vi.fn<[phase0.Goodbye, PeerId]>();
    netB.events.on(NetworkEvent.reqRespRequest, ({request, peer}) => {
      if (request.method === ReqRespMethod.Goodbye && onGoodbyeNetB) onGoodbyeNetB(request.body, peer);
    });
    const onDisconnectNetB = vi.fn<[string]>();
    netB.events.on(NetworkEvent.peerDisconnected, ({peer}) => {
      onDisconnectNetB(peer);
    });

    await netA.close();
    await sleep(500, controller.signal);

    if (onGoodbyeNetB) {
      // this only works on main thread mode
      expect(onGoodbyeNetB).toHaveBeenCalledOnce();
      const [goodbye, peer] = onGoodbyeNetB.mock.calls[0];
      expect(peer.toString()).toBe(netA.peerId.toString());
      expect(goodbye).toBe(BigInt(GoodByeReasonCode.CLIENT_SHUTDOWN));
    }
    const [peer] = onDisconnectNetB.mock.calls[0];
    expect(peer).toBe(netA.peerId.toString());
  });

  it("Should subscribe to gossip core topics on demand", async () => {
    const netA = await createTestNode(`network-${useWorker ? "worker" : "main"}-CT`);

    expect(await getTopics(netA)).toEqual([]);

    await netA.subscribeGossipCoreTopics();
    expect(await getTopics(netA)).toEqual([
      "/eth2/18ae4ccb/beacon_block/ssz_snappy",
      "/eth2/18ae4ccb/beacon_aggregate_and_proof/ssz_snappy",
      "/eth2/18ae4ccb/voluntary_exit/ssz_snappy",
      "/eth2/18ae4ccb/proposer_slashing/ssz_snappy",
      "/eth2/18ae4ccb/attester_slashing/ssz_snappy",
    ]);

    await netA.unsubscribeGossipCoreTopics();
    expect(await getTopics(netA)).toEqual([]);
  });
}

async function getTopics(net: Network): Promise<string[]> {
  return Object.keys(await net.dumpMeshPeers());
}<|MERGE_RESOLUTION|>--- conflicted
+++ resolved
@@ -26,13 +26,7 @@
 
 /* eslint-disable mocha/no-top-level-hooks */
 
-<<<<<<< HEAD
 function runTests({useWorker}: {useWorker: boolean}): void {
-=======
-function runTests(this: Mocha.Suite, {useWorker}: {useWorker: boolean}): void {
-  this.timeout(50000);
-
->>>>>>> ab2dfdde
   const afterEachCallbacks: (() => Promise<void> | void)[] = [];
 
   afterEach(async () => {
@@ -43,18 +37,11 @@
   });
 
   let controller: AbortController;
-<<<<<<< HEAD
+
   beforeEach(() => {
     controller = new AbortController();
   });
   afterEach(() => controller.abort());
-=======
-  beforeEach(() => (controller = new AbortController()));
-  afterEach(() => {
-    controller.abort();
-    sinon.restore();
-  });
->>>>>>> ab2dfdde
 
   // eslint-disable-next-line @typescript-eslint/explicit-function-return-type
   async function createTestNode(nodeName: string) {
