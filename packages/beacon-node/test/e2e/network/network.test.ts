import sinon from "sinon";
import {expect} from "chai";

import {PeerId} from "@libp2p/interface-peer-id";
import {multiaddr} from "@multiformats/multiaddr";
import {ENR} from "@chainsafe/discv5";
import {createIBeaconConfig} from "@lodestar/config";
import {config} from "@lodestar/config/default";
import {phase0, ssz} from "@lodestar/types";
import {sleep} from "@lodestar/utils";

import {Network, NetworkEvent, ReqRespMethod, getReqRespHandlers} from "../../../src/network/index.js";
import {defaultNetworkOptions, INetworkOptions} from "../../../src/network/options.js";
import {GoodByeReasonCode} from "../../../src/constants/index.js";

import {generateEmptySignedBlock} from "../../utils/block.js";
import {MockBeaconChain} from "../../utils/mocks/chain/chain.js";
import {createNode} from "../../utils/network.js";
import {generateState} from "../../utils/state.js";
import {StubbedBeaconDb} from "../../utils/stub/index.js";
import {connect, disconnect, onPeerConnect, onPeerDisconnect} from "../../utils/network.js";
import {testLogger} from "../../utils/logger.js";
import {CommitteeSubscription} from "../../../src/network/subnets/index.js";
import {GossipHandlers} from "../../../src/network/gossip/index.js";
import {ENRKey} from "../../../src/network/metadata.js";
import {memoOnce} from "../../utils/cache.js";

let port = 9000;
const mu = "/ip4/127.0.0.1/tcp/0";

describe("network", function () {
  if (this.timeout() < 5000) this.timeout(5000);
  this.retries(2); // This test fail sometimes, with a 5% rate.

  const afterEachCallbacks: (() => Promise<void> | void)[] = [];
  afterEach(async () => {
    while (afterEachCallbacks.length > 0) {
      const callback = afterEachCallbacks.pop();
      if (callback) await callback();
    }
  });

  let controller: AbortController;
  beforeEach(() => (controller = new AbortController()));
  afterEach(() => controller.abort());

  async function getOpts(peerId: PeerId): Promise<INetworkOptions> {
    const bindAddrUdp = `/ip4/0.0.0.0/udp/${port++}`;
    const enr = ENR.createFromPeerId(peerId);
    enr.setLocationMultiaddr(multiaddr(bindAddrUdp));

    return {
      ...defaultNetworkOptions,
      maxPeers: 1,
      targetPeers: 1,
      bootMultiaddrs: [],
      localMultiaddrs: [],
      discv5FirstQueryDelayMs: 0,
      discv5: {
        enr,
        bindAddr: bindAddrUdp,
        bootEnrs: [],
        enabled: true,
      },
    };
  }

  const getStaticData = memoOnce(() => {
    const block = generateEmptySignedBlock();
    const state = generateState({
      finalizedCheckpoint: {
        epoch: 0,
        root: ssz.phase0.BeaconBlock.hashTreeRoot(block.message),
      },
    });
    const beaconConfig = createIBeaconConfig(config, state.genesisValidatorsRoot);
    return {block, state, config: beaconConfig};
  });

  // eslint-disable-next-line @typescript-eslint/explicit-function-return-type
  async function createTestNode(nodeName: string) {
    const {state, config} = getStaticData();
    const chain = new MockBeaconChain({genesisTime: 0, chainId: 0, networkId: BigInt(0), state, config});
    const db = new StubbedBeaconDb(config);
    const reqRespHandlers = getReqRespHandlers({db, chain});
    const gossipHandlers = {} as GossipHandlers;

    const libp2p = await createNode(mu);
    const logger = testLogger(nodeName);

    const opts = await getOpts(libp2p.peerId);

    const modules = {
      config,
      chain,
      db,
      reqRespHandlers,
      gossipHandlers,
      signal: controller.signal,
      metrics: null,
    };

    const network = new Network(opts, {...modules, libp2p, logger});
    await network.start();

    afterEachCallbacks.push(async () => {
      await chain.close();
      controller.abort();
      await network.stop();
      sinon.restore();
    });

    return {network, chain};
  }

  // eslint-disable-next-line @typescript-eslint/explicit-function-return-type
  async function createTestNodesAB() {
    return Promise.all([createTestNode("A"), createTestNode("B")]);
  }

  it("should create a peer on connect", async function () {
    const [{network: netA}, {network: netB}] = await createTestNodesAB();
    await Promise.all([onPeerConnect(netA), onPeerConnect(netB), connect(netA, netB.peerId, netB.localMultiaddrs)]);
    expect(Array.from(netA.getConnectionsByPeer().values()).length).to.equal(1);
    expect(Array.from(netB.getConnectionsByPeer().values()).length).to.equal(1);
  });

  it("should delete a peer on disconnect", async function () {
    const [{network: netA}, {network: netB}] = await createTestNodesAB();
    const connected = Promise.all([onPeerConnect(netA), onPeerConnect(netB)]);
    await connect(netA, netB.peerId, netB.localMultiaddrs);
    await connected;

    const disconnection = Promise.all([onPeerDisconnect(netA), onPeerDisconnect(netB)]);
    await sleep(100);

    await disconnect(netA, netB.peerId);
    await disconnection;
    await sleep(200);

    expect(Array.from(netA.getConnectionsByPeer().values()).length).to.equal(0);
    expect(Array.from(netB.getConnectionsByPeer().values()).length).to.equal(0);
  });

  // Current implementation of discv5 consumer doesn't allow to deterministically force a peer to be found
  // a random find node lookup can yield no results if there are too few peers in the DHT
  it.skip("should connect to new peer by subnet", async function () {
    const [{network: netBootnode}, {network: netA}, {network: netB}] = await Promise.all([
      createTestNode("bootnode"),
      createTestNode("A"),
      createTestNode("B"),
    ]);

    if (!netBootnode.discv5) throw Error("discv5 in bootnode is not enabled");
    if (!netA.discv5) throw Error("discv5 in A is not enabled");
    if (!netB.discv5) throw Error("discv5 in B is not enabled");

    const subscription: CommitteeSubscription = {
      validatorIndex: 2000,
      subnet: 10,
      slot: 2000,
      isAggregator: false,
    };

    netB.metadata.attnets.set(subscription.subnet, true);
    const connected = Promise.all([onPeerConnect(netA), onPeerConnect(netB)]);

    // Add subnets to B ENR
    netB.discv5.enr.set(ENRKey.attnets, ssz.phase0.AttestationSubnets.serialize(netB.metadata.attnets));

    // A knows about bootnode
    netA.discv5.addEnr(netBootnode.discv5.enr);
    expect(netA.discv5.kadValues()).have.length(1, "wrong netA kad length");
    // bootnode knows about B
    netBootnode.discv5.addEnr(netB.discv5.enr);

    // const enrB = ENR.createFromPeerId(netB.peerId);
    // enrB.set(ENRKey.attnets, Buffer.from(ssz.phase0.AttestationSubnets.serialize(netB.metadata.attnets)));

    // Mock findNode to immediately find enrB when attempting to find nodes
    // netA.discv5.findNode = async () => {
    //   console.log("CALLING FIND_NODE");
    //   netA.discv5?.emit("discovered", enrB);
    //   return [enrB];
    // };

    netA.prepareBeaconCommitteeSubnet([subscription]);
    await connected;

    expect(netA.getConnectionsByPeer().has(netB.peerId.toString())).to.be.equal(
      true,
      "netA has not connected to peerB"
    );
  });

  it("Should goodbye peers on stop", async function () {
    const [{network: netA}, {network: netB}] = await createTestNodesAB();

    const connected = Promise.all([onPeerConnect(netA), onPeerConnect(netB)]);
    await connect(netA, netB.peerId, netB.localMultiaddrs);
    await connected;

    // Wait some time and stop netA expecting to goodbye netB
    await sleep(500, controller.signal);

    const onGoodbyeNetB = sinon.stub<[phase0.Goodbye, PeerId]>();
    netB.events.on(NetworkEvent.reqRespRequest, (request, peer) => {
      if (request.method === ReqRespMethod.Goodbye) onGoodbyeNetB(request.body, peer);
    });

    await netA.stop();
    await sleep(500, controller.signal);

    expect(onGoodbyeNetB.callCount).to.equal(1, "netB must receive 1 goodbye");
    const [goodbye, peer] = onGoodbyeNetB.getCall(0).args;
    expect(peer.toString()).to.equal(netA.peerId.toString(), "netA must be the goodbye requester");
    expect(goodbye).to.equal(BigInt(GoodByeReasonCode.CLIENT_SHUTDOWN), "goodbye reason must be CLIENT_SHUTDOWN");
  });

<<<<<<< HEAD
=======
  it("Should goodbye peers on stop", async function () {
    const [{network: netA}, {network: netB}] = await createTestNodesAB();

    const connected = Promise.all([onPeerConnect(netA), onPeerConnect(netB)]);
    await connect(netA, netB.peerId, netB.localMultiaddrs);
    await connected;

    // Wait some time and stop netA expecting to goodbye netB
    await sleep(500, controller.signal);

    const onGoodbyeNetB = sinon.stub<[phase0.Goodbye, PeerId]>();
    netB.events.on(NetworkEvent.reqRespRequest, (request, peer) => {
      if (request.method === ReqRespMethod.Goodbye) onGoodbyeNetB(request.body, peer);
    });

    await netA.stop();
    await sleep(500, controller.signal);

    expect(onGoodbyeNetB.callCount).to.equal(1, "netB must receive 1 goodbye");
    const [goodbye, peer] = onGoodbyeNetB.getCall(0).args;
    expect(peer.toString()).to.equal(netA.peerId.toString(), "netA must be the goodbye requester");
    expect(goodbye).to.equal(BigInt(GoodByeReasonCode.CLIENT_SHUTDOWN), "goodbye reason must be CLIENT_SHUTDOWN");
  });

>>>>>>> 631b6e74
  it("Should subscribe to gossip core topics on demand", async () => {
    const {network: netA} = await createTestNode("A");

    expect(netA.gossip.getTopics().length).to.equal(0);
    netA.subscribeGossipCoreTopics();
    expect(netA.gossip.getTopics().length).to.equal(5);
    netA.unsubscribeGossipCoreTopics();
    expect(netA.gossip.getTopics().length).to.equal(0);
    netA.close();
  });
});<|MERGE_RESOLUTION|>--- conflicted
+++ resolved
@@ -217,33 +217,6 @@
     expect(goodbye).to.equal(BigInt(GoodByeReasonCode.CLIENT_SHUTDOWN), "goodbye reason must be CLIENT_SHUTDOWN");
   });
 
-<<<<<<< HEAD
-=======
-  it("Should goodbye peers on stop", async function () {
-    const [{network: netA}, {network: netB}] = await createTestNodesAB();
-
-    const connected = Promise.all([onPeerConnect(netA), onPeerConnect(netB)]);
-    await connect(netA, netB.peerId, netB.localMultiaddrs);
-    await connected;
-
-    // Wait some time and stop netA expecting to goodbye netB
-    await sleep(500, controller.signal);
-
-    const onGoodbyeNetB = sinon.stub<[phase0.Goodbye, PeerId]>();
-    netB.events.on(NetworkEvent.reqRespRequest, (request, peer) => {
-      if (request.method === ReqRespMethod.Goodbye) onGoodbyeNetB(request.body, peer);
-    });
-
-    await netA.stop();
-    await sleep(500, controller.signal);
-
-    expect(onGoodbyeNetB.callCount).to.equal(1, "netB must receive 1 goodbye");
-    const [goodbye, peer] = onGoodbyeNetB.getCall(0).args;
-    expect(peer.toString()).to.equal(netA.peerId.toString(), "netA must be the goodbye requester");
-    expect(goodbye).to.equal(BigInt(GoodByeReasonCode.CLIENT_SHUTDOWN), "goodbye reason must be CLIENT_SHUTDOWN");
-  });
-
->>>>>>> 631b6e74
   it("Should subscribe to gossip core topics on demand", async () => {
     const {network: netA} = await createTestNode("A");
 
