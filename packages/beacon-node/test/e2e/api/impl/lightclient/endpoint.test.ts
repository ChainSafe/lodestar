--- conflicted
+++ resolved
@@ -127,15 +127,9 @@
     const committeePubkeys = Array.from({length: SYNC_COMMITTEE_SIZE}, (_, i) =>
       i % 2 === 0 ? pubkeys[0] : pubkeys[1]
     );
-<<<<<<< HEAD
-    const aggregatePubkey = aggregatePublicKeys(committeePubkeys).serialize();
+    const aggregatePubkey = bls.aggregatePublicKeys(committeePubkeys);
     // single committee hash since we requested for the first period
     expect(committeeRes.value()).toEqual([
-=======
-    const aggregatePubkey = bls.aggregatePublicKeys(committeePubkeys);
-    // single committe hash since we requested for the first period
-    expect(committeeRes.response.data).toEqual([
->>>>>>> 49c16890
       ssz.altair.SyncCommittee.hashTreeRoot({
         pubkeys: committeePubkeys,
         aggregatePubkey,
