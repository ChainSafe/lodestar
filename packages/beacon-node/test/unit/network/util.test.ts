import {multiaddr} from "@multiformats/multiaddr";
import {expect} from "chai";
import {createSecp256k1PeerId} from "@libp2p/peer-id-factory";
import {config} from "@lodestar/config/default";
import {ForkName} from "@lodestar/params";
import {ENR} from "@chainsafe/discv5";
import {Method, Version, Encoding} from "../../../src/network/reqresp/types.js";
import {defaultNetworkOptions} from "../../../src/network/options.js";
import {formatProtocolId, parseProtocolId} from "../../../src/network/reqresp/utils/index.js";
import {createNodeJsLibp2p, isLocalMultiAddr} from "../../../src/network/index.js";
import {getCurrentAndNextFork} from "../../../src/network/forks.js";

<<<<<<< HEAD
async function createPeerId(): Promise<PeerId> {
  return await PeerId.create({keyType: "secp256k1"});
}

describe("util", () => {
  describe("Test isLocalMultiAddr", () => {
    it("should return true for 127.0.0.1", () => {
      const multi0 = new Multiaddr("/ip4/127.0.0.1/udp/30303");
      expect(isLocalMultiAddr(multi0)).to.equal(true);
    });

    it("should return false for 0.0.0.0", () => {
      const multi0 = new Multiaddr("/ip4/0.0.0.0/udp/30303");
      expect(isLocalMultiAddr(multi0)).to.equal(false);
    });
=======
describe("Test isLocalMultiAddr", () => {
  it("should return true for 127.0.0.1", () => {
    const multi0 = multiaddr("/ip4/127.0.0.1/udp/30303");
    expect(isLocalMultiAddr(multi0)).to.equal(true);
  });

  it("should return false for 0.0.0.0", () => {
    const multi0 = multiaddr("/ip4/0.0.0.0/udp/30303");
    expect(isLocalMultiAddr(multi0)).to.equal(false);
>>>>>>> 631b6e74
  });

  describe("ReqResp protocolID parse / render", () => {
    const testCases: {
      method: Method;
      version: Version;
      encoding: Encoding;
      protocolId: string;
    }[] = [
      {
        method: Method.Status,
        version: Version.V1,
        encoding: Encoding.SSZ_SNAPPY,
        protocolId: "/eth2/beacon_chain/req/status/1/ssz_snappy",
      },
      {
        method: Method.BeaconBlocksByRange,
        version: Version.V2,
        encoding: Encoding.SSZ_SNAPPY,
        protocolId: "/eth2/beacon_chain/req/beacon_blocks_by_range/2/ssz_snappy",
      },
    ];

    for (const {method, encoding, version, protocolId} of testCases) {
      it(`Should render ${protocolId}`, () => {
        expect(formatProtocolId(method, version, encoding)).to.equal(protocolId);
      });

      it(`Should parse ${protocolId}`, () => {
        expect(parseProtocolId(protocolId)).to.deep.equal({method, version, encoding});
      });
    }
  });

  describe("getCurrentAndNextFork", function () {
    const altairEpoch = config.forks.altair.epoch;
    afterEach(() => {
      config.forks.altair.epoch = altairEpoch;
    });

    it("should return no next fork if altair epoch is infinity", () => {
      config.forks.altair.epoch = Infinity;
      const {currentFork, nextFork} = getCurrentAndNextFork(config, 0);
      expect(currentFork.name).to.be.equal(ForkName.phase0);
      expect(nextFork).to.be.undefined;
    });

    it("should return altair as next fork", () => {
      config.forks.altair.epoch = 1000;
      let forks = getCurrentAndNextFork(config, 0);
      expect(forks.currentFork.name).to.be.equal(ForkName.phase0);
      if (forks.nextFork) {
        expect(forks.nextFork.name).to.be.equal(ForkName.altair);
      } else {
        expect.fail("No next fork");
      }

      forks = getCurrentAndNextFork(config, 1000);
      expect(forks.currentFork.name).to.be.equal(ForkName.altair);
      expect(forks.nextFork).to.be.undefined;
    });
  });

<<<<<<< HEAD
  describe("createNodeJsLibp2p", () => {
    it("should extract bootMultiaddrs from enr with tcp", async function () {
      this.timeout(0);
      const peerId = await createPeerId();
      const enrWithTcp = [
        "enr:-LK4QDiPGwNomqUqNDaM3iHYvtdX7M5qngson6Qb2xGIg1LwC8-Nic0aQwO0rVbJt5xp32sRE3S1YqvVrWO7OgVNv0kBh2F0dG5ldHOIAAAAAAAAAACEZXRoMpA7CIeVAAAgCf__________gmlkgnY0gmlwhBKNA4qJc2VjcDI1NmsxoQKbBS4ROQ_sldJm5tMgi36qm5I5exKJFb4C8dDVS_otAoN0Y3CCIyiDdWRwgiMo",
      ];
      const bootMultiaddrs: string[] = [];
      await createNodeJsLibp2p(
        peerId,
        {
          connectToDiscv5Bootnodes: true,
          discv5: {
            enabled: false,
            enr: new ENR(),
            bindAddr: "/ip4/127.0.0.1/udp/0",
            bootEnrs: enrWithTcp,
          },
          bootMultiaddrs,
          localMultiaddrs: ["/ip4/127.0.0.1/tcp/0"],
          targetPeers: defaultNetworkOptions.targetPeers,
          maxPeers: defaultNetworkOptions.maxPeers,
=======
describe("createNodeJsLibp2p", () => {
  it("should extract bootMultiaddrs from enr with tcp", async function () {
    this.timeout(0);
    const peerId = await createSecp256k1PeerId();
    const enrWithTcp = [
      "enr:-LK4QDiPGwNomqUqNDaM3iHYvtdX7M5qngson6Qb2xGIg1LwC8-Nic0aQwO0rVbJt5xp32sRE3S1YqvVrWO7OgVNv0kBh2F0dG5ldHOIAAAAAAAAAACEZXRoMpA7CIeVAAAgCf__________gmlkgnY0gmlwhBKNA4qJc2VjcDI1NmsxoQKbBS4ROQ_sldJm5tMgi36qm5I5exKJFb4C8dDVS_otAoN0Y3CCIyiDdWRwgiMo",
    ];
    const bootMultiaddrs: string[] = [];
    await createNodeJsLibp2p(
      peerId,
      {
        connectToDiscv5Bootnodes: true,
        discv5: {
          enabled: false,
          enr: new ENR(),
          bindAddr: "/ip4/127.0.0.1/udp/0",
          bootEnrs: enrWithTcp,
>>>>>>> 631b6e74
        },
        {disablePeerDiscovery: true}
      );
      expect(bootMultiaddrs.length).to.be.equal(1);
      expect(bootMultiaddrs[0]).to.be.equal(
        "/ip4/18.141.3.138/tcp/9000/p2p/16Uiu2HAm5rokhpCBU7yBJHhMKXZ1xSVWwUcPMrzGKvU5Y7iBkmuK"
      );
    });

<<<<<<< HEAD
    it("should not extract bootMultiaddrs from enr without tcp", async function () {
      this.timeout(0);
      const peerId = await createPeerId();
      const enrWithoutTcp = [
        "enr:-Ku4QCFQW96tEDYPjtaueW3WIh1CB0cJnvw_ibx5qIFZGqfLLj-QajMX6XwVs2d4offuspwgH3NkIMpWtCjCytVdlywGh2F0dG5ldHOIEAIAAgABAUyEZXRoMpCi7FS9AQAAAAAiAQAAAAAAgmlkgnY0gmlwhFA4VK6Jc2VjcDI1NmsxoQNGH1sJJS86-0x9T7qQewz9Wn9zlp6bYxqqrR38JQ49yIN1ZHCCIyg",
      ];
      const bootMultiaddrs: string[] = [];
      await createNodeJsLibp2p(
        peerId,
        {
          connectToDiscv5Bootnodes: true,
          discv5: {
            enabled: false,
            enr: new ENR(),
            bindAddr: "/ip4/127.0.0.1/udp/0",
            bootEnrs: enrWithoutTcp,
          },
          bootMultiaddrs,
          localMultiaddrs: ["/ip4/127.0.0.1/tcp/0"],
          targetPeers: defaultNetworkOptions.targetPeers,
          maxPeers: defaultNetworkOptions.maxPeers,
=======
  it("should not extract bootMultiaddrs from enr without tcp", async function () {
    this.timeout(0);
    const peerId = await createSecp256k1PeerId();
    const enrWithoutTcp = [
      "enr:-Ku4QCFQW96tEDYPjtaueW3WIh1CB0cJnvw_ibx5qIFZGqfLLj-QajMX6XwVs2d4offuspwgH3NkIMpWtCjCytVdlywGh2F0dG5ldHOIEAIAAgABAUyEZXRoMpCi7FS9AQAAAAAiAQAAAAAAgmlkgnY0gmlwhFA4VK6Jc2VjcDI1NmsxoQNGH1sJJS86-0x9T7qQewz9Wn9zlp6bYxqqrR38JQ49yIN1ZHCCIyg",
    ];
    const bootMultiaddrs: string[] = [];
    await createNodeJsLibp2p(
      peerId,
      {
        connectToDiscv5Bootnodes: true,
        discv5: {
          enabled: false,
          enr: new ENR(),
          bindAddr: "/ip4/127.0.0.1/udp/0",
          bootEnrs: enrWithoutTcp,
>>>>>>> 631b6e74
        },
        {disablePeerDiscovery: true}
      );
      expect(bootMultiaddrs.length).to.be.equal(0);
    });
  });
});<|MERGE_RESOLUTION|>--- conflicted
+++ resolved
@@ -10,33 +10,17 @@
 import {createNodeJsLibp2p, isLocalMultiAddr} from "../../../src/network/index.js";
 import {getCurrentAndNextFork} from "../../../src/network/forks.js";
 
-<<<<<<< HEAD
-async function createPeerId(): Promise<PeerId> {
-  return await PeerId.create({keyType: "secp256k1"});
-}
-
 describe("util", () => {
   describe("Test isLocalMultiAddr", () => {
     it("should return true for 127.0.0.1", () => {
-      const multi0 = new Multiaddr("/ip4/127.0.0.1/udp/30303");
+      const multi0 = multiaddr("/ip4/127.0.0.1/udp/30303");
       expect(isLocalMultiAddr(multi0)).to.equal(true);
     });
 
     it("should return false for 0.0.0.0", () => {
-      const multi0 = new Multiaddr("/ip4/0.0.0.0/udp/30303");
+      const multi0 = multiaddr("/ip4/0.0.0.0/udp/30303");
       expect(isLocalMultiAddr(multi0)).to.equal(false);
     });
-=======
-describe("Test isLocalMultiAddr", () => {
-  it("should return true for 127.0.0.1", () => {
-    const multi0 = multiaddr("/ip4/127.0.0.1/udp/30303");
-    expect(isLocalMultiAddr(multi0)).to.equal(true);
-  });
-
-  it("should return false for 0.0.0.0", () => {
-    const multi0 = multiaddr("/ip4/0.0.0.0/udp/30303");
-    expect(isLocalMultiAddr(multi0)).to.equal(false);
->>>>>>> 631b6e74
   });
 
   describe("ReqResp protocolID parse / render", () => {
@@ -100,11 +84,10 @@
     });
   });
 
-<<<<<<< HEAD
   describe("createNodeJsLibp2p", () => {
     it("should extract bootMultiaddrs from enr with tcp", async function () {
       this.timeout(0);
-      const peerId = await createPeerId();
+      const peerId = await createSecp256k1PeerId();
       const enrWithTcp = [
         "enr:-LK4QDiPGwNomqUqNDaM3iHYvtdX7M5qngson6Qb2xGIg1LwC8-Nic0aQwO0rVbJt5xp32sRE3S1YqvVrWO7OgVNv0kBh2F0dG5ldHOIAAAAAAAAAACEZXRoMpA7CIeVAAAgCf__________gmlkgnY0gmlwhBKNA4qJc2VjcDI1NmsxoQKbBS4ROQ_sldJm5tMgi36qm5I5exKJFb4C8dDVS_otAoN0Y3CCIyiDdWRwgiMo",
       ];
@@ -123,25 +106,6 @@
           localMultiaddrs: ["/ip4/127.0.0.1/tcp/0"],
           targetPeers: defaultNetworkOptions.targetPeers,
           maxPeers: defaultNetworkOptions.maxPeers,
-=======
-describe("createNodeJsLibp2p", () => {
-  it("should extract bootMultiaddrs from enr with tcp", async function () {
-    this.timeout(0);
-    const peerId = await createSecp256k1PeerId();
-    const enrWithTcp = [
-      "enr:-LK4QDiPGwNomqUqNDaM3iHYvtdX7M5qngson6Qb2xGIg1LwC8-Nic0aQwO0rVbJt5xp32sRE3S1YqvVrWO7OgVNv0kBh2F0dG5ldHOIAAAAAAAAAACEZXRoMpA7CIeVAAAgCf__________gmlkgnY0gmlwhBKNA4qJc2VjcDI1NmsxoQKbBS4ROQ_sldJm5tMgi36qm5I5exKJFb4C8dDVS_otAoN0Y3CCIyiDdWRwgiMo",
-    ];
-    const bootMultiaddrs: string[] = [];
-    await createNodeJsLibp2p(
-      peerId,
-      {
-        connectToDiscv5Bootnodes: true,
-        discv5: {
-          enabled: false,
-          enr: new ENR(),
-          bindAddr: "/ip4/127.0.0.1/udp/0",
-          bootEnrs: enrWithTcp,
->>>>>>> 631b6e74
         },
         {disablePeerDiscovery: true}
       );
@@ -151,10 +115,9 @@
       );
     });
 
-<<<<<<< HEAD
     it("should not extract bootMultiaddrs from enr without tcp", async function () {
       this.timeout(0);
-      const peerId = await createPeerId();
+      const peerId = await createSecp256k1PeerId();
       const enrWithoutTcp = [
         "enr:-Ku4QCFQW96tEDYPjtaueW3WIh1CB0cJnvw_ibx5qIFZGqfLLj-QajMX6XwVs2d4offuspwgH3NkIMpWtCjCytVdlywGh2F0dG5ldHOIEAIAAgABAUyEZXRoMpCi7FS9AQAAAAAiAQAAAAAAgmlkgnY0gmlwhFA4VK6Jc2VjcDI1NmsxoQNGH1sJJS86-0x9T7qQewz9Wn9zlp6bYxqqrR38JQ49yIN1ZHCCIyg",
       ];
@@ -173,24 +136,6 @@
           localMultiaddrs: ["/ip4/127.0.0.1/tcp/0"],
           targetPeers: defaultNetworkOptions.targetPeers,
           maxPeers: defaultNetworkOptions.maxPeers,
-=======
-  it("should not extract bootMultiaddrs from enr without tcp", async function () {
-    this.timeout(0);
-    const peerId = await createSecp256k1PeerId();
-    const enrWithoutTcp = [
-      "enr:-Ku4QCFQW96tEDYPjtaueW3WIh1CB0cJnvw_ibx5qIFZGqfLLj-QajMX6XwVs2d4offuspwgH3NkIMpWtCjCytVdlywGh2F0dG5ldHOIEAIAAgABAUyEZXRoMpCi7FS9AQAAAAAiAQAAAAAAgmlkgnY0gmlwhFA4VK6Jc2VjcDI1NmsxoQNGH1sJJS86-0x9T7qQewz9Wn9zlp6bYxqqrR38JQ49yIN1ZHCCIyg",
-    ];
-    const bootMultiaddrs: string[] = [];
-    await createNodeJsLibp2p(
-      peerId,
-      {
-        connectToDiscv5Bootnodes: true,
-        discv5: {
-          enabled: false,
-          enr: new ENR(),
-          bindAddr: "/ip4/127.0.0.1/udp/0",
-          bootEnrs: enrWithoutTcp,
->>>>>>> 631b6e74
         },
         {disablePeerDiscovery: true}
       );
