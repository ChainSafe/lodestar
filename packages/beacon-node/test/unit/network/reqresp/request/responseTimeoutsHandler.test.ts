<<<<<<< HEAD
import all from "it-all";
import {pipe} from "it-pipe";
=======
import {Libp2p} from "libp2p/src/connection-manager";
import {MuxedStream} from "libp2p";
>>>>>>> 172513f5
import {LodestarError, sleep as _sleep} from "@lodestar/utils";
import {phase0} from "@lodestar/types";
import {config} from "@lodestar/config/default";
import {createIBeaconConfig} from "@lodestar/config";
import {RespStatus, timeoutOptions, ZERO_HASH} from "../../../../../src/constants/index.js";
import {PeersData} from "../../../../../src/network/peers/peersData.js";
import {
  IRequestErrorMetadata,
  RequestError,
  RequestErrorCode,
} from "../../../../../src/network/reqresp/request/errors.js";
import {sendRequest} from "../../../../../src/network/reqresp/request/index.js";
import {Encoding, Method, Version} from "../../../../../src/network/reqresp/types.js";
import {expectRejectedWithLodestarError} from "../../../../utils/errors.js";
import {getValidPeerId} from "../../../../utils/peer.js";
import {testLogger} from "../../../../utils/logger.js";
import {sszSnappySignedBeaconBlockPhase0} from "../encodingStrategies/sszSnappy/testData.js";
import {formatProtocolId} from "../../../../../src/network/reqresp/utils/protocolId.js";

/* eslint-disable require-yield */

describe("network / reqresp / request / responseTimeoutsHandler", () => {
  const logger = testLogger();

  let controller: AbortController;
  beforeEach(() => (controller = new AbortController()));
  afterEach(() => controller.abort());
  async function sleep(ms: number): Promise<void> {
    await _sleep(ms, controller.signal);
  }

  // Generic request params not relevant to timeout tests
  const method = Method.BeaconBlocksByRange;
  const encoding = Encoding.SSZ_SNAPPY;
  const version = Version.V1;
  const requestBody: phase0.BeaconBlocksByRangeRequest = {startSlot: 0, count: 9, step: 1};
  const maxResponses = requestBody.count; // Random high number
  const responseChunk = Buffer.concat([Buffer.from([RespStatus.SUCCESS]), ...sszSnappySignedBeaconBlockPhase0.chunks]);
  const protocol = formatProtocolId(method, version, encoding);
  const peerId = getValidPeerId();
  const metadata: IRequestErrorMetadata = {method, encoding, peer: peerId.toB58String()};

  /* eslint-disable @typescript-eslint/naming-convention */
  const testCases: {
    id: string;
    opts?: Partial<typeof timeoutOptions>;
    source: () => AsyncGenerator<Buffer>;
<<<<<<< HEAD
    responseDecoder: (source: AsyncIterable<Uint8Array>) => AsyncGenerator<Uint8Array>;
=======
>>>>>>> 172513f5
    error?: LodestarError<any>;
  }[] = [
    {
      id: "yield values without errors",
      source: async function* () {
        yield responseChunk.subarray(0, 1);
        await sleep(0);
        yield responseChunk.subarray(1);
      },
    },
    {
      id: "trigger a TTFB_TIMEOUT",
      opts: {TTFB_TIMEOUT: 0},
      source: async function* () {
        await sleep(30); // Pause for too long before first byte
        yield responseChunk;
      },
      error: new RequestError({code: RequestErrorCode.TTFB_TIMEOUT}, metadata),
    },
    {
      id: "trigger a RESP_TIMEOUT",
      opts: {RESP_TIMEOUT: 0},
      source: async function* () {
        yield responseChunk.subarray(0, 1);
        await sleep(30); // Pause for too long after first byte
        yield responseChunk.subarray(1);
      },
      error: new RequestError({code: RequestErrorCode.RESP_TIMEOUT}, metadata),
    },
    {
      // Upstream "abortable-iterator" never throws with an infinite sleep.
      id: "Infinite sleep on first byte",
      opts: {TTFB_TIMEOUT: 1, RESP_TIMEOUT: 1},
      source: async function* () {
        await sleep(100000);
      },
      error: new RequestError({code: RequestErrorCode.TTFB_TIMEOUT}, metadata),
    },
    {
      id: "Infinite sleep on second chunk",
      opts: {TTFB_TIMEOUT: 1, RESP_TIMEOUT: 1},
      source: async function* () {
        yield responseChunk;
        await sleep(100000);
      },
      error: new RequestError({code: RequestErrorCode.RESP_TIMEOUT}, metadata),
    },
  ];

  /* eslint-disable @typescript-eslint/no-empty-function */

  for (const {id, opts, source, error} of testCases) {
    it(id, async () => {
<<<<<<< HEAD
      const testPromise = pipe(source() as any, responseTimeoutsHandler(responseDecoder as any, timeouts), all);
=======
      const libp2p = ({
        async dialProtocol() {
          return {
            stream: ({
              async sink(): Promise<void> {},
              source: source(),
              close() {},
              abort() {},
            } as Partial<MuxedStream>) as MuxedStream,
            protocol,
          };
        },
      } as Partial<Libp2p>) as Libp2p;

      const testPromise = sendRequest(
        {
          logger,
          forkDigestContext: createIBeaconConfig(config, ZERO_HASH),
          libp2p,
          peersData: new PeersData(),
        },
        peerId,
        method,
        encoding,
        [version],
        requestBody,
        maxResponses,
        undefined,
        opts
      );
>>>>>>> 172513f5

      if (error) {
        await expectRejectedWithLodestarError(testPromise, error);
      } else {
        await testPromise;
      }
    });
  }
});<|MERGE_RESOLUTION|>--- conflicted
+++ resolved
@@ -1,10 +1,5 @@
-<<<<<<< HEAD
-import all from "it-all";
-import {pipe} from "it-pipe";
-=======
-import {Libp2p} from "libp2p/src/connection-manager";
-import {MuxedStream} from "libp2p";
->>>>>>> 172513f5
+import {Libp2p} from "libp2p";
+import {Stream} from "@libp2p/interface-connection";
 import {LodestarError, sleep as _sleep} from "@lodestar/utils";
 import {phase0} from "@lodestar/types";
 import {config} from "@lodestar/config/default";
@@ -42,20 +37,19 @@
   const version = Version.V1;
   const requestBody: phase0.BeaconBlocksByRangeRequest = {startSlot: 0, count: 9, step: 1};
   const maxResponses = requestBody.count; // Random high number
-  const responseChunk = Buffer.concat([Buffer.from([RespStatus.SUCCESS]), ...sszSnappySignedBeaconBlockPhase0.chunks]);
+  const responseChunk = Buffer.concat([
+    Buffer.from([RespStatus.SUCCESS]),
+    ...sszSnappySignedBeaconBlockPhase0.chunks.map((chunk) => chunk.subarray()),
+  ]);
   const protocol = formatProtocolId(method, version, encoding);
   const peerId = getValidPeerId();
-  const metadata: IRequestErrorMetadata = {method, encoding, peer: peerId.toB58String()};
+  const metadata: IRequestErrorMetadata = {method, encoding, peer: peerId.toString()};
 
   /* eslint-disable @typescript-eslint/naming-convention */
   const testCases: {
     id: string;
     opts?: Partial<typeof timeoutOptions>;
-    source: () => AsyncGenerator<Buffer>;
-<<<<<<< HEAD
-    responseDecoder: (source: AsyncIterable<Uint8Array>) => AsyncGenerator<Uint8Array>;
-=======
->>>>>>> 172513f5
+    source: () => AsyncGenerator<Uint8Array>;
     error?: LodestarError<any>;
   }[] = [
     {
@@ -109,20 +103,17 @@
 
   for (const {id, opts, source, error} of testCases) {
     it(id, async () => {
-<<<<<<< HEAD
-      const testPromise = pipe(source() as any, responseTimeoutsHandler(responseDecoder as any, timeouts), all);
-=======
       const libp2p = ({
         async dialProtocol() {
-          return {
-            stream: ({
-              async sink(): Promise<void> {},
-              source: source(),
-              close() {},
-              abort() {},
-            } as Partial<MuxedStream>) as MuxedStream,
+          return ({
+            async sink(): Promise<void> {},
+            source: source(),
             protocol,
-          };
+            close() {},
+            closeRead() {},
+            closeWrite() {},
+            abort() {},
+          } as Partial<Stream>) as Stream;
         },
       } as Partial<Libp2p>) as Libp2p;
 
@@ -142,7 +133,6 @@
         undefined,
         opts
       );
->>>>>>> 172513f5
 
       if (error) {
         await expectRejectedWithLodestarError(testPromise, error);
