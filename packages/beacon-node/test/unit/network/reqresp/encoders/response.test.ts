<<<<<<< HEAD
import pipe from "it-pipe";
=======
import chai from "chai";
import chaiAsPromised from "chai-as-promised";
import {pipe} from "it-pipe";
>>>>>>> 631b6e74
import all from "it-all";
import {Uint8ArrayList} from "uint8arraylist";
import {ForkName, SLOTS_PER_EPOCH} from "@lodestar/params";
import {chainConfig} from "@lodestar/config/default";
import {createIBeaconConfig} from "@lodestar/config";
import {fromHex, LodestarError} from "@lodestar/utils";
import {allForks} from "@lodestar/types";
import {
  Method,
  Version,
  Encoding,
  Protocol,
  IncomingResponseBody,
  OutgoingResponseBody,
} from "../../../../../src/network/reqresp/types.js";
import {getResponseSzzTypeByMethod} from "../../../../../src/network/reqresp/types.js";
import {
  SszSnappyError,
  SszSnappyErrorCode,
} from "../../../../../src/network/reqresp/encodingStrategies/sszSnappy/index.js";
import {responseDecode} from "../../../../../src/network/reqresp/encoders/responseDecode.js";
import {
  getForkNameFromResponseBody,
  responseEncodeError,
  responseEncodeSuccess,
} from "../../../../../src/network/reqresp/encoders/responseEncode.js";
import {ResponseError} from "../../../../../src/network/reqresp/response/index.js";
import {RespStatus, ZERO_HASH} from "../../../../../src/constants/index.js";
import {expectIsEqualSszTypeArr} from "../../../../utils/ssz.js";
import {expectRejectedWithLodestarError} from "../../../../utils/errors.js";
import {arrToSource, expectEqualByteChunks} from "../utils.js";
import {
  sszSnappyPing,
  sszSnappySignedBeaconBlockPhase0,
  sszSnappySignedBeaconBlockAltair,
} from "../encodingStrategies/sszSnappy/testData.js";
import {blocksToReqRespBlockResponses} from "../../../../utils/block.js";

type ResponseChunk =
  | {status: RespStatus.SUCCESS; body: IncomingResponseBody}
  | {status: Exclude<RespStatus, RespStatus.SUCCESS>; errorMessage: string};

describe("network / reqresp / encoders / response - Success and error cases", () => {
  const methodDefault = Method.Status;
  const encodingDefault = Encoding.SSZ_SNAPPY;

  // Set the altair fork to happen between the two precomputed SSZ snappy blocks
  const slotBlockPhase0 = sszSnappySignedBeaconBlockPhase0.body.message.slot;
  const slotBlockAltair = sszSnappySignedBeaconBlockAltair.body.message.slot;
  if (slotBlockAltair - slotBlockPhase0 < SLOTS_PER_EPOCH) {
    throw Error("phase0 block slot must be an epoch apart from altair block slot");
  }
  const ALTAIR_FORK_EPOCH = Math.floor(slotBlockAltair / SLOTS_PER_EPOCH);
  // eslint-disable-next-line @typescript-eslint/naming-convention
  const config = createIBeaconConfig({...chainConfig, ALTAIR_FORK_EPOCH}, ZERO_HASH);

  const testCases: {
    id: string;
    method?: Method;
    version?: Version;
    encoding?: Encoding;
    chunks?: Uint8ArrayList[];
    responseChunks?: ResponseChunk[];
    // decode only
    decodeError?: LodestarError<any>;
    // encode only
    encodeError?: LodestarError<any>;
    skipEncoding?: boolean;
  }[] = [
    {
      id: "No chunks should be ok",
      method: Method.Ping,
      encoding: Encoding.SSZ_SNAPPY,
      responseChunks: [],
      chunks: [],
    },
    {
      id: "Empty response chunk - Error",
      method: Method.Ping,
      encoding: Encoding.SSZ_SNAPPY,
      decodeError: new SszSnappyError({code: SszSnappyErrorCode.SOURCE_ABORTED}),
      chunks: [new Uint8ArrayList(Buffer.from([RespStatus.SUCCESS]))],
      // Not possible to encode this invalid case
    },
    {
      id: "Single chunk - wrong body SSZ type",
      method: Method.Status,
      version: Version.V1,
      encoding: Encoding.SSZ_SNAPPY,
      responseChunks: [{status: RespStatus.SUCCESS, body: BigInt(1)}],
      chunks: [new Uint8ArrayList(Buffer.from([RespStatus.SUCCESS])), ...sszSnappyPing.chunks],
      // decode will throw since Ping's Uint64 is smaller than Status min size
      decodeError: new SszSnappyError({code: SszSnappyErrorCode.UNDER_SSZ_MIN_SIZE, minSize: 84, sszDataLength: 8}),
      // encode will throw when trying to serialize a Uint64
      encodeError: new SszSnappyError({
        code: SszSnappyErrorCode.SERIALIZE_ERROR,
        serializeError: Error("Cannot convert undefined or null to object"),
      }),
    },
    {
      id: "block v1 without <context-bytes>",
      method: Method.BeaconBlocksByRange,
      version: Version.V1,
      encoding: Encoding.SSZ_SNAPPY,
      responseChunks: [{status: RespStatus.SUCCESS, body: sszSnappySignedBeaconBlockPhase0.body}],
      chunks: [
        // <result>
        new Uint8ArrayList(Buffer.from([RespStatus.SUCCESS])),
        // <encoding-dependent-header> | <encoded-payload>
        ...sszSnappySignedBeaconBlockPhase0.chunks,
      ],
    },
    {
      id: "block v2 with <context-bytes> phase0",
      method: Method.BeaconBlocksByRange,
      version: Version.V2,
      encoding: Encoding.SSZ_SNAPPY,
      responseChunks: [{status: RespStatus.SUCCESS, body: sszSnappySignedBeaconBlockPhase0.body}],
      chunks: [
        // <result>
        new Uint8ArrayList(Buffer.from([RespStatus.SUCCESS])),
        // <context-bytes>
        new Uint8ArrayList(config.forkName2ForkDigest(ForkName.phase0)),
        // <encoding-dependent-header> | <encoded-payload>
        ...sszSnappySignedBeaconBlockPhase0.chunks,
      ],
    },
    {
      id: "block v2 with <context-bytes> altair",
      method: Method.BeaconBlocksByRange,
      version: Version.V2,
      encoding: Encoding.SSZ_SNAPPY,
      responseChunks: [{status: RespStatus.SUCCESS, body: sszSnappySignedBeaconBlockAltair.body}],
      chunks: [
        // <result>
        new Uint8ArrayList(Buffer.from([RespStatus.SUCCESS])),
        // <context-bytes>
        new Uint8ArrayList(config.forkName2ForkDigest(ForkName.altair)),
        // <encoding-dependent-header> | <encoded-payload>
        ...sszSnappySignedBeaconBlockAltair.chunks,
      ],
    },

    {
      id: "Multiple chunks with success",
      method: Method.Ping,
      encoding: Encoding.SSZ_SNAPPY,
      responseChunks: [
        {status: RespStatus.SUCCESS, body: sszSnappyPing.body},
        {status: RespStatus.SUCCESS, body: sszSnappyPing.body},
      ],
      chunks: [
        // Chunk 0 - success
        new Uint8ArrayList(Buffer.from([RespStatus.SUCCESS])),
        ...sszSnappyPing.chunks,
        // Chunk 1 - success
        new Uint8ArrayList(Buffer.from([RespStatus.SUCCESS])),
        ...sszSnappyPing.chunks,
      ],
    },
    {
      id: "Multiple chunks with final error, should error",
      method: Method.Ping,
      encoding: Encoding.SSZ_SNAPPY,
      decodeError: new ResponseError(RespStatus.SERVER_ERROR, ""),
      responseChunks: [
        {status: RespStatus.SUCCESS, body: sszSnappyPing.body},
        {status: RespStatus.SUCCESS, body: sszSnappyPing.body},
        {status: RespStatus.SERVER_ERROR, errorMessage: ""},
      ],
      chunks: [
        // Chunk 0 - success
        new Uint8ArrayList(Buffer.from([RespStatus.SUCCESS])),
        ...sszSnappyPing.chunks,
        // Chunk 1 - success
        new Uint8ArrayList(Buffer.from([RespStatus.SUCCESS])),
        ...sszSnappyPing.chunks,
        // Chunk 2 - error
        new Uint8ArrayList(Buffer.from([RespStatus.SERVER_ERROR])),
      ],
    },
    {
      id: "Decode successfully response_chunk as a single Uint8ArrayList",
      method: Method.Ping,
      encoding: Encoding.SSZ_SNAPPY,
      responseChunks: [
        {status: RespStatus.SUCCESS, body: BigInt(1)},
        {status: RespStatus.SUCCESS, body: BigInt(1)},
      ],
      chunks: [
        // success, Ping payload = BigInt(1)
        new Uint8ArrayList(Buffer.from([RespStatus.SUCCESS]), ...sszSnappyPing.chunks),
        new Uint8ArrayList(Buffer.from([RespStatus.SUCCESS]), ...sszSnappyPing.chunks),
      ],
      // It's not able to produce a single concatenated chunk with our encoder
      skipEncoding: true,
    },

    {
      id: "Decode successfully response_chunk as a single concated chunk",
      method: Method.Ping,
      encoding: Encoding.SSZ_SNAPPY,
      responseChunks: [
        {status: RespStatus.SUCCESS, body: BigInt(1)},
        {status: RespStatus.SUCCESS, body: BigInt(1)},
      ],
      chunks: [
        // success, Ping payload = BigInt(1)
        new Uint8ArrayList(
          Buffer.concat([Buffer.from([RespStatus.SUCCESS]), ...sszSnappyPing.chunks.map((c) => c.subarray())])
        ),
        new Uint8ArrayList(
          Buffer.concat([Buffer.from([RespStatus.SUCCESS]), ...sszSnappyPing.chunks.map((c) => c.subarray())])
        ),
      ],
      // It's not able to produce a single concatenated chunk with our encoder
      skipEncoding: true,
    },

    {
      id: "Decode blocks v2 through a fork with multiple types",
      method: Method.BeaconBlocksByRange,
      version: Version.V2,
      encoding: Encoding.SSZ_SNAPPY,
      responseChunks: [
        {status: RespStatus.SUCCESS, body: sszSnappySignedBeaconBlockPhase0.body},
        {status: RespStatus.SUCCESS, body: sszSnappySignedBeaconBlockAltair.body},
      ],
      chunks: [
        // Chunk 0 - success block in phase0 with context bytes
        new Uint8ArrayList(Buffer.from([RespStatus.SUCCESS])),
        new Uint8ArrayList(config.forkName2ForkDigest(ForkName.phase0)),
        ...sszSnappySignedBeaconBlockPhase0.chunks,
        // Chunk 1 - success block in altair with context bytes
        new Uint8ArrayList(Buffer.from([RespStatus.SUCCESS])),
        new Uint8ArrayList(config.forkName2ForkDigest(ForkName.altair)),
        ...sszSnappySignedBeaconBlockAltair.chunks,
      ],
    },

    // Errored requests
    {
      id: "INVALID_REQUEST - no error message",
      decodeError: new ResponseError(RespStatus.INVALID_REQUEST, ""),
      chunks: [new Uint8ArrayList(Buffer.from([RespStatus.INVALID_REQUEST]))],
      responseChunks: [{status: RespStatus.INVALID_REQUEST, errorMessage: ""}],
    },
    {
      id: "SERVER_ERROR -  no error message",
      decodeError: new ResponseError(RespStatus.SERVER_ERROR, ""),
      chunks: [new Uint8ArrayList(Buffer.from([RespStatus.SERVER_ERROR]))],
      responseChunks: [{status: RespStatus.SERVER_ERROR, errorMessage: ""}],
    },
    {
      id: "SERVER_ERROR - with error message",
      decodeError: new ResponseError(RespStatus.SERVER_ERROR, "sNaPpYIzTEST_ERROR"),
      chunks: [
        new Uint8ArrayList(Buffer.from([RespStatus.SERVER_ERROR])),
        new Uint8ArrayList(fromHexBuf("0x0a")),
        new Uint8ArrayList(fromHexBuf("0xff060000734e61507059010e000049b97aaf544553545f4552524f52")),
      ],
      responseChunks: [{status: RespStatus.SERVER_ERROR, errorMessage: "TEST_ERROR"}],
    },
    // This last two error cases are not possible to encode since are invalid. Test decoding only
    {
      id: "SERVER_ERROR - Slice long error message",
      decodeError: new ResponseError(RespStatus.SERVER_ERROR, "TEST_ERROR".padEnd(512, "0").slice(0, 256)),
      chunks: [
        new Uint8ArrayList(Buffer.from([RespStatus.SERVER_ERROR])),
        new Uint8ArrayList(Buffer.from("TEST_ERROR".padEnd(512, "0"))),
      ],
    },
    {
      id: "SERVER_ERROR - Remove non-ascii characters from error message",
      decodeError: new ResponseError(RespStatus.SERVER_ERROR, "TEST_ERROR"),
      chunks: [
        new Uint8ArrayList(Buffer.from([RespStatus.SERVER_ERROR])),
        new Uint8ArrayList(Buffer.from("TEST_ERROR\u03A9")),
      ],
    },
  ];

  async function* responseEncode(responseChunks: ResponseChunk[], protocol: Protocol): AsyncIterable<Buffer> {
    for (const chunk of responseChunks) {
      if (chunk.status === RespStatus.SUCCESS) {
        const lodestarResponseBodies =
          protocol.method === Method.BeaconBlocksByRange || protocol.method === Method.BeaconBlocksByRoot
            ? blocksToReqRespBlockResponses([chunk.body] as allForks.SignedBeaconBlock[], config)
            : [chunk.body];
        yield* pipe(
          arrToSource(lodestarResponseBodies as OutgoingResponseBody[]),
          responseEncodeSuccess(config, protocol)
        );
      } else {
        yield* responseEncodeError(protocol, chunk.status, chunk.errorMessage);
      }
    }
  }

  for (const testData of testCases) {
    const {
      id,
      method = methodDefault,
      version = Version.V1,
      encoding = encodingDefault,
      chunks,
      responseChunks,
      decodeError,
      encodeError,
      skipEncoding,
    } = testData;
    const protocol: Protocol = {method, version, encoding};

    if (chunks) {
      it(`${id} - responseDecode`, async () => {
        const responseDecodePromise = pipe(
          arrToSource(chunks),
          // eslint-disable-next-line @typescript-eslint/no-empty-function
          responseDecode(config, protocol, {onFirstHeader: () => {}, onFirstResponseChunk: () => {}}),
          all
        );

        if (decodeError) {
          await expectRejectedWithLodestarError(responseDecodePromise, decodeError);
        } else if (responseChunks) {
          const responses = await responseDecodePromise;
          const typeArr = responses.map((body) => {
            const forkName = getForkNameFromResponseBody(config, protocol, body);
            return getResponseSzzTypeByMethod(protocol, forkName);
          });
          expectIsEqualSszTypeArr(typeArr, responses, onlySuccessChunks(responseChunks), "Response chunks");
        } else {
          throw Error("Bad testCase");
        }
      });
    }

    if (responseChunks && !skipEncoding) {
      it(`${id} - responseEncode`, async () => {
        const resultPromise = all(responseEncode(responseChunks, protocol));

        if (encodeError) {
          await expectRejectedWithLodestarError(resultPromise, encodeError);
        } else if (chunks) {
          const encodedChunks = await resultPromise;
          expectEqualByteChunks(
            encodedChunks,
            chunks.map((c) => c.subarray())
          );
        } else {
          throw Error("Bad testCase");
        }
      });
    }
  }
});

function onlySuccessChunks(responseChunks: ResponseChunk[]): IncomingResponseBody[] {
  const bodyArr: IncomingResponseBody[] = [];
  for (const chunk of responseChunks) {
    if (chunk.status === RespStatus.SUCCESS) bodyArr.push(chunk.body);
  }
  return bodyArr;
}

function fromHexBuf(hex: string): Buffer {
  return Buffer.from(fromHex(hex));
}<|MERGE_RESOLUTION|>--- conflicted
+++ resolved
@@ -1,10 +1,4 @@
-<<<<<<< HEAD
-import pipe from "it-pipe";
-=======
-import chai from "chai";
-import chaiAsPromised from "chai-as-promised";
 import {pipe} from "it-pipe";
->>>>>>> 631b6e74
 import all from "it-all";
 import {Uint8ArrayList} from "uint8arraylist";
 import {ForkName, SLOTS_PER_EPOCH} from "@lodestar/params";
