import {describe, it, expect, beforeEach} from "vitest";
import {ssz, allForks} from "@lodestar/types";
import {ForkName, ForkSeq} from "@lodestar/params";
import {createBeaconConfig, createChainForkConfig, defaultChainConfig} from "@lodestar/config";
import {upgradeLightClientHeader} from "@lodestar/light-client/spec";

describe("UpgradeLightClientHeader", function () {
  let lcHeaderByFork: Record<ForkName, allForks.LightClientHeader>;
  let testSlots: Record<ForkName, number>;

  /* eslint-disable @typescript-eslint/naming-convention */
  const chainConfig = createChainForkConfig({
    ...defaultChainConfig,
    ALTAIR_FORK_EPOCH: 1,
    BELLATRIX_FORK_EPOCH: 2,
    CAPELLA_FORK_EPOCH: 3,
    DENEB_FORK_EPOCH: 4,
<<<<<<< HEAD
    EIP6110_FORK_EPOCH: 5,
=======
    ELECTRA_FORK_EPOCH: Infinity,
>>>>>>> 9014c8c7
  });

  const genesisValidatorsRoot = Buffer.alloc(32, 0xaa);
  const config = createBeaconConfig(chainConfig, genesisValidatorsRoot);

  beforeEach(function () {
    lcHeaderByFork = {
      phase0: ssz.altair.LightClientHeader.defaultValue(),
      altair: ssz.altair.LightClientHeader.defaultValue(),
      capella: ssz.capella.LightClientHeader.defaultValue(),
      bellatrix: ssz.altair.LightClientHeader.defaultValue(),
      deneb: ssz.deneb.LightClientHeader.defaultValue(),
<<<<<<< HEAD
      eip6110: ssz.eip6110.LightClientHeader.defaultValue(),
=======
      electra: ssz.electra.LightClientHeader.defaultValue(),
>>>>>>> 9014c8c7
    };

    testSlots = {
      phase0: 0,
      altair: 10,
      bellatrix: 17,
      capella: 25,
      deneb: 33,
<<<<<<< HEAD
      eip6110: 41,
=======
      electra: 0,
>>>>>>> 9014c8c7
    };
  });

  // Since electra is not implemented for loop is till deneb (Object.values(ForkName).length-1)
  // Once electra is implemnted run for loop till Object.values(ForkName).length

  // for (let i = ForkSeq.altair; i < Object.values(ForkName).length; i++) {
  //   for (let j = i + 1; j < Object.values(ForkName).length; j++) {

  for (let i = ForkSeq.altair; i < Object.values(ForkName).length - 1; i++) {
    for (let j = i + 1; j < Object.values(ForkName).length - 1; j++) {
      const fromFork = ForkName[ForkSeq[i] as ForkName];
      const toFork = ForkName[ForkSeq[j] as ForkName];

      it(`Successful upgrade ${fromFork}=>${toFork}`, function () {
        lcHeaderByFork[fromFork].beacon.slot = testSlots[fromFork];
        lcHeaderByFork[toFork].beacon.slot = testSlots[fromFork];

        const updatedHeader = upgradeLightClientHeader(config, toFork, lcHeaderByFork[fromFork]);
        expect(updatedHeader).toEqual(lcHeaderByFork[toFork]);
      });
    }
  }

  // for electra not implemented
  for (let i = ForkSeq.altair; i < Object.values(ForkName).length; i++) {
    const fromFork = ForkName[ForkSeq[i] as ForkName];
    const toFork = ForkName["electra"];

    it(`Throw error ${fromFork}=>${toFork}`, function () {
      lcHeaderByFork[fromFork].beacon.slot = testSlots[fromFork];
      lcHeaderByFork[toFork].beacon.slot = testSlots[fromFork];

      expect(() => {
        upgradeLightClientHeader(config, toFork, lcHeaderByFork[fromFork]);
      }).toThrow("Not Implemented");
    });
  }

  // Since electra is not implemented for loop is till deneb (Object.values(ForkName).length-1)
  // Once electra is implemnted run for loop till Object.values(ForkName).length

  // for (let i = ForkSeq.altair; i < Object.values(ForkName).length; i++) {

  for (let i = ForkSeq.altair; i < Object.values(ForkName).length - 1; i++) {
    for (let j = i; j > 0; j--) {
      const fromFork = ForkName[ForkSeq[i] as ForkName];
      const toFork = ForkName[ForkSeq[j] as ForkName];

      it(`Throw upgrade error ${fromFork}=>${toFork}`, function () {
        lcHeaderByFork[fromFork].beacon.slot = testSlots[fromFork];
        lcHeaderByFork[toFork].beacon.slot = testSlots[fromFork];

        expect(() => {
          upgradeLightClientHeader(config, toFork, lcHeaderByFork[fromFork]);
        }).toThrow(`Invalid upgrade request from headerFork=${fromFork} to targetFork=${toFork}`);
      });
    }
  }
});<|MERGE_RESOLUTION|>--- conflicted
+++ resolved
@@ -15,11 +15,7 @@
     BELLATRIX_FORK_EPOCH: 2,
     CAPELLA_FORK_EPOCH: 3,
     DENEB_FORK_EPOCH: 4,
-<<<<<<< HEAD
-    EIP6110_FORK_EPOCH: 5,
-=======
-    ELECTRA_FORK_EPOCH: Infinity,
->>>>>>> 9014c8c7
+    ELECTRA_FORK_EPOCH: 5,
   });
 
   const genesisValidatorsRoot = Buffer.alloc(32, 0xaa);
@@ -32,11 +28,7 @@
       capella: ssz.capella.LightClientHeader.defaultValue(),
       bellatrix: ssz.altair.LightClientHeader.defaultValue(),
       deneb: ssz.deneb.LightClientHeader.defaultValue(),
-<<<<<<< HEAD
-      eip6110: ssz.eip6110.LightClientHeader.defaultValue(),
-=======
       electra: ssz.electra.LightClientHeader.defaultValue(),
->>>>>>> 9014c8c7
     };
 
     testSlots = {
@@ -45,11 +37,7 @@
       bellatrix: 17,
       capella: 25,
       deneb: 33,
-<<<<<<< HEAD
-      eip6110: 41,
-=======
-      electra: 0,
->>>>>>> 9014c8c7
+      electra: 41,
     };
   });
 
