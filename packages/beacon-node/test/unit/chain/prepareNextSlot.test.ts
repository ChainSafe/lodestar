--- conflicted
+++ resolved
@@ -36,14 +36,8 @@
 
   beforeEach(() => {
     sandbox.useFakeTimers();
-<<<<<<< HEAD
     chainStub = sandbox.createStubInstance(BeaconChain) as StubbedChain;
-=======
-    const chainStub = sandbox.createStubInstance(BeaconChain) as StubbedChainMutable<
-      "clock" | "forkChoice" | "emitter" | "regen"
-    >;
     updateBuilderStatus = chainStub.updateBuilderStatus;
->>>>>>> aa979818
     const clockStub = sandbox.createStubInstance(LocalClock) as SinonStubbedInstance<LocalClock> & LocalClock;
     chainStub.clock = clockStub;
     forkChoiceStub = sandbox.createStubInstance(ForkChoice) as SinonStubbedInstance<ForkChoice> & ForkChoice;
