--- conflicted
+++ resolved
@@ -1,15 +1,11 @@
-<<<<<<< HEAD
 /* eslint-disable @typescript-eslint/naming-convention */
 import {describe, it, expect, beforeAll, afterEach} from "vitest";
+import {fromHexString} from "@chainsafe/ssz";
 import {ssz} from "@lodestar/types";
 import {createBeaconConfig, createChainForkConfig, defaultChainConfig} from "@lodestar/config";
 import {NUMBER_OF_COLUMNS} from "@lodestar/params";
-=======
-import {describe, it, expect} from "vitest";
-import {fromHexString} from "@chainsafe/ssz";
 import {bigIntToBytes} from "@lodestar/utils";
 
->>>>>>> bd4f7f9f
 import {getCustodyColumns} from "../../../src/util/dataColumns.js";
 import {getMockedBeaconChain} from "../../mocks/mockedBeaconChain.js";
 import {ckzg, initCKZG, loadEthereumTrustedSetup} from "../../../src/util/kzg.js";
@@ -17,8 +13,29 @@
 import {computeDataColumnSidecars} from "../../../src/util/blobs.js";
 import {validateDataColumnsSidecars} from "../../../src/chain/validation/dataColumnSidecar.js";
 
-describe("custody columns", () => {
-<<<<<<< HEAD
+describe("getCustodyColumns", () => {
+  const testCases = [
+    ["cdbee32dc3c50e9711d22be5565c7e44ff6108af663b2dc5abd2df573d2fa83f", 4, [2, 80, 89, 118]],
+    [
+      "51781405571328938149219259614021022118347017557305093857689627172914154745642",
+      47,
+      [
+        3, 6, 7, 8, 9, 12, 25, 26, 29, 30, 32, 40, 42, 47, 52, 53, 54, 55, 56, 57, 69, 70, 71, 72, 74, 77, 80, 81, 83,
+        88, 93, 94, 95, 98, 101, 105, 106, 112, 114, 116, 118, 120, 121, 123, 124, 125, 127,
+      ],
+    ],
+    ["84065159290331321853352677657753050104170032838956724170714636178275273565505", 6, [27, 29, 58, 67, 96, 117]],
+  ];
+  for (const [nodeIdHex, numSubnets, custodyColumns] of testCases) {
+    it(`${nodeIdHex} / ${numSubnets}`, async () => {
+      const nodeId = nodeIdHex.length === 64 ? fromHexString(nodeIdHex) : bigIntToBytes(BigInt(nodeIdHex), 32, "be");
+
+      const columnIndexs = getCustodyColumns(nodeId, numSubnets);
+      expect(columnIndexs).toEqual(custodyColumns);
+    });
+  }
+});
+describe("data column sidecars", () => {
   const afterEachCallbacks: (() => Promise<unknown> | void)[] = [];
   afterEach(async () => {
     while (afterEachCallbacks.length > 0) {
@@ -30,13 +47,6 @@
   beforeAll(async function () {
     await initCKZG();
     loadEthereumTrustedSetup();
-  });
-  it("getCustodyColumnIndexes", async () => {
-    const nodeId = ssz.UintBn256.serialize(
-      BigInt("84065159290331321853352677657753050104170032838956724170714636178275273565505")
-    );
-    const columnIndexs = getCustodyColumns(nodeId, 1);
-    expect(columnIndexs).toEqual([27, 59, 91, 123]);
   });
 
   it("validateDataColumnsSidecars", () => {
@@ -73,26 +83,4 @@
 
     expect(validateDataColumnsSidecars(slot, blockRoot, kzgCommitments, columnSidecars)).toBeUndefined();
   });
-=======
-  const testCases = [
-    ["cdbee32dc3c50e9711d22be5565c7e44ff6108af663b2dc5abd2df573d2fa83f", 4, [2, 80, 89, 118]],
-    [
-      "51781405571328938149219259614021022118347017557305093857689627172914154745642",
-      47,
-      [
-        3, 6, 7, 8, 9, 12, 25, 26, 29, 30, 32, 40, 42, 47, 52, 53, 54, 55, 56, 57, 69, 70, 71, 72, 74, 77, 80, 81, 83,
-        88, 93, 94, 95, 98, 101, 105, 106, 112, 114, 116, 118, 120, 121, 123, 124, 125, 127,
-      ],
-    ],
-    ["84065159290331321853352677657753050104170032838956724170714636178275273565505", 6, [27, 29, 58, 67, 96, 117]],
-  ];
-  for (const [nodeIdHex, numSubnets, custodyColumns] of testCases) {
-    it(`${nodeIdHex} / ${numSubnets}`, async () => {
-      const nodeId = nodeIdHex.length === 64 ? fromHexString(nodeIdHex) : bigIntToBytes(BigInt(nodeIdHex), 32, "be");
-
-      const columnIndexs = getCustodyColumns(nodeId, numSubnets);
-      expect(columnIndexs).toEqual(custodyColumns);
-    });
-  }
->>>>>>> bd4f7f9f
 });