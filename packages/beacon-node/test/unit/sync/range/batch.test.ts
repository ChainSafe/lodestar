--- conflicted
+++ resolved
@@ -7,13 +7,7 @@
 import {Batch, BatchStatus, BatchErrorCode, BatchError} from "../../../../src/sync/range/batch.js";
 import {EPOCHS_PER_BATCH} from "../../../../src/sync/constants.js";
 
-<<<<<<< HEAD
 describe("sync / range / batch", async () => {
-  const opts: BatchOpts = {epochsPerBatch: 2};
-
-=======
-describe("sync / range / batch", () => {
->>>>>>> 7703607b
   // Common mock data
   const startEpoch = 0;
   const peer = await createSecp256k1PeerId();
