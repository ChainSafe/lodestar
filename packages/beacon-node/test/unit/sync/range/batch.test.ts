import {expect} from "chai";
import {SLOTS_PER_EPOCH} from "@lodestar/params";
import {config} from "@lodestar/config/default";
import {ssz} from "@lodestar/types";
import {expectThrowsLodestarError} from "../../../utils/errors.js";
import {Batch, BatchStatus, BatchErrorCode, BatchError} from "../../../../src/sync/range/batch.js";
import {EPOCHS_PER_BATCH} from "../../../../src/sync/constants.js";
<<<<<<< HEAD
import {getBlockInput} from "../../../../src/chain/blocks/types.js";
import {validPeerIdStr} from "../../../utils/peer.js";
=======
import {BlockSource, getBlockInput} from "../../../../src/chain/blocks/types.js";
>>>>>>> c2e96c8a

describe("sync / range / batch", async () => {
  // Common mock data
  const startEpoch = 0;
<<<<<<< HEAD
  const peer = validPeerIdStr;
  const blocksDownloaded = [getBlockInput.preDeneb(config, ssz.phase0.SignedBeaconBlock.defaultValue())];
=======
  const peer = await createSecp256k1PeerId();
  const blocksDownloaded = [
    getBlockInput.preDeneb(config, ssz.phase0.SignedBeaconBlock.defaultValue(), BlockSource.byRange),
  ];
>>>>>>> c2e96c8a

  it("Should return correct blockByRangeRequest", () => {
    const batch = new Batch(startEpoch, config);
    expect(batch.request).to.deep.equal({
      startSlot: 0,
      count: SLOTS_PER_EPOCH * EPOCHS_PER_BATCH,
      step: 1,
    });
  });

  it("Complete state flow", () => {
    const batch = new Batch(startEpoch, config);

    // Instantion: AwaitingDownload
    expect(batch.state.status).to.equal(BatchStatus.AwaitingDownload, "Wrong status on instantiation");

    // startDownloading: AwaitingDownload -> Downloading
    batch.startDownloading(peer);
    expect(batch.state.status).to.equal(BatchStatus.Downloading, "Wrong status on startDownloading");

    // downloadingError: Downloading -> AwaitingDownload
    batch.downloadingError();
    expect(batch.state.status).to.equal(BatchStatus.AwaitingDownload, "Wrong status on downloadingError");
    expect(batch.getFailedPeers()[0]).to.equal(peer, "getFailedPeers must returned peer from previous request");

    // retry download: AwaitingDownload -> Downloading
    // downloadingSuccess: Downloading -> AwaitingProcessing
    batch.startDownloading(peer);
    batch.downloadingSuccess(blocksDownloaded);
    expect(batch.state.status).to.equal(BatchStatus.AwaitingProcessing, "Wrong status on downloadingSuccess");

    // startProcessing: AwaitingProcessing -> Processing
    const blocksToProcess = batch.startProcessing();
    expect(batch.state.status).to.equal(BatchStatus.Processing, "Wrong status on startProcessing");
    expect(blocksToProcess).to.equal(blocksDownloaded, "Blocks to process should be the same downloaded");

    // processingError: Processing -> AwaitingDownload
    batch.processingError(new Error());
    expect(batch.state.status).to.equal(BatchStatus.AwaitingDownload, "Wrong status on processingError");

    // retry download + processing: AwaitingDownload -> Downloading -> AwaitingProcessing -> Processing
    // processingSuccess: Processing -> AwaitingValidation
    batch.startDownloading(peer);
    batch.downloadingSuccess(blocksDownloaded);
    batch.startProcessing();
    batch.processingSuccess();
    expect(batch.state.status).to.equal(BatchStatus.AwaitingValidation, "Wrong status on processingSuccess");

    // validationError: AwaitingValidation -> AwaitingDownload
    batch.validationError(new Error());
    expect(batch.state.status).to.equal(BatchStatus.AwaitingDownload, "Wrong status on validationError");

    // retry download + processing + validation: AwaitingDownload -> Downloading -> AwaitingProcessing -> Processing -> AwaitingValidation
    batch.startDownloading(peer);
    batch.downloadingSuccess(blocksDownloaded);
    batch.startProcessing();
    batch.processingSuccess();
    expect(batch.state.status).to.equal(BatchStatus.AwaitingValidation, "Wrong status on final processingSuccess");
    // On validationSuccess() the batch will just be dropped and garbage collected
  });

  it("Should throw on inconsistent state - downloadingSuccess", () => {
    const batch = new Batch(startEpoch, config);

    expectThrowsLodestarError(
      () => batch.downloadingSuccess(blocksDownloaded),
      new BatchError({
        code: BatchErrorCode.WRONG_STATUS,
        startEpoch,
        status: BatchStatus.AwaitingDownload,
        expectedStatus: BatchStatus.Downloading,
      })
    );
  });

  it("Should throw on inconsistent state - startProcessing", () => {
    const batch = new Batch(startEpoch, config);

    expectThrowsLodestarError(
      () => batch.startProcessing(),
      new BatchError({
        code: BatchErrorCode.WRONG_STATUS,
        startEpoch,
        status: BatchStatus.AwaitingDownload,
        expectedStatus: BatchStatus.AwaitingProcessing,
      })
    );
  });

  it("Should throw on inconsistent state - processingSuccess", () => {
    const batch = new Batch(startEpoch, config);

    expectThrowsLodestarError(
      () => batch.processingSuccess(),
      new BatchError({
        code: BatchErrorCode.WRONG_STATUS,
        startEpoch,
        status: BatchStatus.AwaitingDownload,
        expectedStatus: BatchStatus.Processing,
      })
    );
  });
});<|MERGE_RESOLUTION|>--- conflicted
+++ resolved
@@ -5,25 +5,15 @@
 import {expectThrowsLodestarError} from "../../../utils/errors.js";
 import {Batch, BatchStatus, BatchErrorCode, BatchError} from "../../../../src/sync/range/batch.js";
 import {EPOCHS_PER_BATCH} from "../../../../src/sync/constants.js";
-<<<<<<< HEAD
-import {getBlockInput} from "../../../../src/chain/blocks/types.js";
+import {BlockSource, getBlockInput} from "../../../../src/chain/blocks/types.js";
 import {validPeerIdStr} from "../../../utils/peer.js";
-=======
-import {BlockSource, getBlockInput} from "../../../../src/chain/blocks/types.js";
->>>>>>> c2e96c8a
-
 describe("sync / range / batch", async () => {
   // Common mock data
   const startEpoch = 0;
-<<<<<<< HEAD
   const peer = validPeerIdStr;
-  const blocksDownloaded = [getBlockInput.preDeneb(config, ssz.phase0.SignedBeaconBlock.defaultValue())];
-=======
-  const peer = await createSecp256k1PeerId();
   const blocksDownloaded = [
     getBlockInput.preDeneb(config, ssz.phase0.SignedBeaconBlock.defaultValue(), BlockSource.byRange),
   ];
->>>>>>> c2e96c8a
 
   it("Should return correct blockByRangeRequest", () => {
     const batch = new Batch(startEpoch, config);
