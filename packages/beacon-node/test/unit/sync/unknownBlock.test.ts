import {expect} from "chai";
import {config} from "@lodestar/config/default";
import {IForkChoice, ProtoBlock} from "@lodestar/fork-choice";
import {ssz} from "@lodestar/types";
import {notNullish, sleep} from "@lodestar/utils";
import {toHexString} from "@chainsafe/ssz";
import {IBeaconChain} from "../../../src/chain/index.js";
import {INetwork, NetworkEvent, NetworkEventBus, PeerAction} from "../../../src/network/index.js";
import {UnknownBlockSync} from "../../../src/sync/unknownBlock.js";
import {testLogger} from "../../utils/logger.js";
<<<<<<< HEAD
import {getRandPeerIdStr} from "../../utils/peer.js";
import {getBlockInput} from "../../../src/chain/blocks/types.js";
import {ClockStopped} from "../../utils/mocks/clock.js";
=======
import {getValidPeerId} from "../../utils/peer.js";
import {BlockSource, getBlockInput} from "../../../src/chain/blocks/types.js";
>>>>>>> c2e96c8a

describe("sync / UnknownBlockSync", () => {
  const logger = testLogger();

  const testCases: {id: string; finalizedSlot: number; reportPeer: boolean}[] = [
    {id: "fetch and process multiple unknown block parents", finalizedSlot: 0, reportPeer: false},
    {id: "downloaded parent is before finalized slot", finalizedSlot: 2, reportPeer: true},
  ];

  for (const {id, finalizedSlot, reportPeer} of testCases) {
    it(id, async () => {
      const peer = await getRandPeerIdStr();
      const blockA = ssz.phase0.SignedBeaconBlock.defaultValue();
      const blockB = ssz.phase0.SignedBeaconBlock.defaultValue();
      const blockC = ssz.phase0.SignedBeaconBlock.defaultValue();
      blockA.message.slot = 1;
      blockB.message.slot = 2;
      blockC.message.slot = 3;
      const blockRoot0 = Buffer.alloc(32, 0x00);
      const blockRootA = ssz.phase0.BeaconBlock.hashTreeRoot(blockA.message);
      blockB.message.parentRoot = blockRootA;
      const blockRootB = ssz.phase0.BeaconBlock.hashTreeRoot(blockB.message);
      blockC.message.parentRoot = blockRootB;
      const blockRootC = ssz.phase0.BeaconBlock.hashTreeRoot(blockC.message);
      const blockRootHex0 = toHexString(blockRoot0);
      const blockRootHexA = toHexString(blockRootA);
      const blockRootHexB = toHexString(blockRootB);
      const blockRootHexC = toHexString(blockRootC);

      const blocksByRoot = new Map([
        [blockRootHexA, blockA],
        [blockRootHexB, blockB],
      ]);

      let reportPeerResolveFn: (value: Parameters<INetwork["reportPeer"]>) => void;
      const reportPeerPromise = new Promise<Parameters<INetwork["reportPeer"]>>((r) => (reportPeerResolveFn = r));

      const network: Partial<INetwork> = {
        events: new NetworkEventBus(),
        getConnectedPeers: () => [peer],
        sendBeaconBlocksByRoot: async (_peerId, roots) =>
          Array.from(roots)
            .map((root) => blocksByRoot.get(toHexString(root)))
<<<<<<< HEAD
            .filter(notNullish),
=======
            .filter(notNullish)
            .map((block) => getBlockInput.preDeneb(config, block, BlockSource.byRoot)),
>>>>>>> c2e96c8a

        reportPeer: async (peerId, action, actionName) => reportPeerResolveFn([peerId, action, actionName]),
      };

      const forkChoiceKnownRoots = new Set([blockRootHex0]);
      const forkChoice: Pick<IForkChoice, "hasBlock" | "getFinalizedBlock"> = {
        hasBlock: (root) => forkChoiceKnownRoots.has(toHexString(root)),
        getFinalizedBlock: () => ({slot: finalizedSlot} as ProtoBlock),
      };

      const chain: Partial<IBeaconChain> = {
        clock: new ClockStopped(0),
        forkChoice: forkChoice as IForkChoice,
        processBlock: async ({block}) => {
          if (!forkChoice.hasBlock(block.message.parentRoot)) throw Error("Unknown parent");
          // Simluate adding the block to the forkchoice
          const blockRootHex = toHexString(ssz.phase0.BeaconBlock.hashTreeRoot(block.message));
          forkChoiceKnownRoots.add(blockRootHex);
        },
      };

      new UnknownBlockSync(config, network as INetwork, chain as IBeaconChain, logger, null);
<<<<<<< HEAD
      network.events?.emit(NetworkEvent.unknownBlockParent, {
        blockInput: getBlockInput.preDeneb(config, blockC),
        peer,
      });
=======
      network.events?.emit(
        NetworkEvent.unknownBlockParent,
        getBlockInput.preDeneb(config, blockC, BlockSource.gossip),
        peerIdStr
      );
>>>>>>> c2e96c8a

      if (reportPeer) {
        const err = await reportPeerPromise;
        expect(err[0]).equal(peer);
        expect([err[1], err[2]]).to.be.deep.equal([PeerAction.LowToleranceError, "BadBlockByRoot"]);
      } else {
        // happy path
        // Wait for all blocks to be in ForkChoice store
        while (forkChoiceKnownRoots.size < 3) {
          await sleep(10);
        }

        // After completing the sync, all blocks should be in the ForkChoice
        expect(Array.from(forkChoiceKnownRoots.values())).to.deep.equal(
          [blockRootHex0, blockRootHexA, blockRootHexB, blockRootHexC],
          "Wrong blocks in mock ForkChoice"
        );
      }
    });
  }
});<|MERGE_RESOLUTION|>--- conflicted
+++ resolved
@@ -8,14 +8,9 @@
 import {INetwork, NetworkEvent, NetworkEventBus, PeerAction} from "../../../src/network/index.js";
 import {UnknownBlockSync} from "../../../src/sync/unknownBlock.js";
 import {testLogger} from "../../utils/logger.js";
-<<<<<<< HEAD
 import {getRandPeerIdStr} from "../../utils/peer.js";
-import {getBlockInput} from "../../../src/chain/blocks/types.js";
+import {BlockSource, getBlockInput} from "../../../src/chain/blocks/types.js";
 import {ClockStopped} from "../../utils/mocks/clock.js";
-=======
-import {getValidPeerId} from "../../utils/peer.js";
-import {BlockSource, getBlockInput} from "../../../src/chain/blocks/types.js";
->>>>>>> c2e96c8a
 
 describe("sync / UnknownBlockSync", () => {
   const logger = testLogger();
@@ -59,12 +54,7 @@
         sendBeaconBlocksByRoot: async (_peerId, roots) =>
           Array.from(roots)
             .map((root) => blocksByRoot.get(toHexString(root)))
-<<<<<<< HEAD
             .filter(notNullish),
-=======
-            .filter(notNullish)
-            .map((block) => getBlockInput.preDeneb(config, block, BlockSource.byRoot)),
->>>>>>> c2e96c8a
 
         reportPeer: async (peerId, action, actionName) => reportPeerResolveFn([peerId, action, actionName]),
       };
@@ -87,18 +77,10 @@
       };
 
       new UnknownBlockSync(config, network as INetwork, chain as IBeaconChain, logger, null);
-<<<<<<< HEAD
       network.events?.emit(NetworkEvent.unknownBlockParent, {
-        blockInput: getBlockInput.preDeneb(config, blockC),
+        blockInput: getBlockInput.preDeneb(config, blockC, BlockSource.gossip),
         peer,
       });
-=======
-      network.events?.emit(
-        NetworkEvent.unknownBlockParent,
-        getBlockInput.preDeneb(config, blockC, BlockSource.gossip),
-        peerIdStr
-      );
->>>>>>> c2e96c8a
 
       if (reportPeer) {
         const err = await reportPeerPromise;
