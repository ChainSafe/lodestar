/* eslint-disable @typescript-eslint/no-unsafe-assignment */
/* eslint-disable @typescript-eslint/no-unsafe-return */
import {Connection} from "@libp2p/interface-connection";
import sinon, {SinonStubbedInstance} from "sinon";
import {PeerId} from "@libp2p/interface-peer-id";
import {expect, use} from "chai";
import chaiAsPromised from "chai-as-promised";
import {multiaddr} from "@multiformats/multiaddr";
import {createSecp256k1PeerId} from "@libp2p/peer-id-factory";
import {createKeypairFromPeerId, ENR} from "@chainsafe/discv5";
import {BitArray} from "@chainsafe/ssz";
import {altair} from "@lodestar/types";
import {routes} from "@lodestar/api";
import {BeaconSync, IBeaconSync} from "../../../../../src/sync/index.js";
import {INetwork, Network} from "../../../../../src/network/index.js";
import {MetadataController} from "../../../../../src/network/metadata.js";
import {defaultApiOptions} from "../../../../../src/api/options.js";
import {getNodeApi} from "../../../../../src/api/impl/node/index.js";
import {libp2pConnection} from "../../../../utils/node/p2p.js";

use(chaiAsPromised);

interface IPeerSummary {
  direction: string | null;
  state: string;
  hasPeerId: boolean;
  hasP2pAddress: boolean;
}

const toPeerSummary = (peer: routes.node.NodePeer): IPeerSummary => {
  return {
    direction: peer.direction,
    state: peer.state,
    hasPeerId: !peer.peerId ? false : peer.peerId.length > 0,
    hasP2pAddress: !peer.lastSeenP2pAddress ? false : peer.lastSeenP2pAddress.length > 0,
  };
};

describe("node api implementation", function () {
  let api: ReturnType<typeof getNodeApi>;
  let networkStub: SinonStubbedInstance<INetwork>;
  let syncStub: SinonStubbedInstance<IBeaconSync>;
  let peerId: PeerId;

  beforeEach(async function () {
    networkStub = sinon.createStubInstance(Network);
    syncStub = sinon.createStubInstance(BeaconSync);
    api = getNodeApi(defaultApiOptions, {network: networkStub, sync: syncStub});
    peerId = await createSecp256k1PeerId();
    sinon.stub(networkStub, "peerId").get(() => peerId);
    sinon.stub(networkStub, "localMultiaddrs").get(() => [multiaddr("/ip4/127.0.0.1/tcp/36000")]);
  });

  describe("getNetworkIdentity", function () {
    it("should get node identity", async function () {
      const keypair = createKeypairFromPeerId(peerId);
      const enr = ENR.createV4(keypair.publicKey);
      enr.setLocationMultiaddr(multiaddr("/ip4/127.0.0.1/tcp/36001"));
      networkStub.getEnr.returns(enr);
      networkStub.metadata = {
        get json(): altair.Metadata {
          return {
            attnets: BitArray.fromBoolArray([true]),
            syncnets: BitArray.fromBitLen(0),
            seqNumber: BigInt(1),
          };
        },
      } as MetadataController;
      const {data: identity} = await api.getNetworkIdentity();
      expect(identity.peerId.startsWith("16")).to.equal(true);
      expect(identity.enr.startsWith("enr:-")).to.equal(true);
      expect(identity.discoveryAddresses.length).to.equal(1);
      expect(identity.discoveryAddresses[0]).to.equal("/ip4/127.0.0.1/tcp/36001");
      expect(identity.p2pAddresses.length).to.equal(1);
      expect(identity.p2pAddresses[0]).to.equal("/ip4/127.0.0.1/tcp/36000");
      expect(identity.metadata).to.not.null;
    });

    it("should get node identity - no enr", async function () {
      networkStub.getEnr.returns((null as unknown) as ENR);
      const {data: identity} = await api.getNetworkIdentity();
      expect(identity.enr).equal("");
    });
  });

  describe("getPeerCount", function () {
    let peer1: PeerId, peer2: PeerId, peer3: PeerId;

    before(async function () {
      peer1 = await createSecp256k1PeerId();
      peer2 = await createSecp256k1PeerId();
      peer3 = await createSecp256k1PeerId();
    });

    it("it should return peer count", async function () {
      const connectionsByPeer = new Map<string, Connection[]>([
        [peer1.toString(), [libp2pConnection(peer1, "OPEN", "outbound")]],
        [
          peer2.toString(),
          [libp2pConnection(peer2, "CLOSING", "inbound"), libp2pConnection(peer2, "CLOSING", "inbound")],
        ],
        [
          peer3.toString(),
          [
            libp2pConnection(peer3, "CLOSED", "inbound"),
            libp2pConnection(peer3, "CLOSED", "inbound"),
            libp2pConnection(peer3, "CLOSED", "inbound"),
          ],
        ],
      ]);

      networkStub.getConnectionsByPeer.returns(connectionsByPeer);

      const {data: count} = await api.getPeerCount();
      expect(count).to.be.deep.equal(
        {
          connected: 1,
          disconnecting: 1, // picks most relevant connection to count
          disconnected: 1, // picks most relevant connection to count
          connecting: 0,
        },
        "getPeerCount incorrect"
      );
    });
  });

  describe("getPeers", function () {
    let peer1: PeerId, peer2: PeerId;

    before(async function () {
      peer1 = await createSecp256k1PeerId();
      peer2 = await createSecp256k1PeerId();
    });

    it("should return connected and disconnecting peers", async function () {
      const connectionsByPeer = new Map<string, Connection[]>([
        [peer1.toString(), [libp2pConnection(peer1, "OPEN", "outbound")]],
        [peer2.toString(), [libp2pConnection(peer2, "CLOSING", "inbound")]],
      ]);
      networkStub.getConnectionsByPeer.returns(connectionsByPeer);

      const {data: peers} = await api.getPeers();
      expect(peers.length).to.equal(2);
      expect(peers.map(toPeerSummary)).to.be.deep.equal([
        {direction: "outbound", state: "connected", hasP2pAddress: true, hasPeerId: true},
        {direction: "inbound", state: "disconnecting", hasPeerId: true, hasP2pAddress: true},
      ]);
    });

    it("should return disconnected peers", async function () {
      const connectionsByPeer = new Map<string, Connection[]>([
        [peer1.toString(), [libp2pConnection(peer1, "CLOSED", "outbound")]],
        [peer2.toString(), []], // peer2 has no connections in the connection manager
      ]);
      networkStub.getConnectionsByPeer.returns(connectionsByPeer);

      const {data: peers} = await api.getPeers();
      // expect(peers[0].enr).not.empty;
      expect(peers.map(toPeerSummary)).to.be.deep.equal([
        {direction: "outbound", state: "disconnected", hasPeerId: true, hasP2pAddress: true},
        {direction: null, state: "disconnected", hasPeerId: true, hasP2pAddress: false},
      ]);
    });
  });

  describe("getPeer", function () {
    it("success", async function () {
      const peer1 = await createSecp256k1PeerId();
      const peer2 = await createSecp256k1PeerId();
      const connectionsByPeer = new Map<string, Connection[]>([
        [peer1.toString(), [libp2pConnection(peer1, "OPEN", "outbound")]],
        [peer2.toString(), [libp2pConnection(peer2, "CLOSING", "inbound")]],
      ]);
      networkStub.getConnectionsByPeer.returns(connectionsByPeer);

      const {data: peer} = await api.getPeer(peer1.toString());
      if (peer === undefined) throw Error("getPeer returned no peer");
      expect(peer.peerId).to.equal(peer1.toString());
      expect(peer.lastSeenP2pAddress).not.empty;
      expect(peer.peerId).not.empty;
      // expect(peers[0].enr).not.empty;
      expect(peer.direction).to.equal("outbound");
      expect(peer.state).to.equal("connected");
    });

    it("peer not found", async function () {
      const connectionsByPeer = new Map<string, Connection[]>();
      networkStub.getConnectionsByPeer.returns(connectionsByPeer);
      await expect(api.getPeer("not existent")).to.be.rejectedWith();
    });
  });

  describe("getVersion", function () {
    it("success", async function () {
      const {data} = await api.getNodeVersion();
      expect(data.version.startsWith("Lodestar"), `data must start with 'Lodestar': ${data.version}`).to.equal(true);
    });
  });
<<<<<<< HEAD
});
=======
});

export function libp2pConnection(peer: PeerId, status: PeerStatus, direction: PeerDirection): Connection {
  return {
    remoteAddr: multiaddr(),
    stat: {
      status,
      direction,
    },
    remotePeer: peer,
  } as Connection;
}
>>>>>>> 631b6e74
<|MERGE_RESOLUTION|>--- conflicted
+++ resolved
@@ -196,19 +196,4 @@
       expect(data.version.startsWith("Lodestar"), `data must start with 'Lodestar': ${data.version}`).to.equal(true);
     });
   });
-<<<<<<< HEAD
-});
-=======
-});
-
-export function libp2pConnection(peer: PeerId, status: PeerStatus, direction: PeerDirection): Connection {
-  return {
-    remoteAddr: multiaddr(),
-    stat: {
-      status,
-      direction,
-    },
-    remotePeer: peer,
-  } as Connection;
-}
->>>>>>> 631b6e74
+});