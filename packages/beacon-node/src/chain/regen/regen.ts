import {allForks, phase0, Slot, RootHex} from "@lodestar/types";
import {
  CachedBeaconStateAllForks,
  computeEpochAtSlot,
  computeStartSlotAtEpoch,
  processSlots,
  stateTransition,
} from "@lodestar/state-transition";
import {fromHexString, toHexString} from "@chainsafe/ssz";
import {IForkChoice, ProtoBlock} from "@lodestar/fork-choice";
import {sleep} from "@lodestar/utils";
import {SLOTS_PER_EPOCH} from "@lodestar/params";
import {IChainForkConfig} from "@lodestar/config";
import {IMetrics} from "../../metrics/index.js";
import {IBeaconDb} from "../../db/index.js";
import {CheckpointStateCache, StateContextCache} from "../stateCache/index.js";
import {getCheckpointFromState} from "../blocks/utils/checkpoint.js";
import {ChainEvent, ChainEventEmitter} from "../emitter.js";
import {IStateRegenerator, RegenCaller} from "./interface.js";
import {RegenError, RegenErrorCode} from "./errors.js";

export type RegenModules = {
  db: IBeaconDb;
  forkChoice: IForkChoice;
  stateCache: StateContextCache;
  checkpointStateCache: CheckpointStateCache;
  config: IChainForkConfig;
  emitter: ChainEventEmitter;
  metrics: IMetrics | null;
};

/**
 * Regenerates states that have already been processed by the fork choice
 */
export class StateRegenerator implements IStateRegenerator {
  constructor(private readonly modules: RegenModules) {}

  /**
   * Get the state to run with `block`. May be:
   * - If parent is in same epoch -> Exact state at `block.parentRoot`
   * - If parent is in prev epoch -> State after `block.parentRoot` dialed forward through epoch transition
   */
  async getPreState(block: allForks.BeaconBlock, rCaller: RegenCaller): Promise<CachedBeaconStateAllForks> {
    const parentBlock = this.modules.forkChoice.getBlock(block.parentRoot);
    if (!parentBlock) {
      throw new RegenError({
        code: RegenErrorCode.BLOCK_NOT_IN_FORKCHOICE,
        blockRoot: block.parentRoot,
      });
    }

    const parentEpoch = computeEpochAtSlot(parentBlock.slot);
    const blockEpoch = computeEpochAtSlot(block.slot);

    // This may save us at least one epoch transition.
    // If the requested state crosses an epoch boundary
    // then we may use the checkpoint state before the block
    // We may have the checkpoint state with parent root inside the checkpoint state cache
    // through gossip validation.
    if (parentEpoch < blockEpoch) {
      return await this.getCheckpointState({root: block.parentRoot, epoch: blockEpoch}, rCaller);
    }

    // Otherwise, get the state normally.
    return await this.getState(parentBlock.stateRoot, rCaller);
  }

  /**
   * Get state after block `cp.root` dialed forward to first slot of `cp.epoch`
   */
  async getCheckpointState(cp: phase0.Checkpoint, rCaller: RegenCaller): Promise<CachedBeaconStateAllForks> {
    const checkpointStartSlot = computeStartSlotAtEpoch(cp.epoch);
    return await this.getBlockSlotState(toHexString(cp.root), checkpointStartSlot, rCaller);
  }

  /**
   * Get state after block `blockRoot` dialed forward to `slot`
   */
  async getBlockSlotState(blockRoot: RootHex, slot: Slot, rCaller: RegenCaller): Promise<CachedBeaconStateAllForks> {
    const block = this.modules.forkChoice.getBlockHex(blockRoot);
    if (!block) {
      throw new RegenError({
        code: RegenErrorCode.BLOCK_NOT_IN_FORKCHOICE,
        blockRoot,
      });
    }

    if (slot < block.slot) {
      throw new RegenError({
        code: RegenErrorCode.SLOT_BEFORE_BLOCK_SLOT,
        slot,
        blockSlot: block.slot,
      });
    }

    const latestCheckpointStateCtx = this.modules.checkpointStateCache.getLatest(blockRoot, computeEpochAtSlot(slot));

    // If a checkpoint state exists with the given checkpoint root, it either is in requested epoch
    // or needs to have empty slots processed until the requested epoch
    if (latestCheckpointStateCtx) {
      return await processSlotsByCheckpoint(this.modules, latestCheckpointStateCtx, slot);
    }

    // Otherwise, use the fork choice to get the stateRoot from block at the checkpoint root
    // regenerate that state,
    // then process empty slots until the requested epoch
    const blockStateCtx = await this.getState(block.stateRoot, rCaller);
    return await processSlotsByCheckpoint(this.modules, blockStateCtx, slot);
  }

  /**
   * Get state by exact root. If not in cache directly, requires finding the block that references the state from the
   * forkchoice and replaying blocks to get to it.
   */
  async getState(stateRoot: RootHex, _rCaller: RegenCaller): Promise<CachedBeaconStateAllForks> {
    // Trivial case, state at stateRoot is already cached
    const cachedStateCtx = this.modules.stateCache.get(stateRoot);
    if (cachedStateCtx) {
      return cachedStateCtx;
    }

    // Otherwise we have to use the fork choice to traverse backwards, block by block,
    // searching the state caches
    // then replay blocks forward to the desired stateRoot
    const block = this.findFirstStateBlock(stateRoot);

    // blocks to replay, ordered highest to lowest
    // gets reversed when replayed
    const blocksToReplay = [block];
    let state: CachedBeaconStateAllForks | null = null;
    for (const b of this.modules.forkChoice.iterateAncestorBlocks(block.parentRoot)) {
      state = this.modules.stateCache.get(b.stateRoot);
      if (state) {
        break;
      }
      state = this.modules.checkpointStateCache.getLatest(
        b.blockRoot,
        computeEpochAtSlot(blocksToReplay[blocksToReplay.length - 1].slot - 1)
      );
      if (state) {
        break;
      }
      blocksToReplay.push(b);
    }

    if (state === null) {
      throw new RegenError({
        code: RegenErrorCode.NO_SEED_STATE,
      });
    }

    const MAX_EPOCH_TO_PROCESS = 5;
    if (blocksToReplay.length > MAX_EPOCH_TO_PROCESS * SLOTS_PER_EPOCH) {
      throw new RegenError({
        code: RegenErrorCode.TOO_MANY_BLOCK_PROCESSED,
        stateRoot,
      });
    }

    for (const b of blocksToReplay.reverse()) {
      const block = await this.modules.db.block.get(fromHexString(b.blockRoot));
      if (!block) {
        throw new RegenError({
          code: RegenErrorCode.BLOCK_NOT_IN_DB,
          blockRoot: b.blockRoot,
        });
      }

      try {
        // Only advances state trusting block's signture and hashes.
        // We are only running the state transition to get a specific state's data.
        state = stateTransition(
          state,
          block,
          {
            verifyStateRoot: false,
            verifyProposer: false,
            verifySignatures: false,
          },
          null
        );

        // TODO: Persist states, note that regen could be triggered by old states.
        // Should those take a place in the cache?

        // this avoids keeping our node busy processing blocks
        await sleep(0);
      } catch (e) {
        throw new RegenError({
          code: RegenErrorCode.STATE_TRANSITION_ERROR,
          error: e as Error,
        });
      }
    }

    return state;
  }

  private findFirstStateBlock(stateRoot: RootHex): ProtoBlock {
    for (const block of this.modules.forkChoice.forwarditerateAncestorBlocks()) {
      if (block !== undefined) {
        return block;
      }
    }

    throw new RegenError({
      code: RegenErrorCode.STATE_NOT_IN_FORKCHOICE,
      stateRoot,
    });
  }
}

/**
 * Starting at `state.slot`,
 * process slots forward towards `slot`,
 * emitting "checkpoint" events after every epoch processed.
 */
async function processSlotsByCheckpoint(
  modules: {checkpointStateCache: CheckpointStateCache; metrics: IMetrics | null; emitter: ChainEventEmitter},
  preState: CachedBeaconStateAllForks,
  slot: Slot
): Promise<CachedBeaconStateAllForks> {
  let postState = await processSlotsToNearestCheckpoint(modules, preState, slot);
  if (postState.slot < slot) {
    postState = processSlots(postState, slot, {}, modules.metrics);
  }
  return postState;
}

/**
 * Starting at `state.slot`,
 * process slots forward towards `slot`,
 * emitting "checkpoint" events after every epoch processed.
 *
 * Stops processing after no more full epochs can be processed.
 */
async function processSlotsToNearestCheckpoint(
  modules: {checkpointStateCache: CheckpointStateCache; metrics: IMetrics | null; emitter: ChainEventEmitter},
  preState: CachedBeaconStateAllForks,
  slot: Slot
): Promise<CachedBeaconStateAllForks> {
  const preSlot = preState.slot;
  const postSlot = slot;
  const preEpoch = computeEpochAtSlot(preSlot);
  let postState = preState;
  const {checkpointStateCache, emitter, metrics} = modules;

  for (
    let nextEpochSlot = computeStartSlotAtEpoch(preEpoch + 1);
    nextEpochSlot <= postSlot;
    nextEpochSlot += SLOTS_PER_EPOCH
  ) {
<<<<<<< HEAD
    // processSlots calls .clone() before mutating
    postState = processSlots(postState, nextEpochSlot, metrics);
=======
    postState = processSlots(postState, nextEpochSlot, {}, metrics);
>>>>>>> 9f3fa901

    // Cache state to preserve epoch transition work
    const checkpointState = postState;
    const cp = getCheckpointFromState(checkpointState);
    checkpointStateCache.add(cp, checkpointState);
    emitter.emit(ChainEvent.checkpoint, cp, checkpointState);

    // this avoids keeping our node busy processing blocks
    await sleep(0);
  }
  return postState;
}<|MERGE_RESOLUTION|>--- conflicted
+++ resolved
@@ -250,12 +250,8 @@
     nextEpochSlot <= postSlot;
     nextEpochSlot += SLOTS_PER_EPOCH
   ) {
-<<<<<<< HEAD
     // processSlots calls .clone() before mutating
-    postState = processSlots(postState, nextEpochSlot, metrics);
-=======
     postState = processSlots(postState, nextEpochSlot, {}, metrics);
->>>>>>> 9f3fa901
 
     // Cache state to preserve epoch transition work
     const checkpointState = postState;
