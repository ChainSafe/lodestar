--- conflicted
+++ resolved
@@ -11,11 +11,8 @@
   isCachedBeaconState,
   Index2PubkeyCache,
   PubkeyIndexMap,
-<<<<<<< HEAD
   CachedBeaconStateEIP6110,
-=======
   EpochShuffling,
->>>>>>> 5201ac40
 } from "@lodestar/state-transition";
 import {BeaconConfig} from "@lodestar/config";
 import {
