import path from "node:path";
import {CompositeTypeAny, fromHexString, TreeView, Type, toHexString} from "@chainsafe/ssz";
import {
  BeaconStateAllForks,
  CachedBeaconStateAllForks,
  computeEpochAtSlot,
  computeStartSlotAtEpoch,
  createCachedBeaconState,
  EffectiveBalanceIncrements,
  getEffectiveBalanceIncrementsZeroInactive,
  isCachedBeaconState,
  Index2PubkeyCache,
  PubkeyIndexMap,
  EpochShuffling,
} from "@lodestar/state-transition";
import {BeaconConfig} from "@lodestar/config";
import {
  allForks,
  UintNum64,
  Root,
  phase0,
  Slot,
  RootHex,
  Epoch,
  ValidatorIndex,
  deneb,
  Wei,
  bellatrix,
  isBlindedBeaconBlock,
} from "@lodestar/types";
import {CheckpointWithHex, ExecutionStatus, IForkChoice, ProtoBlock} from "@lodestar/fork-choice";
import {ProcessShutdownCallback} from "@lodestar/validator";
import {Logger, gweiToWei, isErrorAborted, pruneSetToMax, sleep, toHex} from "@lodestar/utils";
import {ForkSeq, SLOTS_PER_EPOCH} from "@lodestar/params";

import {GENESIS_EPOCH, ZERO_HASH} from "../constants/index.js";
import {IBeaconDb} from "../db/index.js";
import {Metrics} from "../metrics/index.js";
import {IEth1ForBlockProduction} from "../eth1/index.js";
import {IExecutionEngine, IExecutionBuilder} from "../execution/index.js";
import {Clock, ClockEvent, IClock} from "../util/clock.js";
import {ensureDir, writeIfNotExist} from "../util/file.js";
import {isOptimisticBlock} from "../util/forkChoice.js";
import {BlockProcessor, ImportBlockOpts} from "./blocks/index.js";
import {ChainEventEmitter, ChainEvent} from "./emitter.js";
import {IBeaconChain, ProposerPreparationData, BlockHash, StateGetOpts, CommonBlockBody} from "./interface.js";
import {IChainOptions} from "./options.js";
import {QueuedStateRegenerator, RegenCaller} from "./regen/index.js";
import {initializeForkChoice} from "./forkChoice/index.js";
import {computeAnchorCheckpoint} from "./initState.js";
import {IBlsVerifier, BlsSingleThreadVerifier, BlsMultiThreadWorkerPool} from "./bls/index.js";
import {
  SeenAttesters,
  SeenAggregators,
  SeenBlockProposers,
  SeenSyncCommitteeMessages,
  SeenContributionAndProof,
} from "./seenCache/index.js";
import {
  AggregatedAttestationPool,
  AttestationPool,
  SyncCommitteeMessagePool,
  SyncContributionAndProofPool,
  OpPool,
} from "./opPools/index.js";
import {LightClientServer} from "./lightClient/index.js";
import {Archiver} from "./archiver/index.js";
import {PrepareNextSlotScheduler} from "./prepareNextSlot.js";
import {ReprocessController} from "./reprocess.js";
import {SeenAggregatedAttestations} from "./seenCache/seenAggregateAndProof.js";
import {SeenBlockAttesters} from "./seenCache/seenBlockAttesters.js";
import {BeaconProposerCache} from "./beaconProposerCache.js";
import {CheckpointBalancesCache} from "./balancesCache.js";
import {AssembledBlockType, BlobsResultType, BlockType} from "./produceBlock/index.js";
import {BlockAttributes, produceBlockBody, produceCommonBlockBody} from "./produceBlock/produceBlockBody.js";
import {computeNewStateRoot} from "./produceBlock/computeNewStateRoot.js";
import {BlockInput} from "./blocks/types.js";
import {SeenAttestationDatas} from "./seenCache/seenAttestationData.js";
import {BlockRewards, computeBlockRewards} from "./rewards/blockRewards.js";
import {ShufflingCache} from "./shufflingCache.js";
import {StateContextCache} from "./stateCache/stateContextCache.js";
import {SeenGossipBlockInput} from "./seenCache/index.js";
import {CheckpointStateCache} from "./stateCache/stateContextCheckpointsCache.js";
import {SyncCommitteeRewards, computeSyncCommitteeRewards} from "./rewards/syncCommitteeRewards.js";

/**
 * Arbitrary constants, blobs and payloads should be consumed immediately in the same slot
 * they are produced. A value of 1 would probably be sufficient. However it's sensible to
 * allow some margin if the node overloads.
 */
const DEFAULT_MAX_CACHED_PRODUCED_ROOTS = 4;

export class BeaconChain implements IBeaconChain {
  readonly genesisTime: UintNum64;
  readonly genesisValidatorsRoot: Root;
  readonly eth1: IEth1ForBlockProduction;
  readonly executionEngine: IExecutionEngine;
  readonly executionBuilder?: IExecutionBuilder;
  // Expose config for convenience in modularized functions
  readonly config: BeaconConfig;
  readonly logger: Logger;
  readonly metrics: Metrics | null;

  readonly anchorStateLatestBlockSlot: Slot;

  readonly bls: IBlsVerifier;
  readonly forkChoice: IForkChoice;
  readonly clock: IClock;
  readonly emitter: ChainEventEmitter;
  readonly regen: QueuedStateRegenerator;
  readonly lightClientServer: LightClientServer;
  readonly reprocessController: ReprocessController;

  // Ops pool
  readonly attestationPool: AttestationPool;
  readonly aggregatedAttestationPool = new AggregatedAttestationPool();
  readonly syncCommitteeMessagePool: SyncCommitteeMessagePool;
  readonly syncContributionAndProofPool = new SyncContributionAndProofPool();
  readonly opPool = new OpPool();

  // Gossip seen cache
  readonly seenAttesters = new SeenAttesters();
  readonly seenAggregators = new SeenAggregators();
  readonly seenAggregatedAttestations: SeenAggregatedAttestations;
  readonly seenBlockProposers = new SeenBlockProposers();
  readonly seenSyncCommitteeMessages = new SeenSyncCommitteeMessages();
  readonly seenContributionAndProof: SeenContributionAndProof;
  readonly seenAttestationDatas: SeenAttestationDatas;
  readonly seenGossipBlockInput = new SeenGossipBlockInput();
  // Seen cache for liveness checks
  readonly seenBlockAttesters = new SeenBlockAttesters();

  // Global state caches
  readonly pubkey2index: PubkeyIndexMap;
  readonly index2pubkey: Index2PubkeyCache;

  readonly beaconProposerCache: BeaconProposerCache;
  readonly checkpointBalancesCache: CheckpointBalancesCache;
  readonly shufflingCache: ShufflingCache;
  /** Map keyed by executionPayload.blockHash of the block for those blobs */
  readonly producedContentsCache = new Map<BlockHash, deneb.Contents>();

  // Cache payload from the local execution so that produceBlindedBlock or produceBlockV3 and
  // send and get signed/published blinded versions which beacon can assemble into full before
  // actual publish
  readonly producedBlockRoot = new Map<RootHex, allForks.ExecutionPayload | null>();
  readonly producedBlindedBlockRoot = new Set<RootHex>();

  readonly opts: IChainOptions;

  protected readonly blockProcessor: BlockProcessor;
  protected readonly db: IBeaconDb;
  private readonly archiver: Archiver;
  private abortController = new AbortController();
  private processShutdownCallback: ProcessShutdownCallback;

  constructor(
    opts: IChainOptions,
    {
      config,
      db,
      logger,
      processShutdownCallback,
      clock,
      metrics,
      anchorState,
      eth1,
      executionEngine,
      executionBuilder,
    }: {
      config: BeaconConfig;
      db: IBeaconDb;
      logger: Logger;
      processShutdownCallback: ProcessShutdownCallback;
      /** Used for testing to supply fake clock */
      clock?: IClock;
      metrics: Metrics | null;
      anchorState: BeaconStateAllForks;
      eth1: IEth1ForBlockProduction;
      executionEngine: IExecutionEngine;
      executionBuilder?: IExecutionBuilder;
    }
  ) {
    this.opts = opts;
    this.config = config;
    this.db = db;
    this.logger = logger;
    this.processShutdownCallback = processShutdownCallback;
    this.metrics = metrics;
    this.genesisTime = anchorState.genesisTime;
    this.anchorStateLatestBlockSlot = anchorState.latestBlockHeader.slot;
    this.genesisValidatorsRoot = anchorState.genesisValidatorsRoot;
    this.eth1 = eth1;
    this.executionEngine = executionEngine;
    this.executionBuilder = executionBuilder;
    const signal = this.abortController.signal;
    const emitter = new ChainEventEmitter();
    // by default, verify signatures on both main threads and worker threads
    const bls = opts.blsVerifyAllMainThread
      ? new BlsSingleThreadVerifier({metrics})
      : new BlsMultiThreadWorkerPool(opts, {logger, metrics});

    if (!clock) clock = new Clock({config, genesisTime: this.genesisTime, signal});

    const preAggregateCutOffTime = (2 / 3) * this.config.SECONDS_PER_SLOT;
    this.attestationPool = new AttestationPool(clock, preAggregateCutOffTime, this.opts?.preaggregateSlotDistance);
    this.syncCommitteeMessagePool = new SyncCommitteeMessagePool(
      clock,
      preAggregateCutOffTime,
      this.opts?.preaggregateSlotDistance
    );

    this.seenAggregatedAttestations = new SeenAggregatedAttestations(metrics);
    this.seenContributionAndProof = new SeenContributionAndProof(metrics);
    this.seenAttestationDatas = new SeenAttestationDatas(metrics, this.opts?.attDataCacheSlotDistance);

    this.beaconProposerCache = new BeaconProposerCache(opts);
    this.checkpointBalancesCache = new CheckpointBalancesCache();
    this.shufflingCache = new ShufflingCache(metrics, this.opts);

    // Restore state caches
    // anchorState may already by a CachedBeaconState. If so, don't create the cache again, since deserializing all
    // pubkeys takes ~30 seconds for 350k keys (mainnet 2022Q2).
    // When the BeaconStateCache is created in eth1 genesis builder it may be incorrect. Until we can ensure that
    // it's safe to re-use _ANY_ BeaconStateCache, this option is disabled by default and only used in tests.
    const cachedState =
      isCachedBeaconState(anchorState) && opts.skipCreateStateCacheIfAvailable
        ? anchorState
        : createCachedBeaconState(anchorState, {
            config,
            pubkey2index: new PubkeyIndexMap(),
            index2pubkey: [],
          });
    this.shufflingCache.processState(cachedState, cachedState.epochCtx.previousShuffling.epoch);
    this.shufflingCache.processState(cachedState, cachedState.epochCtx.currentShuffling.epoch);
    this.shufflingCache.processState(cachedState, cachedState.epochCtx.nextShuffling.epoch);

    // Persist single global instance of state caches
    this.pubkey2index = cachedState.epochCtx.pubkey2index;
    this.index2pubkey = cachedState.epochCtx.index2pubkey;

    const stateCache = new StateContextCache({metrics});
    const checkpointStateCache = new CheckpointStateCache({metrics});

    const {checkpoint} = computeAnchorCheckpoint(config, anchorState);
    stateCache.add(cachedState);
    stateCache.setHeadState(cachedState);
    checkpointStateCache.add(checkpoint, cachedState);

    const forkChoice = initializeForkChoice(
      config,
      emitter,
      clock.currentSlot,
      cachedState,
      opts,
      this.justifiedBalancesGetter.bind(this)
    );
    const regen = new QueuedStateRegenerator({
      config,
      forkChoice,
      stateCache,
      checkpointStateCache,
      db,
      metrics,
      logger,
      emitter,
      signal,
    });

    const lightClientServer = new LightClientServer(opts, {config, db, metrics, emitter, logger});

    this.reprocessController = new ReprocessController(this.metrics);

    this.blockProcessor = new BlockProcessor(this, metrics, opts, signal);

    this.forkChoice = forkChoice;
    this.clock = clock;
    this.regen = regen;
    this.bls = bls;
    this.emitter = emitter;
    this.lightClientServer = lightClientServer;

    this.archiver = new Archiver(db, this, logger, signal, opts);
    // always run PrepareNextSlotScheduler except for fork_choice spec tests
    if (!opts?.disablePrepareNextSlot) {
      new PrepareNextSlotScheduler(this, this.config, metrics, this.logger, signal);
    }

    if (metrics) {
      metrics.opPool.aggregatedAttestationPoolSize.addCollect(() => this.onScrapeMetrics(metrics));
    }

    // Event handlers. emitter is created internally and dropped on close(). Not need to .removeListener()
    clock.addListener(ClockEvent.slot, this.onClockSlot.bind(this));
    clock.addListener(ClockEvent.epoch, this.onClockEpoch.bind(this));
    emitter.addListener(ChainEvent.forkChoiceFinalized, this.onForkChoiceFinalized.bind(this));
    emitter.addListener(ChainEvent.forkChoiceJustified, this.onForkChoiceJustified.bind(this));
  }

  async close(): Promise<void> {
    this.abortController.abort();
    await this.bls.close();
  }

  seenBlock(blockRoot: RootHex): boolean {
    return this.seenGossipBlockInput.hasBlock(blockRoot) || this.forkChoice.hasBlockHex(blockRoot);
  }

  regenCanAcceptWork(): boolean {
    return this.regen.canAcceptWork();
  }

  blsThreadPoolCanAcceptWork(): boolean {
    return this.bls.canAcceptWork();
  }

  validatorSeenAtEpoch(index: ValidatorIndex, epoch: Epoch): boolean {
    // Caller must check that epoch is not older that current epoch - 1
    // else the caches for that epoch may already be pruned.

    return (
      // Dedicated cache for liveness checks, registers attesters seen through blocks.
      // Note: this check should be cheaper + overlap with counting participants of aggregates from gossip.
      this.seenBlockAttesters.isKnown(epoch, index) ||
      //
      // Re-use gossip caches. Populated on validation of gossip + API messages
      //   seenAttesters = single signer of unaggregated attestations
      this.seenAttesters.isKnown(epoch, index) ||
      //   seenAggregators = single aggregator index, not participants of the aggregate
      this.seenAggregators.isKnown(epoch, index) ||
      //   seenBlockProposers = single block proposer
      this.seenBlockProposers.seenAtEpoch(epoch, index)
    );
  }

  /** Populate in-memory caches with persisted data. Call at least once on startup */
  async loadFromDisk(): Promise<void> {
    await this.opPool.fromPersisted(this.db);
  }

  /** Persist in-memory data to the DB. Call at least once before stopping the process */
  async persistToDisk(): Promise<void> {
    await this.archiver.persistToDisk();
    await this.opPool.toPersisted(this.db);
  }

  getHeadState(): CachedBeaconStateAllForks {
    // head state should always exist
    const head = this.forkChoice.getHead();
    const headState = this.regen.getClosestHeadState(head);
    if (!headState) {
      throw Error(`headState does not exist for head root=${head.blockRoot} slot=${head.slot}`);
    }
    return headState;
  }

  async getHeadStateAtCurrentEpoch(regenCaller: RegenCaller): Promise<CachedBeaconStateAllForks> {
    return this.getHeadStateAtEpoch(this.clock.currentEpoch, regenCaller);
  }

  async getHeadStateAtEpoch(epoch: Epoch, regenCaller: RegenCaller): Promise<CachedBeaconStateAllForks> {
    // using getHeadState() means we'll use checkpointStateCache if it's available
    const headState = this.getHeadState();
    // head state is in the same epoch, or we pulled up head state already from past epoch
    if (epoch <= computeEpochAtSlot(headState.slot)) {
      // should go to this most of the time
      return headState;
    }
    // only use regen queue if necessary, it'll cache in checkpointStateCache if regen gets through epoch transition
    const head = this.forkChoice.getHead();
    const startSlot = computeStartSlotAtEpoch(epoch);
    return this.regen.getBlockSlotState(head.blockRoot, startSlot, {dontTransferCache: true}, regenCaller);
  }

  async getStateBySlot(
    slot: Slot,
    opts?: StateGetOpts
  ): Promise<{state: BeaconStateAllForks; executionOptimistic: boolean} | null> {
    const finalizedBlock = this.forkChoice.getFinalizedBlock();

    if (slot >= finalizedBlock.slot) {
      // request for non-finalized state

      if (opts?.allowRegen) {
        // Find closest canonical block to slot, then trigger regen
        const block = this.forkChoice.getCanonicalBlockClosestLteSlot(slot) ?? finalizedBlock;
        const state = await this.regen.getBlockSlotState(
          block.blockRoot,
          slot,
          {dontTransferCache: true},
          RegenCaller.restApi
        );
        return {state, executionOptimistic: isOptimisticBlock(block)};
      } else {
        // Just check if state is already in the cache. If it's not dialed to the correct slot,
        // do not bother in advancing the state. restApiCanTriggerRegen == false means do no work
        const block = this.forkChoice.getCanonicalBlockAtSlot(slot);
        if (!block) {
          return null;
        }

        const state = this.regen.getStateSync(block.stateRoot);
        return state && {state, executionOptimistic: isOptimisticBlock(block)};
      }
    } else {
      // request for finalized state

      // do not attempt regen, just check if state is already in DB
      const state = await this.db.stateArchive.get(slot);
      return state && {state, executionOptimistic: false};
    }
  }

  async getStateByStateRoot(
    stateRoot: RootHex,
    opts?: StateGetOpts
  ): Promise<{state: BeaconStateAllForks; executionOptimistic: boolean} | null> {
    if (opts?.allowRegen) {
      const state = await this.regen.getState(stateRoot, RegenCaller.restApi);
      const block = this.forkChoice.getBlock(state.latestBlockHeader.hashTreeRoot());
      return {state, executionOptimistic: block != null && isOptimisticBlock(block)};
    }

    // TODO: This can only fulfill requests for a very narrow set of roots.
    // - very recent states that happen to be in the cache
    // - 1 every 100s of states that are persisted in the archive state

    // TODO: This is very inneficient for debug requests of serialized content, since it deserializes to serialize again
    const cachedStateCtx = this.regen.getStateSync(stateRoot);
    if (cachedStateCtx) {
      const block = this.forkChoice.getBlock(cachedStateCtx.latestBlockHeader.hashTreeRoot());
      return {state: cachedStateCtx, executionOptimistic: block != null && isOptimisticBlock(block)};
    }

    const data = await this.db.stateArchive.getByRoot(fromHexString(stateRoot));
    return data && {state: data, executionOptimistic: false};
  }

  async getCanonicalBlockAtSlot(
    slot: Slot
  ): Promise<{block: allForks.SignedBeaconBlock; executionOptimistic: boolean} | null> {
    const finalizedBlock = this.forkChoice.getFinalizedBlock();
    if (slot > finalizedBlock.slot) {
      // Unfinalized slot, attempt to find in fork-choice
      const block = this.forkChoice.getCanonicalBlockAtSlot(slot);
      if (block) {
        const data = await this.db.block.get(fromHexString(block.blockRoot));
        if (data) {
          return {block: data, executionOptimistic: isOptimisticBlock(block)};
        }
      }
      // A non-finalized slot expected to be found in the hot db, could be archived during
      // this function runtime, so if not found in the hot db, fallback to the cold db
      // TODO: Add a lock to the archiver to have determinstic behaviour on where are blocks
    }

    const data = await this.db.blockArchive.get(slot);
    return data && {block: data, executionOptimistic: false};
  }

  async getBlockByRoot(
    root: string
  ): Promise<{block: allForks.SignedBeaconBlock; executionOptimistic: boolean} | null> {
    const block = this.forkChoice.getBlockHex(root);
    if (block) {
      const data = await this.db.block.get(fromHexString(root));
      if (data) {
        return {block: data, executionOptimistic: isOptimisticBlock(block)};
      }
      // If block is not found in hot db, try cold db since there could be an archive cycle happening
      // TODO: Add a lock to the archiver to have deterministic behavior on where are blocks
    }

    const data = await this.db.blockArchive.getByRoot(fromHexString(root));
    return data && {block: data, executionOptimistic: false};
  }

  async produceCommonBlockBody(blockAttributes: BlockAttributes): Promise<CommonBlockBody> {
    const {slot} = blockAttributes;
    const head = this.forkChoice.getHead();
    const state = await this.regen.getBlockSlotState(
      head.blockRoot,
      slot,
      {dontTransferCache: true},
      RegenCaller.produceBlock
    );
    const parentBlockRoot = fromHexString(head.blockRoot);

    // TODO: To avoid breaking changes for metric define this attribute
    const blockType = BlockType.Full;

    return produceCommonBlockBody.call(this, blockType, state, {
      ...blockAttributes,
      parentBlockRoot,
      parentSlot: slot - 1,
    });
  }

  produceBlock(blockAttributes: BlockAttributes & {commonBlockBody?: CommonBlockBody}): Promise<{
    block: allForks.BeaconBlock;
    executionPayloadValue: Wei;
    consensusBlockValue: Wei;
    shouldOverrideBuilder?: boolean;
  }> {
    return this.produceBlockWrapper<BlockType.Full>(BlockType.Full, blockAttributes);
  }

  produceBlindedBlock(blockAttributes: BlockAttributes & {commonBlockBody?: CommonBlockBody}): Promise<{
    block: allForks.BlindedBeaconBlock;
    executionPayloadValue: Wei;
    consensusBlockValue: Wei;
  }> {
    return this.produceBlockWrapper<BlockType.Blinded>(BlockType.Blinded, blockAttributes);
  }

  async produceBlockWrapper<T extends BlockType>(
    blockType: T,
    {randaoReveal, graffiti, slot, feeRecipient, commonBlockBody}: BlockAttributes & {commonBlockBody?: CommonBlockBody}
  ): Promise<{
    block: AssembledBlockType<T>;
    executionPayloadValue: Wei;
    consensusBlockValue: Wei;
    shouldOverrideBuilder?: boolean;
  }> {
    const head = this.forkChoice.getHead();
    const state = await this.regen.getBlockSlotState(
      head.blockRoot,
      slot,
      {dontTransferCache: true},
      RegenCaller.produceBlock
    );
    const parentBlockRoot = fromHexString(head.blockRoot);
    const proposerIndex = state.epochCtx.getBeaconProposer(slot);
    const proposerPubKey = state.epochCtx.index2pubkey[proposerIndex].toBytes();

    const {body, blobs, executionPayloadValue, shouldOverrideBuilder} = await produceBlockBody.call(
      this,
      blockType,
      state,
      {
        randaoReveal,
        graffiti,
        slot,
        feeRecipient,
        parentSlot: slot - 1,
        parentBlockRoot,
        proposerIndex,
        proposerPubKey,
        commonBlockBody,
      }
    );

    // The hashtree root computed here for debug log will get cached and hence won't introduce additional delays
    const bodyRoot =
      blockType === BlockType.Full
        ? this.config.getForkTypes(slot).BeaconBlockBody.hashTreeRoot(body)
        : this.config.getBlindedForkTypes(slot).BeaconBlockBody.hashTreeRoot(body as allForks.BlindedBeaconBlockBody);
    this.logger.debug("Computing block post state from the produced body", {
      slot,
      bodyRoot: toHexString(bodyRoot),
      blockType,
    });

    const block = {
      slot,
      proposerIndex,
      parentRoot: parentBlockRoot,
      stateRoot: ZERO_HASH,
      body,
    } as AssembledBlockType<T>;

    const {newStateRoot, proposerReward} = computeNewStateRoot(this.metrics, state, block);
    block.stateRoot = newStateRoot;
    const blockRoot =
      blockType === BlockType.Full
        ? this.config.getForkTypes(slot).BeaconBlock.hashTreeRoot(block)
        : this.config.getBlindedForkTypes(slot).BeaconBlock.hashTreeRoot(block as allForks.BlindedBeaconBlock);
    const blockRootHex = toHex(blockRoot);

    // track the produced block for consensus broadcast validations
    if (blockType === BlockType.Full) {
      this.logger.debug("Setting executionPayload cache for produced block", {blockRootHex, slot, blockType});
      this.producedBlockRoot.set(blockRootHex, (block as bellatrix.BeaconBlock).body.executionPayload ?? null);
      this.metrics?.blockProductionCaches.producedBlockRoot.set(this.producedBlockRoot.size);
    } else {
      this.logger.debug("Tracking the produced blinded block", {blockRootHex, slot, blockType});
      this.producedBlindedBlockRoot.add(blockRootHex);
      this.metrics?.blockProductionCaches.producedBlindedBlockRoot.set(this.producedBlindedBlockRoot.size);
    }

    // Cache for latter broadcasting
    //
    // blinded blobs will be fetched and added to this cache later before finally
    // publishing the blinded block's full version
    if (blobs.type === BlobsResultType.produced) {
      // body is of full type here
      const {blockHash, contents} = blobs;
      this.producedContentsCache.set(blockHash, contents);
      this.metrics?.blockProductionCaches.producedContentsCache.set(this.producedContentsCache.size);
    }

    return {block, executionPayloadValue, consensusBlockValue: gweiToWei(proposerReward), shouldOverrideBuilder};
  }

  /**
   * https://github.com/ethereum/consensus-specs/blob/dev/specs/eip4844/validator.md#sidecar
   * def get_blobs_sidecar(block: BeaconBlock, blobs: Sequence[Blob]) -> BlobSidecars:
   *   return BlobSidecars(
   *       beacon_block_root=hash_tree_root(block),
   *       beacon_block_slot=block.slot,
   *       blobs=blobs,
   *       kzg_aggregated_proof=compute_proof_from_blobs(blobs),
   *   )
   */
  getContents(beaconBlock: deneb.BeaconBlock): deneb.Contents {
    const blockHash = toHex(beaconBlock.body.executionPayload.blockHash);
    const contents = this.producedContentsCache.get(blockHash);
    if (!contents) {
      throw Error(`No contents for executionPayload.blockHash ${blockHash}`);
    }

    return contents;
  }

  async processBlock(block: BlockInput, opts?: ImportBlockOpts): Promise<void> {
    return this.blockProcessor.processBlocksJob([block], opts);
  }

  async processChainSegment(blocks: BlockInput[], opts?: ImportBlockOpts): Promise<void> {
    return this.blockProcessor.processBlocksJob(blocks, opts);
  }

  getStatus(): phase0.Status {
    const head = this.forkChoice.getHead();
    const finalizedCheckpoint = this.forkChoice.getFinalizedCheckpoint();
    return {
      // fork_digest: The node's ForkDigest (compute_fork_digest(current_fork_version, genesis_validators_root)) where
      // - current_fork_version is the fork version at the node's current epoch defined by the wall-clock time (not necessarily the epoch to which the node is sync)
      // - genesis_validators_root is the static Root found in state.genesis_validators_root
      forkDigest: this.config.forkName2ForkDigest(this.config.getForkName(this.clock.currentSlot)),
      // finalized_root: state.finalized_checkpoint.root for the state corresponding to the head block (Note this defaults to Root(b'\x00' * 32) for the genesis finalized checkpoint).
      finalizedRoot: finalizedCheckpoint.epoch === GENESIS_EPOCH ? ZERO_HASH : finalizedCheckpoint.root,
      finalizedEpoch: finalizedCheckpoint.epoch,
      // TODO: PERFORMANCE: Memoize to prevent re-computing every time
      headRoot: fromHexString(head.blockRoot),
      headSlot: head.slot,
    };
  }

  recomputeForkChoiceHead(): ProtoBlock {
    this.metrics?.forkChoice.requests.inc();
    const timer = this.metrics?.forkChoice.findHead.startTimer();

    try {
      return this.forkChoice.updateHead();
    } catch (e) {
      this.metrics?.forkChoice.errors.inc();
      throw e;
    } finally {
      timer?.();
    }
  }

  /**
   * Returns Promise that resolves either on block found or once 1 slot passes.
   * Used to handle unknown block root for both unaggregated and aggregated attestations.
   * @returns true if blockFound
   */
  waitForBlock(slot: Slot, root: RootHex): Promise<boolean> {
    return this.reprocessController.waitForBlockOfAttestation(slot, root);
  }

  persistBlock(data: allForks.BeaconBlock | allForks.BlindedBeaconBlock, suffix?: string): void {
    const slot = data.slot;
    if (isBlindedBeaconBlock(data)) {
      const sszType = this.config.getBlindedForkTypes(slot).BeaconBlock;
      void this.persistSszObject("BlindedBeaconBlock", sszType.serialize(data), sszType.hashTreeRoot(data), suffix);
    } else {
      const sszType = this.config.getForkTypes(slot).BeaconBlock;
      void this.persistSszObject("BeaconBlock", sszType.serialize(data), sszType.hashTreeRoot(data), suffix);
    }
  }

  persistInvalidSszValue<T>(type: Type<T>, sszObject: T, suffix?: string): void {
    if (this.opts.persistInvalidSszObjects) {
      void this.persistSszObject(type.typeName, type.serialize(sszObject), type.hashTreeRoot(sszObject), suffix);
    }
  }

  persistInvalidSszBytes(typeName: string, sszBytes: Uint8Array, suffix?: string): void {
    if (this.opts.persistInvalidSszObjects) {
      void this.persistSszObject(typeName, sszBytes, sszBytes, suffix);
    }
  }

  persistInvalidSszView(view: TreeView<CompositeTypeAny>, suffix?: string): void {
    if (this.opts.persistInvalidSszObjects) {
      void this.persistSszObject(view.type.typeName, view.serialize(), view.hashTreeRoot(), suffix);
    }
  }

  /**
   * Regenerate state for attestation verification, this does not happen with default chain option of maxSkipSlots = 32 .
   * However, need to handle just in case. Lodestar doesn't support multiple regen state requests for attestation verification
   * at the same time, bounded inside "ShufflingCache.insertPromise()" function.
   * Leave this function in chain instead of attestatation verification code to make sure we're aware of its performance impact.
   */
  async regenStateForAttestationVerification(
    attEpoch: Epoch,
    shufflingDependentRoot: RootHex,
    attHeadBlock: ProtoBlock,
    regenCaller: RegenCaller
  ): Promise<EpochShuffling> {
    // this is to prevent multiple calls to get shuffling for the same epoch and dependent root
    // any subsequent calls of the same epoch and dependent root will wait for this promise to resolve
    this.shufflingCache.insertPromise(attEpoch, shufflingDependentRoot);
    const blockEpoch = computeEpochAtSlot(attHeadBlock.slot);

    let state: CachedBeaconStateAllForks;
    if (blockEpoch < attEpoch - 1) {
      // thanks to one epoch look ahead, we don't need to dial up to attEpoch
      const targetSlot = computeStartSlotAtEpoch(attEpoch - 1);
      this.metrics?.gossipAttestation.useHeadBlockStateDialedToTargetEpoch.inc({caller: regenCaller});
      state = await this.regen.getBlockSlotState(
        attHeadBlock.blockRoot,
        targetSlot,
        {dontTransferCache: true},
        regenCaller
      );
    } else if (blockEpoch > attEpoch) {
      // should not happen, handled inside attestation verification code
      throw Error(`Block epoch ${blockEpoch} is after attestation epoch ${attEpoch}`);
    } else {
      // should use either current or next shuffling of head state
      // it's not likely to hit this since these shufflings are cached already
      // so handle just in case
      this.metrics?.gossipAttestation.useHeadBlockState.inc({caller: regenCaller});
      state = await this.regen.getState(attHeadBlock.stateRoot, regenCaller);
    }

    // resolve the promise to unblock other calls of the same epoch and dependent root
    return this.shufflingCache.processState(state, attEpoch);
  }

  /**
   * `ForkChoice.onBlock` must never throw for a block that is valid with respect to the network
   * `justifiedBalancesGetter()` must never throw and it should always return a state.
   * @param blockState state that declares justified checkpoint `checkpoint`
   */
  private justifiedBalancesGetter(
    checkpoint: CheckpointWithHex,
    blockState: CachedBeaconStateAllForks
  ): EffectiveBalanceIncrements {
    this.metrics?.balancesCache.requests.inc();

    const effectiveBalances = this.checkpointBalancesCache.get(checkpoint);
    if (effectiveBalances) {
      return effectiveBalances;
    } else {
      // not expected, need metrics
      this.metrics?.balancesCache.misses.inc();
      this.logger.debug("checkpointBalances cache miss", {
        epoch: checkpoint.epoch,
        root: checkpoint.rootHex,
      });

      const {state, stateId, shouldWarn} = this.closestJustifiedBalancesStateToCheckpoint(checkpoint, blockState);
      this.metrics?.balancesCache.closestStateResult.inc({stateId});
      if (shouldWarn) {
        this.logger.warn("currentJustifiedCheckpoint state not avail, using closest state", {
          checkpointEpoch: checkpoint.epoch,
          checkpointRoot: checkpoint.rootHex,
          stateId,
          stateSlot: state.slot,
          stateRoot: toHex(state.hashTreeRoot()),
        });
      }

      return getEffectiveBalanceIncrementsZeroInactive(state);
    }
  }

  /**
   * - Assumptions + invariant this function is based on:
   * - Our cache can only persist X states at once to prevent OOM
   * - Some old states (including to-be justified checkpoint) may / must be dropped from the cache
   * - Thus, there is no guarantee that the state for a justified checkpoint will be available in the cache
   * @param blockState state that declares justified checkpoint `checkpoint`
   */
  private closestJustifiedBalancesStateToCheckpoint(
    checkpoint: CheckpointWithHex,
    blockState: CachedBeaconStateAllForks
  ): {state: CachedBeaconStateAllForks; stateId: string; shouldWarn: boolean} {
    const state = this.regen.getCheckpointStateSync(checkpoint);
    if (state) {
      return {state, stateId: "checkpoint_state", shouldWarn: false};
    }

    // Check if blockState is in the same epoch, not need to iterate the fork-choice then
    if (computeEpochAtSlot(blockState.slot) === checkpoint.epoch) {
      return {state: blockState, stateId: "block_state_same_epoch", shouldWarn: true};
    }

    // Find a state in the same branch of checkpoint at same epoch. Balances should exactly the same
    for (const descendantBlock of this.forkChoice.forwardIterateDescendants(checkpoint.rootHex)) {
      if (computeEpochAtSlot(descendantBlock.slot) === checkpoint.epoch) {
        const descendantBlockState = this.regen.getStateSync(descendantBlock.stateRoot);
        if (descendantBlockState) {
          return {state: descendantBlockState, stateId: "descendant_state_same_epoch", shouldWarn: true};
        }
      }
    }

    // Check if blockState is in the next epoch, not need to iterate the fork-choice then
    if (computeEpochAtSlot(blockState.slot) === checkpoint.epoch + 1) {
      return {state: blockState, stateId: "block_state_next_epoch", shouldWarn: true};
    }

    // Find a state in the same branch of checkpoint at a latter epoch. Balances are not the same, but should be close
    // Note: must call .forwardIterateDescendants() again since nodes are not sorted
    for (const descendantBlock of this.forkChoice.forwardIterateDescendants(checkpoint.rootHex)) {
      if (computeEpochAtSlot(descendantBlock.slot) > checkpoint.epoch) {
        const descendantBlockState = this.regen.getStateSync(descendantBlock.stateRoot);
        if (descendantBlockState) {
          return {state: blockState, stateId: "descendant_state_latter_epoch", shouldWarn: true};
        }
      }
    }

    // If there's no state available in the same branch of checkpoint use blockState regardless of its epoch
    return {state: blockState, stateId: "block_state_any_epoch", shouldWarn: true};
  }

  private async persistSszObject(
    typeName: string,
    bytes: Uint8Array,
    root: Uint8Array,
    suffix?: string
  ): Promise<void> {
    const now = new Date();
    // yyyy-MM-dd
    const dateStr = now.toISOString().split("T")[0];

    // by default store to lodestar_archive of current dir
    const dirpath = path.join(this.opts.persistInvalidSszObjectsDir ?? "invalid_ssz_objects", dateStr);
    const filepath = path.join(dirpath, `${typeName}_${toHex(root)}.ssz`);

    await ensureDir(dirpath);

    // as of Feb 17 2022 there are a lot of duplicate files stored with different date suffixes
    // remove date suffixes in file name, and check duplicate to avoid redundant persistence
    await writeIfNotExist(filepath, bytes);

    this.logger.debug("Persisted invalid ssz object", {id: suffix, filepath});
  }

  private onScrapeMetrics(metrics: Metrics): void {
    const {attestationCount, attestationDataCount} = this.aggregatedAttestationPool.getAttestationCount();
    metrics.opPool.aggregatedAttestationPoolSize.set(attestationCount);
    metrics.opPool.aggregatedAttestationPoolUniqueData.set(attestationDataCount);
    metrics.opPool.attestationPoolSize.set(this.attestationPool.getAttestationCount());
    metrics.opPool.attesterSlashingPoolSize.set(this.opPool.attesterSlashingsSize);
    metrics.opPool.proposerSlashingPoolSize.set(this.opPool.proposerSlashingsSize);
    metrics.opPool.voluntaryExitPoolSize.set(this.opPool.voluntaryExitsSize);
    metrics.opPool.syncCommitteeMessagePoolSize.set(this.syncCommitteeMessagePool.size);
    metrics.opPool.syncContributionAndProofPoolSize.set(this.syncContributionAndProofPool.size);
    metrics.opPool.blsToExecutionChangePoolSize.set(this.opPool.blsToExecutionChangeSize);

    const forkChoiceMetrics = this.forkChoice.getMetrics();
    metrics.forkChoice.votes.set(forkChoiceMetrics.votes);
    metrics.forkChoice.queuedAttestations.set(forkChoiceMetrics.queuedAttestations);
    metrics.forkChoice.validatedAttestationDatas.set(forkChoiceMetrics.validatedAttestationDatas);
    metrics.forkChoice.balancesLength.set(forkChoiceMetrics.balancesLength);
    metrics.forkChoice.nodes.set(forkChoiceMetrics.nodes);
    metrics.forkChoice.indices.set(forkChoiceMetrics.indices);
  }

  private onClockSlot(slot: Slot): void {
    this.logger.verbose("Clock slot", {slot});

    // CRITICAL UPDATE
    if (this.forkChoice.irrecoverableError) {
      this.processShutdownCallback(this.forkChoice.irrecoverableError);
    }
    this.forkChoice.updateTime(slot);

    this.metrics?.clockSlot.set(slot);

    this.attestationPool.prune(slot);
    this.aggregatedAttestationPool.prune(slot);
    this.syncCommitteeMessagePool.prune(slot);
    this.seenSyncCommitteeMessages.prune(slot);
    this.seenAttestationDatas.onSlot(slot);
    this.reprocessController.onSlot(slot);

    // Prune old cached block production artifacts, those are only useful on their slot
    pruneSetToMax(this.producedBlockRoot, this.opts.maxCachedProducedRoots ?? DEFAULT_MAX_CACHED_PRODUCED_ROOTS);
    this.metrics?.blockProductionCaches.producedBlockRoot.set(this.producedBlockRoot.size);

    pruneSetToMax(this.producedBlindedBlockRoot, this.opts.maxCachedProducedRoots ?? DEFAULT_MAX_CACHED_PRODUCED_ROOTS);
    this.metrics?.blockProductionCaches.producedBlindedBlockRoot.set(this.producedBlindedBlockRoot.size);

    if (this.config.getForkSeq(slot) >= ForkSeq.deneb) {
      pruneSetToMax(this.producedContentsCache, this.opts.maxCachedProducedRoots ?? DEFAULT_MAX_CACHED_PRODUCED_ROOTS);
      this.metrics?.blockProductionCaches.producedContentsCache.set(this.producedContentsCache.size);
    }

    const metrics = this.metrics;
    if (metrics && (slot + 1) % SLOTS_PER_EPOCH === 0) {
      // On the last slot of the epoch
      sleep((1000 * this.config.SECONDS_PER_SLOT) / 2)
        .then(() => metrics.onceEveryEndOfEpoch(this.getHeadState()))
        .catch((e) => {
          if (!isErrorAborted(e)) this.logger.error("Error on validator monitor onceEveryEndOfEpoch", {slot}, e);
        });
    }
  }

  private onClockEpoch(epoch: Epoch): void {
    this.metrics?.clockEpoch.set(epoch);

    this.seenAttesters.prune(epoch);
    this.seenAggregators.prune(epoch);
    this.seenAggregatedAttestations.prune(epoch);
    this.seenBlockAttesters.prune(epoch);
    this.beaconProposerCache.prune(epoch);

    // Poll for merge block in the background to speed-up block production. Only if:
    // - after BELLATRIX_FORK_EPOCH
    // - Beacon node synced
    // - head state not isMergeTransitionComplete
    if (this.config.BELLATRIX_FORK_EPOCH - epoch < 1) {
      const head = this.forkChoice.getHead();
      if (epoch - computeEpochAtSlot(head.slot) < 5 && head.executionStatus === ExecutionStatus.PreMerge) {
        this.eth1.startPollingMergeBlock();
      }
    }
  }

  protected onNewHead(head: ProtoBlock): void {
    this.syncContributionAndProofPool.prune(head.slot);
    this.seenContributionAndProof.prune(head.slot);
  }

  private onForkChoiceJustified(this: BeaconChain, cp: CheckpointWithHex): void {
    this.logger.verbose("Fork choice justified", {epoch: cp.epoch, root: cp.rootHex});
  }

  private async onForkChoiceFinalized(this: BeaconChain, cp: CheckpointWithHex): Promise<void> {
    this.logger.verbose("Fork choice finalized", {epoch: cp.epoch, root: cp.rootHex});
    this.seenBlockProposers.prune(computeStartSlotAtEpoch(cp.epoch));

    // TODO: Improve using regen here
    const {blockRoot, stateRoot, slot} = this.forkChoice.getHead();
    const headState = this.regen.getStateSync(stateRoot);
    const headBlock = await this.db.block.get(fromHexString(blockRoot));
    if (headBlock == null) {
      throw Error(`Head block ${slot} ${headBlock} is not available in database`);
    }

    if (headState) {
      this.opPool.pruneAll(headBlock, headState);
    }
  }

  async updateBeaconProposerData(epoch: Epoch, proposers: ProposerPreparationData[]): Promise<void> {
    for (const proposer of proposers) {
      this.beaconProposerCache.add(epoch, proposer);
    }
  }

  updateBuilderStatus(clockSlot: Slot): void {
    const executionBuilder = this.executionBuilder;
    if (executionBuilder) {
      const {faultInspectionWindow, allowedFaults} = executionBuilder;
      const slotsPresent = this.forkChoice.getSlotsPresent(clockSlot - faultInspectionWindow);
      const previousStatus = executionBuilder.status;
      const shouldEnable = slotsPresent >= faultInspectionWindow - allowedFaults;

      executionBuilder.updateStatus(shouldEnable);
      // The status changed we should log
      const status = executionBuilder.status;
      const builderLog = {
        status,
        slotsPresent,
        faultInspectionWindow,
        allowedFaults,
      };
      if (status !== previousStatus) {
        this.logger.info("Execution builder status updated", builderLog);
      } else {
        this.logger.verbose("Execution builder status", builderLog);
      }
    }
  }

  async getBlockRewards(block: allForks.FullOrBlindedBeaconBlock): Promise<BlockRewards> {
<<<<<<< HEAD
    const preState = (await this.regen.getPreState(block, {dontTransferCache: true}, RegenCaller.restApi)).clone();
    preState.slot = block.slot; // regen.getPreState guarantees pre_state of the same epoch but not the same slot
    const result = computeBlockRewards(block, preState);
    return result;
  }

  async getSyncCommitteeRewards(
    block: allForks.FullOrBlindedBeaconBlock,
    filter?: (ValidatorIndex | string)[]
  ): Promise<SyncCommitteeRewards> {
    const preState = (await this.regen.getPreState(block, {dontTransferCache: true}, RegenCaller.restApi)).clone();
    preState.slot = block.slot; // regen.getPreState guarantees pre_state of the same epoch but not the same slot
    const result = computeSyncCommitteeRewards(block, preState, filter);
    return result;
=======
    const preState = this.regen.getPreStateSync(block);
    const postState = this.regen.getStateSync(toHexString(block.stateRoot)) ?? undefined;

    if (preState === null) {
      throw Error(`Pre-state is unavailable given block's parent root ${toHexString(block.parentRoot)}`);
    }

    return computeBlockRewards(block, preState.clone(), postState?.clone());
>>>>>>> 8943ab68
  }
}<|MERGE_RESOLUTION|>--- conflicted
+++ resolved
@@ -995,11 +995,14 @@
   }
 
   async getBlockRewards(block: allForks.FullOrBlindedBeaconBlock): Promise<BlockRewards> {
-<<<<<<< HEAD
-    const preState = (await this.regen.getPreState(block, {dontTransferCache: true}, RegenCaller.restApi)).clone();
-    preState.slot = block.slot; // regen.getPreState guarantees pre_state of the same epoch but not the same slot
-    const result = computeBlockRewards(block, preState);
-    return result;
+    const preState = this.regen.getPreStateSync(block);
+    const postState = this.regen.getStateSync(toHexString(block.stateRoot)) ?? undefined;
+
+    if (preState === null) {
+      throw Error(`Pre-state is unavailable given block's parent root ${toHexString(block.parentRoot)}`);
+    }
+
+    return computeBlockRewards(block, preState.clone(), postState?.clone());
   }
 
   async getSyncCommitteeRewards(
@@ -1010,15 +1013,5 @@
     preState.slot = block.slot; // regen.getPreState guarantees pre_state of the same epoch but not the same slot
     const result = computeSyncCommitteeRewards(block, preState, filter);
     return result;
-=======
-    const preState = this.regen.getPreStateSync(block);
-    const postState = this.regen.getStateSync(toHexString(block.stateRoot)) ?? undefined;
-
-    if (preState === null) {
-      throw Error(`Pre-state is unavailable given block's parent root ${toHexString(block.parentRoot)}`);
-    }
-
-    return computeBlockRewards(block, preState.clone(), postState?.clone());
->>>>>>> 8943ab68
   }
 }