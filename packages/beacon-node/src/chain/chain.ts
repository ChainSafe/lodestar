--- conflicted
+++ resolved
@@ -370,7 +370,6 @@
     return this.regen.getBlockSlotState(head.blockRoot, startSlot, {dontTransferCache: true}, regenCaller);
   }
 
-<<<<<<< HEAD
   async getStateBySlot(
     slot: Slot,
     opts?: StateGetOpts
@@ -435,12 +434,9 @@
     return data && {state: data, executionOptimistic: false};
   }
 
-  async getCanonicalBlockAtSlot(slot: Slot): Promise<allForks.SignedBeaconBlock | null> {
-=======
   async getCanonicalBlockAtSlot(
     slot: Slot
   ): Promise<{block: allForks.SignedBeaconBlock; executionOptimistic: boolean} | null> {
->>>>>>> cef85627
     const finalizedBlock = this.forkChoice.getFinalizedBlock();
     if (slot > finalizedBlock.slot) {
       // Unfinalized slot, attempt to find in fork-choice
