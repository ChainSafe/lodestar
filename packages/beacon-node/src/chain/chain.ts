--- conflicted
+++ resolved
@@ -423,7 +423,6 @@
   ): Promise<{state: BeaconStateAllForks; executionOptimistic: boolean; finalized: boolean} | null> {
     const finalizedBlock = this.forkChoice.getFinalizedBlock();
 
-<<<<<<< HEAD
     if (slot < finalizedBlock.slot) {
       // request for finalized state not supported in this API
       // fall back to caller to look in db or getHistoricalStateBySlot
@@ -439,43 +438,11 @@
         {dontTransferCache: true},
         RegenCaller.restApi
       );
-      return {state, executionOptimistic: isOptimisticBlock(block), finalized: slot === finalizedBlock.slot};
-=======
-    if (slot >= finalizedBlock.slot) {
-      // request for non-finalized state
-
-      if (opts?.allowRegen) {
-        // Find closest canonical block to slot, then trigger regen
-        const block = this.forkChoice.getCanonicalBlockClosestLteSlot(slot) ?? finalizedBlock;
-        const state = await this.regen.getBlockSlotState(
-          block.blockRoot,
-          slot,
-          {dontTransferCache: true},
-          RegenCaller.restApi
-        );
-        return {
-          state,
-          executionOptimistic: isOptimisticBlock(block),
-          finalized: slot === finalizedBlock.slot && finalizedBlock.slot !== GENESIS_SLOT,
-        };
-      } else {
-        // Just check if state is already in the cache. If it's not dialed to the correct slot,
-        // do not bother in advancing the state. restApiCanTriggerRegen == false means do no work
-        const block = this.forkChoice.getCanonicalBlockAtSlot(slot);
-        if (!block) {
-          return null;
-        }
-
-        const state = this.regen.getStateSync(block.stateRoot);
-        return (
-          state && {
-            state,
-            executionOptimistic: isOptimisticBlock(block),
-            finalized: slot === finalizedBlock.slot && finalizedBlock.slot !== GENESIS_SLOT,
-          }
-        );
-      }
->>>>>>> 27012f96
+      return {
+        state,
+        executionOptimistic: isOptimisticBlock(block),
+        finalized: slot === finalizedBlock.slot && finalizedBlock.slot !== GENESIS_SLOT,
+      };
     } else {
       // Just check if state is already in the cache. If it's not dialed to the correct slot,
       // do not bother in advancing the state. restApiCanTriggerRegen == false means do no work
@@ -485,7 +452,13 @@
       }
 
       const state = this.regen.getStateSync(block.stateRoot);
-      return state && {state, executionOptimistic: isOptimisticBlock(block), finalized: slot === finalizedBlock.slot};
+      return (
+        state && {
+          state,
+          executionOptimistic: isOptimisticBlock(block),
+          finalized: slot === finalizedBlock.slot && finalizedBlock.slot !== GENESIS_SLOT,
+        }
+      );
     }
   }
 
