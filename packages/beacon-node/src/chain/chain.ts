--- conflicted
+++ resolved
@@ -470,7 +470,6 @@
     return data && {block: data, executionOptimistic: false};
   }
 
-<<<<<<< HEAD
   async produceCommonBlockBody(blockAttributes: BlockAttributes): Promise<CommonBlockBody> {
     const {slot} = blockAttributes;
     const head = this.forkChoice.getHead();
@@ -492,17 +491,7 @@
     });
   }
 
-  produceBlock(
-    blockAttributes: BlockAttributes & {commonBlockBody?: CommonBlockBody}
-  ): Promise<{block: allForks.BeaconBlock; executionPayloadValue: Wei; consensusBlockValue: Gwei}> {
-    return this.produceBlockWrapper<BlockType.Full>(BlockType.Full, blockAttributes);
-  }
-
-  produceBlindedBlock(
-    blockAttributes: BlockAttributes & {commonBlockBody?: CommonBlockBody}
-  ): Promise<{block: allForks.BlindedBeaconBlock; executionPayloadValue: Wei; consensusBlockValue: Gwei}> {
-=======
-  produceBlock(blockAttributes: BlockAttributes): Promise<{
+  produceBlock(blockAttributes: BlockAttributes & {commonBlockBody?: CommonBlockBody}): Promise<{
     block: allForks.BeaconBlock;
     executionPayloadValue: Wei;
     consensusBlockValue: Gwei;
@@ -511,29 +500,23 @@
     return this.produceBlockWrapper<BlockType.Full>(BlockType.Full, blockAttributes);
   }
 
-  produceBlindedBlock(blockAttributes: BlockAttributes): Promise<{
+  produceBlindedBlock(blockAttributes: BlockAttributes & {commonBlockBody?: CommonBlockBody}): Promise<{
     block: allForks.BlindedBeaconBlock;
     executionPayloadValue: Wei;
     consensusBlockValue: Gwei;
   }> {
->>>>>>> 0f377dd7
     return this.produceBlockWrapper<BlockType.Blinded>(BlockType.Blinded, blockAttributes);
   }
 
   async produceBlockWrapper<T extends BlockType>(
     blockType: T,
-<<<<<<< HEAD
     {randaoReveal, graffiti, slot, feeRecipient, commonBlockBody}: BlockAttributes & {commonBlockBody?: CommonBlockBody}
-  ): Promise<{block: AssembledBlockType<T>; executionPayloadValue: Wei; consensusBlockValue: Gwei}> {
-=======
-    {randaoReveal, graffiti, slot, feeRecipient}: BlockAttributes
   ): Promise<{
     block: AssembledBlockType<T>;
     executionPayloadValue: Wei;
     consensusBlockValue: Gwei;
     shouldOverrideBuilder?: boolean;
   }> {
->>>>>>> 0f377dd7
     const head = this.forkChoice.getHead();
     const state = await this.regen.getBlockSlotState(
       head.blockRoot,
@@ -545,19 +528,6 @@
     const proposerIndex = state.epochCtx.getBeaconProposer(slot);
     const proposerPubKey = state.epochCtx.index2pubkey[proposerIndex].toBytes();
 
-<<<<<<< HEAD
-    const {body, blobs, executionPayloadValue} = await produceBlockBody.call(this, blockType, state, {
-      randaoReveal,
-      graffiti,
-      slot,
-      feeRecipient,
-      parentSlot: slot - 1,
-      parentBlockRoot,
-      proposerIndex,
-      proposerPubKey,
-      commonBlockBody,
-    });
-=======
     const {body, blobs, executionPayloadValue, shouldOverrideBuilder} = await produceBlockBody.call(
       this,
       blockType,
@@ -571,9 +541,9 @@
         parentBlockRoot,
         proposerIndex,
         proposerPubKey,
+        commonBlockBody,
       }
     );
->>>>>>> 0f377dd7
 
     // The hashtree root computed here for debug log will get cached and hence won't introduce additional delays
     const bodyRoot =
