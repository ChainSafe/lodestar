--- conflicted
+++ resolved
@@ -89,11 +89,8 @@
 import {computeNewStateRoot} from "./produceBlock/computeNewStateRoot.js";
 import {BlockInput} from "./blocks/types.js";
 import {SeenAttestationDatas} from "./seenCache/seenAttestationData.js";
-<<<<<<< HEAD
 import {HistoricalStateRegen} from "./historicalState/index.js";
-=======
 import {BlockRewards, computeBlockRewards} from "./rewards/blockRewards.js";
->>>>>>> 9b728eda
 import {ShufflingCache} from "./shufflingCache.js";
 import {BlockStateCacheImpl} from "./stateCache/blockStateCacheImpl.js";
 import {SeenGossipBlockInput} from "./seenCache/index.js";
@@ -454,10 +451,11 @@
     }
   }
 
-  async getHistoricalStateBySlot(slot: number): Promise<{state: Uint8Array; executionOptimistic: boolean} | null> {
+  async getHistoricalStateBySlot(
+    slot: number
+  ): Promise<{state: Uint8Array; executionOptimistic: boolean; finalized: boolean} | null> {
     const finalizedBlock = this.forkChoice.getFinalizedBlock();
 
-<<<<<<< HEAD
     if (slot >= finalizedBlock.slot) {
       return null;
     }
@@ -466,14 +464,9 @@
     const stateSerialized = await this.historicalStateRegen?.getHistoricalState(slot);
     if (!stateSerialized) {
       return null;
-=======
-      // do not attempt regen, just check if state is already in DB
-      const state = await this.db.stateArchive.get(slot);
-      return state && {state, executionOptimistic: false, finalized: true};
->>>>>>> 9b728eda
-    }
-
-    return {state: stateSerialized, executionOptimistic: false};
+    }
+
+    return {state: stateSerialized, executionOptimistic: false, finalized: true};
   }
 
   async getStateByStateRoot(
