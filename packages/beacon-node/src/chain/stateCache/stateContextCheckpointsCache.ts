import {toHexString} from "@chainsafe/ssz";
import {phase0, Epoch, RootHex} from "@lodestar/types";
import {CachedBeaconStateAllForks} from "@lodestar/state-transition";
import {routes} from "@lodestar/api";
import {IMetrics} from "../../metrics/index.js";
import {MapDef} from "../../util/map.js";
import {MapTracker} from "./mapMetrics.js";

type CheckpointHex = {epoch: Epoch; rootHex: RootHex};
const MAX_EPOCHS = 10;

/**
 * In memory cache of CachedBeaconState
 * belonging to checkpoint
 *
 * Similar API to Repository
 */
export class CheckpointStateCache {
  private readonly cache: MapTracker<string, CachedBeaconStateAllForks>;
  /** Epoch -> Set<blockRoot> */
  private readonly epochIndex = new MapDef<Epoch, Set<string>>(() => new Set<string>());
  private readonly metrics: IMetrics["cpStateCache"] | null | undefined;
  private preComputedCheckpoint: string | null = null;
  private preComputedCheckpointHits: number | null = null;

  constructor({metrics}: {metrics?: IMetrics | null}) {
    this.cache = new MapTracker(metrics?.cpStateCache);
    if (metrics) {
      this.metrics = metrics.cpStateCache;
      metrics.cpStateCache.size.addCollect(() => metrics.cpStateCache.size.set(this.cache.size));
      metrics.cpStateCache.epochSize.addCollect(() => metrics.cpStateCache.epochSize.set(this.epochIndex.size));
    }
  }

  get(cp: CheckpointHex): CachedBeaconStateAllForks | null {
    this.metrics?.lookups.inc();
    const cpKey = toCheckpointKey(cp);
    const item = this.cache.get(cpKey);

    if (!item) {
      return null;
    }

    this.metrics?.hits.inc();

    if (cpKey === this.preComputedCheckpoint) {
      this.preComputedCheckpointHits = (this.preComputedCheckpointHits ?? 0) + 1;
    }

<<<<<<< HEAD
    return item;
=======
    // Clone first to account for metrics below
    const itemCloned = item.clone();

    this.metrics?.stateClonedCount.observe(item.clonedCount);
    if (!stateInternalCachePopulated(item)) {
      this.metrics?.stateInternalCacheMiss.inc();
    }

    return itemCloned;
>>>>>>> 6ed5ae07
  }

  add(cp: phase0.Checkpoint, item: CachedBeaconStateAllForks): void {
    const cpHex = toCheckpointHex(cp);
    const key = toCheckpointKey(cpHex);
    if (this.cache.has(key)) {
      return;
    }
    this.metrics?.adds.inc();
    this.cache.set(key, item);
    this.epochIndex.getOrDefault(cp.epoch).add(cpHex.rootHex);
  }

  /**
   * Searches for the latest cached state with a `root`, starting with `epoch` and descending
   */
  getLatest(rootHex: RootHex, maxEpoch: Epoch): CachedBeaconStateAllForks | null {
    // sort epochs in descending order, only consider epochs lte `epoch`
    const epochs = Array.from(this.epochIndex.keys())
      .sort((a, b) => b - a)
      .filter((e) => e <= maxEpoch);
    for (const epoch of epochs) {
      if (this.epochIndex.get(epoch)?.has(rootHex)) {
        return this.get({rootHex, epoch});
      }
    }
    return null;
  }

  /**
   * Update the precomputed checkpoint and return the number of his for the
   * previous one (if any).
   */
  updatePreComputedCheckpoint(rootHex: RootHex, epoch: Epoch): number | null {
    const previousHits = this.preComputedCheckpointHits;
    this.preComputedCheckpoint = toCheckpointKey({rootHex, epoch});
    this.preComputedCheckpointHits = 0;
    return previousHits;
  }

  pruneFinalized(finalizedEpoch: Epoch): void {
    for (const epoch of this.epochIndex.keys()) {
      if (epoch < finalizedEpoch) {
        this.deleteAllEpochItems(epoch);
      }
    }
  }

  prune(finalizedEpoch: Epoch, justifiedEpoch: Epoch): void {
    const epochs = Array.from(this.epochIndex.keys()).filter(
      (epoch) => epoch !== finalizedEpoch && epoch !== justifiedEpoch
    );
    if (epochs.length > MAX_EPOCHS) {
      for (const epoch of epochs.slice(0, epochs.length - MAX_EPOCHS)) {
        this.deleteAllEpochItems(epoch);
      }
    }
  }

  delete(cp: phase0.Checkpoint): void {
    this.cache.delete(toCheckpointKey(toCheckpointHex(cp)));
    const epochKey = toHexString(cp.root);
    const value = this.epochIndex.get(cp.epoch);
    if (value) {
      value.delete(epochKey);
      if (value.size === 0) {
        this.epochIndex.delete(cp.epoch);
      }
    }
  }

  deleteAllEpochItems(epoch: Epoch): void {
    for (const rootHex of this.epochIndex.get(epoch) || []) {
      this.cache.delete(toCheckpointKey({rootHex, epoch}));
    }
    this.epochIndex.delete(epoch);
  }

  clear(): void {
    this.cache.clear();
    this.epochIndex.clear();
  }

  /** ONLY FOR DEBUGGING PURPOSES. For lodestar debug API */
  dumpSummary(): routes.lodestar.StateCacheItem[] {
    return Array.from(this.cache.entries()).map(([key, state]) => ({
      slot: state.slot,
      root: toHexString(state.hashTreeRoot()),
      reads: this.cache.readCount.get(key) ?? 0,
      lastRead: this.cache.lastRead.get(key) ?? 0,
    }));
  }

  /** ONLY FOR DEBUGGING PURPOSES. For spec tests on error */
  dumpCheckpointKeys(): string[] {
    return Array.from(this.cache.keys());
  }
}

export function toCheckpointHex(checkpoint: phase0.Checkpoint): CheckpointHex {
  return {
    epoch: checkpoint.epoch,
    rootHex: toHexString(checkpoint.root),
  };
}

export function toCheckpointKey(cp: CheckpointHex): string {
  return `${cp.rootHex}:${cp.epoch}`;
}

/**
 * Given a CachedBeaconState, check if validators array internal cache is populated.
 * This cache is populated during epoch transition, and should be preserved for performance.
 * If the cache is missing too often, means that our clone strategy is not working well.
 */
export function stateInternalCachePopulated(state: CachedBeaconStateAllForks): boolean {
  return ((state.validators as unknown) as ViewDU).nodesPopulated === true;
}

type ViewDU = {
  nodesPopulated: boolean;
};<|MERGE_RESOLUTION|>--- conflicted
+++ resolved
@@ -47,19 +47,12 @@
       this.preComputedCheckpointHits = (this.preComputedCheckpointHits ?? 0) + 1;
     }
 
-<<<<<<< HEAD
-    return item;
-=======
-    // Clone first to account for metrics below
-    const itemCloned = item.clone();
-
     this.metrics?.stateClonedCount.observe(item.clonedCount);
     if (!stateInternalCachePopulated(item)) {
       this.metrics?.stateInternalCacheMiss.inc();
     }
 
-    return itemCloned;
->>>>>>> 6ed5ae07
+    return item;
   }
 
   add(cp: phase0.Checkpoint, item: CachedBeaconStateAllForks): void {
