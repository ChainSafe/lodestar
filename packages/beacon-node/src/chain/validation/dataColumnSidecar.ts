--- conflicted
+++ resolved
@@ -4,13 +4,8 @@
   DATA_COLUMN_SIDECAR_SUBNET_COUNT,
   NUMBER_OF_COLUMNS,
 } from "@lodestar/params";
-<<<<<<< HEAD
-import {ssz, electra, Slot, Root, deneb} from "@lodestar/types";
+import {ssz, deneb, peerdas, electra, Slot, Root} from "@lodestar/types";
 import {toHex, verifyMerkleBranch} from "@lodestar/utils";
-=======
-import {ssz, deneb, peerdas, Slot, Root} from "@lodestar/types";
-import {verifyMerkleBranch} from "@lodestar/utils";
->>>>>>> bd4f7f9f
 
 import {DataColumnSidecarGossipError, DataColumnSidecarErrorCode} from "../errors/dataColumnSidecarError.js";
 import {GossipAction} from "../errors/gossipValidation.js";
@@ -52,19 +47,11 @@
 }
 
 export function validateDataColumnsSidecars(
-<<<<<<< HEAD
   blockSlot: Slot,
   blockRoot: Root,
   blockKzgCommitments: deneb.BlobKzgCommitments,
   dataColumnSidecars: electra.DataColumnSidecars,
   opts: {skipProofsCheck: boolean} = {skipProofsCheck: false}
-=======
-  _blockSlot: Slot,
-  _blockRoot: Root,
-  _expectedKzgCommitments: deneb.BlobKzgCommitments,
-  _dataColumnSidecars: peerdas.DataColumnSidecars,
-  _opts: {skipProofsCheck: boolean} = {skipProofsCheck: false}
->>>>>>> bd4f7f9f
 ): void {
   const commitmentBytes: Uint8Array[] = [];
   const cellIndices: number[] = [];
