import {BitArray} from "@chainsafe/ssz";
import {
  phase0,
  Epoch,
  Root,
  Slot,
  RootHex,
  ssz,
  electra,
  isElectraAttestation,
  CommitteeIndex,
  Attestation,
  IndexedAttestation,
  SingleAttestation,
  ValidatorIndex,
} from "@lodestar/types";
import {ProtoBlock} from "@lodestar/fork-choice";
import {
  ATTESTATION_SUBNET_COUNT,
  SLOTS_PER_EPOCH,
  ForkName,
  ForkSeq,
  DOMAIN_BEACON_ATTESTER,
  isForkPostElectra,
  ForkPostElectra,
  ForkPreElectra,
} from "@lodestar/params";
import {
  computeEpochAtSlot,
  createSingleSignatureSetFromComponents,
  SingleSignatureSet,
  EpochCacheError,
  EpochCacheErrorCode,
  EpochShuffling,
  computeStartSlotAtEpoch,
  computeSigningRoot,
} from "@lodestar/state-transition";
import {BeaconConfig} from "@lodestar/config";
import {toRootHex} from "@lodestar/utils";
import {AttestationError, AttestationErrorCode, GossipAction} from "../errors/index.js";
import {MAXIMUM_GOSSIP_CLOCK_DISPARITY_SEC} from "../../constants/index.js";
import {RegenCaller} from "../regen/index.js";
import {
  getAggregationBitsFromAttestationSerialized,
  getAttDataFromSignedAggregateAndProofElectra,
  getCommitteeBitsFromSignedAggregateAndProofElectra,
  getAttDataFromSignedAggregateAndProofPhase0,
  getSignatureFromAttestationSerialized,
  getBeaconAttestationGossipIndex,
} from "../../util/sszBytes.js";
import {AttestationDataCacheEntry, SeenAttDataKey} from "../seenCache/seenAttestationData.js";
import {sszDeserializeAttestation} from "../../network/gossip/topic.js";
import {Result, wrapError} from "../../util/wrapError.js";
import {IBeaconChain} from "../interface.js";
import {getShufflingDependentRoot} from "../../util/dependentRoot.js";

export type BatchResult = {
  results: Result<AttestationValidationResult>[];
  batchableBls: boolean;
};

export type AttestationValidationResult = {
  attestation: SingleAttestation;
  indexedAttestation: IndexedAttestation;
  subnet: number;
  attDataRootHex: RootHex;
  committeeIndex: CommitteeIndex;
};

export type AttestationOrBytes = ApiAttestation | GossipAttestation;

/** attestation from api */
export type ApiAttestation = {attestation: SingleAttestation; serializedData: null};

/** attestation from gossip */
export type GossipAttestation = {
  attestation: null;
  serializedData: Uint8Array;
  // available in NetworkProcessor since we check for unknown block root attestations
  attSlot: Slot;
  // for indexed gossip queue we have attDataBase64
  attDataBase64: SeenAttDataKey;
};

export type Step0Result = AttestationValidationResult & {
  signatureSet: SingleSignatureSet;
  validatorIndex: number;
};

/**
<<<<<<< HEAD
 * Validate a single gossip attestation, do not prioritize bls signature set
 */
export async function validateGossipAttestation(
  fork: ForkName,
  chain: IBeaconChain,
  attestationOrBytes: GossipAttestation,
  /** Optional, to allow verifying attestations through API with unknown subnet */
  subnet: number
): Promise<AttestationValidationResult> {
  const prioritizeBls = false;
  return validateAttestation(fork, chain, attestationOrBytes, subnet, prioritizeBls);
}

/**
 * Verify gossip single attestations of the same attestation data. The main advantage is we can batch verify bls signatures
=======
 * Verify gossip attestations of the same attestation data. The main advantage is we can batch verify bls signatures
>>>>>>> 1fa3f37a
 * through verifySignatureSetsSameMessage bls api to improve performance.
 *   - If there are less than 2 signatures (minSameMessageSignatureSetsToBatch), verify each signature individually with batchable = true
 *   - do not prioritize bls signature set
 */
export async function validateGossipAttestationsSameAttData(
  fork: ForkName,
  chain: IBeaconChain,
  attestationOrBytesArr: GossipAttestation[],
  subnet: number,
  // for unit test, consumers do not need to pass this
  step0ValidationFn = validateAttestationNoSignatureCheck
): Promise<BatchResult> {
  if (attestationOrBytesArr.length === 0) {
    return {results: [], batchableBls: false};
  }

  // step0: do all verifications except for signature verification
  // this for await pattern below seems to be bad but it's not
  // for seen AttestationData, it's the same to await Promise.all() pattern
  // for unseen AttestationData, the 1st call will be cached and the rest will be fast
  const step0ResultOrErrors: Result<Step0Result>[] = [];
  for (const attestationOrBytes of attestationOrBytesArr) {
    const resultOrError = await wrapError(step0ValidationFn(fork, chain, attestationOrBytes, subnet));
    step0ResultOrErrors.push(resultOrError);
  }

  // step1: verify signatures of all valid attestations
  // map new index to index in resultOrErrors
  const newIndexToOldIndex = new Map<number, number>();
  const signatureSets: SingleSignatureSet[] = [];
  let newIndex = 0;
  const step0Results: Step0Result[] = [];
  for (const [i, resultOrError] of step0ResultOrErrors.entries()) {
    if (resultOrError.err) {
      continue;
    }
    step0Results.push(resultOrError.result);
    newIndexToOldIndex.set(newIndex, i);
    signatureSets.push(resultOrError.result.signatureSet);
    newIndex++;
  }

  let signatureValids: boolean[];
  const batchableBls = signatureSets.length >= chain.opts.minSameMessageSignatureSetsToBatch;
  if (batchableBls) {
    // all signature sets should have same signing root since we filtered in network processor
    signatureValids = await chain.bls.verifySignatureSetsSameMessage(
      signatureSets.map((set) => ({publicKey: set.pubkey, signature: set.signature})),
      signatureSets[0].signingRoot
    );
  } else {
    // don't want to block the main thread if there are too few signatures
    signatureValids = await Promise.all(
      signatureSets.map((set) => chain.bls.verifySignatureSets([set], {batchable: true}))
    );
  }

  // phase0 post validation
  for (const [i, sigValid] of signatureValids.entries()) {
    const oldIndex = newIndexToOldIndex.get(i);
    if (oldIndex == null) {
      // should not happen
      throw Error(`Cannot get old index for index ${i}`);
    }

    const {validatorIndex, attestation} = step0Results[i];
    const targetEpoch = attestation.data.target.epoch;
    if (sigValid) {
      // Now that the attestation has been fully verified, store that we have received a valid attestation from this validator.
      //
      // It's important to double check that the attestation still hasn't been observed, since
      // there can be a race-condition if we receive two attestations at the same time and
      // process them in different threads.
      if (chain.seenAttesters.isKnown(targetEpoch, validatorIndex)) {
        step0ResultOrErrors[oldIndex] = {
          err: new AttestationError(GossipAction.IGNORE, {
            code: AttestationErrorCode.ATTESTATION_ALREADY_KNOWN,
            targetEpoch,
            validatorIndex,
          }),
        };
      }

      // valid
      chain.seenAttesters.add(targetEpoch, validatorIndex);
    } else {
      step0ResultOrErrors[oldIndex] = {
        err: new AttestationError(GossipAction.IGNORE, {
          code: AttestationErrorCode.INVALID_SIGNATURE,
        }),
      };
    }
  }

  return {
    results: step0ResultOrErrors,
    batchableBls,
  };
}

/**
 * Validate attestations from api
 * - no need to deserialize attestation
 * - no subnet
 * - prioritize bls signature set
 */
export async function validateApiAttestation(
  fork: ForkName,
  chain: IBeaconChain,
  attestationOrBytes: ApiAttestation
): Promise<AttestationValidationResult> {
  const prioritizeBls = true;
  const subnet = null;

  try {
    const step0Result = await validateAttestationNoSignatureCheck(fork, chain, attestationOrBytes, subnet);
    const {attestation, signatureSet, validatorIndex} = step0Result;
    const isValid = await chain.bls.verifySignatureSets([signatureSet], {batchable: true, priority: prioritizeBls});

    if (isValid) {
      const targetEpoch = attestation.data.target.epoch;
      chain.seenAttesters.add(targetEpoch, validatorIndex);
      return step0Result;
    } else {
      throw new AttestationError(GossipAction.IGNORE, {
        code: AttestationErrorCode.INVALID_SIGNATURE,
      });
    }
  } catch (err) {
    if (err instanceof EpochCacheError && err.type.code === EpochCacheErrorCode.COMMITTEE_INDEX_OUT_OF_RANGE) {
      throw new AttestationError(GossipAction.IGNORE, {
        code: AttestationErrorCode.BAD_TARGET_EPOCH,
      });
    } else {
      throw err;
    }
  }
}

/**
 * Only deserialize the single attestation if needed, use the cached AttestationData instead
 * This is to avoid deserializing similar attestation multiple times which could help the gc
 */
async function validateAttestationNoSignatureCheck(
  fork: ForkName,
  chain: IBeaconChain,
  attestationOrBytes: AttestationOrBytes,
  /** Optional, to allow verifying attestations through API with unknown subnet */
  subnet: number | null
): Promise<Step0Result> {
  // Do checks in this order:
  // - do early checks (w/o indexed attestation)
  // - > obtain indexed attestation and committes per slot
  // - do middle checks w/ indexed attestation
  // - > verify signature
  // - do late checks w/ a valid signature

  // verify_early_checks
  // Run the checks that happen before an indexed attestation is constructed.

  let attestationOrCache:
    | {attestation: SingleAttestation; cache: null}
    | {attestation: null; cache: AttestationDataCacheEntry; serializedData: Uint8Array};
  let attDataKey: SeenAttDataKey | null = null;
  if (attestationOrBytes.serializedData) {
    // gossip
    const attSlot = attestationOrBytes.attSlot;
    attDataKey = getSeenAttDataKeyFromGossipAttestation(fork, attestationOrBytes);
    const committeeIndex = 0; // TODO Electra: extract committee index from attestationOrBytes
    const cachedAttData = attDataKey !== null ? chain.seenAttestationDatas.get(attSlot, committeeIndex, attDataKey) : null;
    if (cachedAttData === null) {
      const attestation = sszDeserializeAttestation(fork, attestationOrBytes.serializedData);
      // only deserialize on the first AttestationData that's not cached
      attestationOrCache = {attestation, cache: null};
    } else {
      attestationOrCache = {attestation: null, cache: cachedAttData, serializedData: attestationOrBytes.serializedData};
    }
  } else {
    // api
    attDataKey = null;
    attestationOrCache = {attestation: attestationOrBytes.attestation, cache: null};
  }

  const attData: phase0.AttestationData = attestationOrCache.attestation
    ? attestationOrCache.attestation.data
    : attestationOrCache.cache.attestationData;
  const attSlot = attData.slot;
  const attEpoch = computeEpochAtSlot(attSlot);
  const attTarget = attData.target;
  const targetEpoch = attTarget.epoch;
  let committeeIndex;
  if (attestationOrCache.attestation) {
    if (isElectraAttestation(attestationOrCache.attestation)) {
      // api or first time validation of a gossip attestation
      const {committeeBits} = attestationOrCache.attestation;
      // throw in both in case of undefined and null
      if (committeeBits == null) {
        throw new AttestationError(GossipAction.REJECT, {code: AttestationErrorCode.INVALID_SERIALIZED_BYTES});
      }

      committeeIndex = committeeBits.getSingleTrueBit();
      // [REJECT] len(committee_indices) == 1, where committee_indices = get_committee_indices(aggregate)
      if (committeeIndex === null) {
        throw new AttestationError(GossipAction.REJECT, {code: AttestationErrorCode.NOT_EXACTLY_ONE_COMMITTEE_BIT_SET});
      }

      // [REJECT] aggregate.data.index == 0
      if (attData.index !== 0) {
        throw new AttestationError(GossipAction.REJECT, {code: AttestationErrorCode.NON_ZERO_ATTESTATION_DATA_INDEX});
      }
    } else {
      // phase0 attestation
      committeeIndex = attData.index;
    }
  } else {
    // found a seen AttestationData
    committeeIndex = attestationOrCache.cache.committeeIndex;
  }

  chain.metrics?.gossipAttestation.attestationSlotToClockSlot.observe(
    {caller: RegenCaller.validateGossipAttestation},
    chain.clock.currentSlot - attSlot
  );

  if (!attestationOrCache.cache) {
    // [REJECT] The attestation's epoch matches its target -- i.e. attestation.data.target.epoch == compute_epoch_at_slot(attestation.data.slot)
    if (targetEpoch !== attEpoch) {
      throw new AttestationError(GossipAction.REJECT, {
        code: AttestationErrorCode.BAD_TARGET_EPOCH,
      });
    }

    // [IGNORE] attestation.data.slot is within the last ATTESTATION_PROPAGATION_SLOT_RANGE slots (within a MAXIMUM_GOSSIP_CLOCK_DISPARITY allowance)
    //  -- i.e. attestation.data.slot + ATTESTATION_PROPAGATION_SLOT_RANGE >= current_slot >= attestation.data.slot
    // (a client MAY queue future attestations for processing at the appropriate slot).
    verifyPropagationSlotRange(fork, chain, attestationOrCache.attestation.data.slot);
  }

  // [REJECT] The attestation is unaggregated -- that is, it has exactly one participating validator
  // (len([bit for bit in attestation.aggregation_bits if bit]) == 1, i.e. exactly 1 bit is set).
  // > TODO: Do this check **before** getting the target state but don't recompute zipIndexes
  const aggregationBits = attestationOrCache.attestation
    ? attestationOrCache.attestation.aggregationBits
    : getAggregationBitsFromAttestationSerialized(fork, attestationOrCache.serializedData);
  if (aggregationBits === null) {
    throw new AttestationError(GossipAction.REJECT, {
      code: AttestationErrorCode.INVALID_SERIALIZED_BYTES,
    });
  }

  const bitIndex = aggregationBits.getSingleTrueBit();
  if (bitIndex === null) {
    throw new AttestationError(GossipAction.REJECT, {
      code: AttestationErrorCode.NOT_EXACTLY_ONE_AGGREGATION_BIT_SET,
    });
  }

  let committeeValidatorIndices: Uint32Array;
  let getSigningRoot: () => Uint8Array;
  let expectedSubnet: number;
  if (attestationOrCache.cache) {
    committeeValidatorIndices = attestationOrCache.cache.committeeValidatorIndices;
    const signingRoot = attestationOrCache.cache.signingRoot;
    getSigningRoot = () => signingRoot;
    expectedSubnet = attestationOrCache.cache.subnet;
  } else {
    // Attestations must be for a known block. If the block is unknown, we simply drop the
    // attestation and do not delay consideration for later.
    //
    // TODO (LH): Enforce a maximum skip distance for unaggregated attestations.

    // [IGNORE] The block being voted for (attestation.data.beacon_block_root) has been seen (via both gossip
    // and non-gossip sources) (a client MAY queue attestations for processing once block is retrieved).
    const attHeadBlock = verifyHeadBlockAndTargetRoot(
      chain,
      attestationOrCache.attestation.data.beaconBlockRoot,
      attestationOrCache.attestation.data.target.root,
      attSlot,
      attEpoch,
      RegenCaller.validateGossipAttestation,
      chain.opts.maxSkipSlots
    );

    // [REJECT] The block being voted for (attestation.data.beacon_block_root) passes validation.
    // > Altready check in `verifyHeadBlockAndTargetRoot()`

    // [IGNORE] The current finalized_checkpoint is an ancestor of the block defined by attestation.data.beacon_block_root
    // -- i.e. get_ancestor(store, attestation.data.beacon_block_root, compute_start_slot_at_epoch(store.finalized_checkpoint.epoch)) == store.finalized_checkpoint.root
    // > Altready check in `verifyHeadBlockAndTargetRoot()`

    // [REJECT] The attestation's target block is an ancestor of the block named in the LMD vote
    //  --i.e. get_ancestor(store, attestation.data.beacon_block_root, compute_start_slot_at_epoch(attestation.data.target.epoch)) == attestation.data.target.root
    // > Altready check in `verifyHeadBlockAndTargetRoot()`

    const shuffling = await getShufflingForAttestationVerification(
      chain,
      attEpoch,
      attHeadBlock,
      RegenCaller.validateGossipAttestation
    );

    // [REJECT] The committee index is within the expected range
    // -- i.e. data.index < get_committee_count_per_slot(state, data.target.epoch)
    committeeValidatorIndices = getCommitteeIndices(shuffling, attSlot, committeeIndex);
    getSigningRoot = () => getAttestationDataSigningRoot(chain.config, attData);
    expectedSubnet = computeSubnetForSlot(shuffling, attSlot, committeeIndex);
  }

  const validatorIndex = committeeValidatorIndices[bitIndex];

  // [REJECT] The number of aggregation bits matches the committee size
  // -- i.e. len(attestation.aggregation_bits) == len(get_beacon_committee(state, data.slot, data.index)).
  // > TODO: Is this necessary? Lighthouse does not do this check.
  if (aggregationBits.bitLen !== committeeValidatorIndices.length) {
    throw new AttestationError(GossipAction.REJECT, {
      code: AttestationErrorCode.WRONG_NUMBER_OF_AGGREGATION_BITS,
    });
  }

  // LH > verify_middle_checks
  // Run the checks that apply to the indexed attestation before the signature is checked.
  //   Check correct subnet
  //   The attestation is the first valid attestation received for the participating validator for the slot, attestation.data.slot.

  // [REJECT] The attestation is for the correct subnet
  // -- i.e. compute_subnet_for_attestation(committees_per_slot, attestation.data.slot, attestation.data.index) == subnet_id,
  // where committees_per_slot = get_committee_count_per_slot(state, attestation.data.target.epoch),
  // which may be pre-computed along with the committee information for the signature check.
  if (subnet !== null && subnet !== expectedSubnet) {
    throw new AttestationError(GossipAction.REJECT, {
      code: AttestationErrorCode.INVALID_SUBNET_ID,
      received: subnet,
      expected: expectedSubnet,
    });
  }

  // [IGNORE] There has been no other valid attestation seen on an attestation subnet that has an
  // identical attestation.data.target.epoch and participating validator index.
  if (chain.seenAttesters.isKnown(targetEpoch, validatorIndex)) {
    throw new AttestationError(GossipAction.IGNORE, {
      code: AttestationErrorCode.ATTESTATION_ALREADY_KNOWN,
      targetEpoch,
      validatorIndex,
    });
  }

  // [REJECT] The signature of attestation is valid.
  const attestingIndices = [validatorIndex];
  let signatureSet: SingleSignatureSet;
  let attDataRootHex: RootHex;
  const signature = attestationOrCache.attestation
    ? attestationOrCache.attestation.signature
    : getSignatureFromAttestationSerialized(attestationOrCache.serializedData);
  if (signature === null) {
    throw new AttestationError(GossipAction.REJECT, {
      code: AttestationErrorCode.INVALID_SERIALIZED_BYTES,
    });
  }

  let committeeBits: BitArray | undefined = undefined;
  if (attestationOrCache.cache) {
    // there could be up to 6% of cpu time to compute signing root if we don't clone the signature set
    signatureSet = createSingleSignatureSetFromComponents(
      chain.index2pubkey[validatorIndex],
      attestationOrCache.cache.signingRoot,
      signature
    );
    attDataRootHex = attestationOrCache.cache.attDataRootHex;
    committeeBits = attestationOrCache.cache.committeeBits;
  } else {
    signatureSet = createSingleSignatureSetFromComponents(
      chain.index2pubkey[validatorIndex],
      getSigningRoot(),
      signature
    );

    // add cached attestation data before verifying signature
    attDataRootHex = toRootHex(ssz.phase0.AttestationData.hashTreeRoot(attData));
    // if attestation is phase0 the committeeBits is undefined anyway
    committeeBits = isElectraAttestation(attestationOrCache.attestation)
      ? attestationOrCache.attestation.committeeBits.clone()
      : undefined;
    if (attDataKey) {
      chain.seenAttestationDatas.add(attSlot, attDataKey, {
        committeeValidatorIndices,
        committeeBits,
        committeeIndex,
        signingRoot: signatureSet.signingRoot,
        subnet: expectedSubnet,
        // precompute this to be used in forkchoice
        // root of AttestationData was already cached during getIndexedAttestationSignatureSet
        attDataRootHex,
        attestationData: attData,
      });
    }
  }

  // no signature check, leave that for step1
  const indexedAttestationContent = {
    attestingIndices,
    data: attData,
    signature,
  };
  const indexedAttestation =
    ForkSeq[fork] >= ForkSeq.electra
      ? (indexedAttestationContent as electra.IndexedAttestation)
      : (indexedAttestationContent as phase0.IndexedAttestation);

  const attestation: SingleAttestation = attestationOrCache.attestation ?? {
    aggregationBits,
    data: attData,
    committeeBits,
    signature,
  };
  return {
    attestation,
    indexedAttestation,
    subnet: expectedSubnet,
    attDataRootHex,
    signatureSet,
    validatorIndex,
    committeeIndex,
  };
}

/**
 * Verify that the `attestation` is within the acceptable gossip propagation range, with reference
 * to the current slot of the `chain`.
 *
 * Accounts for `MAXIMUM_GOSSIP_CLOCK_DISPARITY`.
 * Note: We do not queue future attestations for later processing
 */
export function verifyPropagationSlotRange(fork: ForkName, chain: IBeaconChain, attestationSlot: Slot): void {
  // slot with future tolerance of MAXIMUM_GOSSIP_CLOCK_DISPARITY_SEC
  const latestPermissibleSlot = chain.clock.slotWithFutureTolerance(MAXIMUM_GOSSIP_CLOCK_DISPARITY_SEC);
  if (attestationSlot > latestPermissibleSlot) {
    throw new AttestationError(GossipAction.IGNORE, {
      code: AttestationErrorCode.FUTURE_SLOT,
      latestPermissibleSlot,
      attestationSlot,
    });
  }

  const earliestPermissibleSlot = Math.max(
    // slot with past tolerance of MAXIMUM_GOSSIP_CLOCK_DISPARITY_SEC
    // ATTESTATION_PROPAGATION_SLOT_RANGE = SLOTS_PER_EPOCH
    chain.clock.slotWithPastTolerance(MAXIMUM_GOSSIP_CLOCK_DISPARITY_SEC) - SLOTS_PER_EPOCH,
    0
  );

  // Post deneb the attestations are valid for current as well as previous epoch
  // while pre deneb they are valid for ATTESTATION_PROPAGATION_SLOT_RANGE
  //
  // see: https://github.com/ethereum/consensus-specs/pull/3360
  if (ForkSeq[fork] < ForkSeq.deneb) {
    if (attestationSlot < earliestPermissibleSlot) {
      throw new AttestationError(GossipAction.IGNORE, {
        code: AttestationErrorCode.PAST_SLOT,
        earliestPermissibleSlot,
        attestationSlot,
      });
    }
  } else {
    const attestationEpoch = computeEpochAtSlot(attestationSlot);

    // upper bound for current epoch is same as epoch of latestPermissibleSlot
    const latestPermissibleCurrentEpoch = computeEpochAtSlot(latestPermissibleSlot);
    if (attestationEpoch > latestPermissibleCurrentEpoch) {
      throw new AttestationError(GossipAction.IGNORE, {
        code: AttestationErrorCode.FUTURE_EPOCH,
        currentEpoch: latestPermissibleCurrentEpoch,
        attestationEpoch,
      });
    }

    // lower bound for previous epoch is same as epoch of earliestPermissibleSlot
    const earliestPermissiblePreviousEpoch = computeEpochAtSlot(earliestPermissibleSlot);
    if (attestationEpoch < earliestPermissiblePreviousEpoch) {
      throw new AttestationError(GossipAction.IGNORE, {
        code: AttestationErrorCode.PAST_EPOCH,
        previousEpoch: earliestPermissiblePreviousEpoch,
        attestationEpoch,
      });
    }
  }
}

/**
 * Verify:
 * 1. head block is known
 * 2. attestation's target block is an ancestor of the block named in the LMD vote
 */
export function verifyHeadBlockAndTargetRoot(
  chain: IBeaconChain,
  beaconBlockRoot: Root,
  targetRoot: Root,
  attestationSlot: Slot,
  attestationEpoch: Epoch,
  caller: RegenCaller,
  maxSkipSlots?: number
): ProtoBlock {
  const headBlock = verifyHeadBlockIsKnown(chain, beaconBlockRoot);
  // Lighthouse rejects the attestation, however Lodestar only ignores considering it's not against the spec
  // it's more about a DOS protection to us
  // With verifyPropagationSlotRange() and maxSkipSlots = 32, it's unlikely we have to regenerate states in queue
  // to validate beacon_attestation and aggregate_and_proof
  const slotDistance = attestationSlot - headBlock.slot;
  chain.metrics?.gossipAttestation.headSlotToAttestationSlot.observe({caller}, slotDistance);

  if (maxSkipSlots !== undefined && slotDistance > maxSkipSlots) {
    throw new AttestationError(GossipAction.IGNORE, {
      code: AttestationErrorCode.TOO_MANY_SKIPPED_SLOTS,
      attestationSlot,
      headBlockSlot: headBlock.slot,
    });
  }
  verifyAttestationTargetRoot(headBlock, targetRoot, attestationEpoch);
  return headBlock;
}

/**
 * Get a shuffling for attestation verification from the ShufflingCache.
 * - if blockEpoch is attEpoch, use current shuffling of head state
 * - if blockEpoch is attEpoch - 1, use next shuffling of head state
 * - if blockEpoch is less than attEpoch - 1, dial head state to attEpoch - 1, and add to ShufflingCache
 *
 * This implementation does not require to dial head state to attSlot at fork boundary because we always get domain of attSlot
 * in consumer context.
 *
 * This is similar to the old getStateForAttestationVerification
 * see https://github.com/ChainSafe/lodestar/blob/v1.11.3/packages/beacon-node/src/chain/validation/attestation.ts#L566
 */
export async function getShufflingForAttestationVerification(
  chain: IBeaconChain,
  attEpoch: Epoch,
  attHeadBlock: ProtoBlock,
  regenCaller: RegenCaller
): Promise<EpochShuffling> {
  const blockEpoch = computeEpochAtSlot(attHeadBlock.slot);
  const shufflingDependentRoot = getShufflingDependentRoot(chain.forkChoice, attEpoch, blockEpoch, attHeadBlock);

  const shuffling = await chain.shufflingCache.get(attEpoch, shufflingDependentRoot);
  if (shuffling) {
    // most of the time, we should get the shuffling from cache
    chain.metrics?.gossipAttestation.shufflingCacheHit.inc({caller: regenCaller});
    return shuffling;
  }

  chain.metrics?.gossipAttestation.shufflingCacheMiss.inc({caller: regenCaller});
  try {
    // for the 1st time of the same epoch and dependent root, it awaits for the regen state
    // from the 2nd time, it should use the same cached promise and it should reach the above code
    chain.metrics?.gossipAttestation.shufflingCacheRegenHit.inc({caller: regenCaller});
    return await chain.regenStateForAttestationVerification(
      attEpoch,
      shufflingDependentRoot,
      attHeadBlock,
      regenCaller
    );
  } catch (e) {
    chain.metrics?.gossipAttestation.shufflingCacheRegenMiss.inc({caller: regenCaller});
    throw new AttestationError(GossipAction.IGNORE, {
      code: AttestationErrorCode.MISSING_STATE_TO_VERIFY_ATTESTATION,
      error: e as Error,
    });
  }
}

/**
 * Different version of getAttestationDataSigningRoot in state-transition which doesn't require a state.
 */
export function getAttestationDataSigningRoot(config: BeaconConfig, data: phase0.AttestationData): Uint8Array {
  const slot = computeStartSlotAtEpoch(data.target.epoch);
  // previously, we call `domain = config.getDomain(state.slot, DOMAIN_BEACON_ATTESTER, slot)`
  // at fork boundary, it's required to dial to target epoch https://github.com/ChainSafe/lodestar/blob/v1.11.3/packages/beacon-node/src/chain/validation/attestation.ts#L573
  // instead of that, just use the fork at slot in the attestation data
  const fork = config.getForkName(slot);
  const domain = config.getDomainAtFork(fork, DOMAIN_BEACON_ATTESTER);
  return computeSigningRoot(ssz.phase0.AttestationData, data, domain);
}

/**
 * Checks if the `attestation.data.beaconBlockRoot` is known to this chain.
 *
 * The block root may not be known for two reasons:
 *
 * 1. The block has never been verified by our application.
 * 2. The block is prior to the latest finalized block.
 *
 * Case (1) is the exact thing we're trying to detect. However case (2) is a little different, but
 * it's still fine to ignore here because there's no need for us to handle attestations that are
 * already finalized.
 */
function verifyHeadBlockIsKnown(chain: IBeaconChain, beaconBlockRoot: Root): ProtoBlock {
  // TODO (LH): Enforce a maximum skip distance for unaggregated attestations.

  const headBlock = chain.forkChoice.getBlock(beaconBlockRoot);
  if (headBlock === null) {
    throw new AttestationError(GossipAction.IGNORE, {
      code: AttestationErrorCode.UNKNOWN_OR_PREFINALIZED_BEACON_BLOCK_ROOT,
      root: toRootHex(beaconBlockRoot),
    });
  }

  return headBlock;
}

/**
 * Verifies that the `attestation.data.target.root` is indeed the target root of the block at
 * `attestation.data.beacon_block_root`.
 */
function verifyAttestationTargetRoot(headBlock: ProtoBlock, targetRoot: Root, attestationEpoch: Epoch): void {
  // Check the attestation target root.
  const headBlockEpoch = computeEpochAtSlot(headBlock.slot);

  if (headBlockEpoch > attestationEpoch) {
    // The epoch references an invalid head block from a future epoch.
    //
    // This check is not in the specification, however we guard against it since it opens us up
    // to weird edge cases during verification.
    //
    // Whilst this attestation *technically* could be used to add value to a block, it is
    // invalid in the spirit of the protocol. Here we choose safety over profit.
    //
    // Reference:
    // https://github.com/ethereum/consensus-specs/pull/2001#issuecomment-699246659
    throw new AttestationError(GossipAction.REJECT, {
      code: AttestationErrorCode.INVALID_TARGET_ROOT,
      targetRoot: toRootHex(targetRoot),
      expected: null,
    });
  } else {
    const expectedTargetRoot =
      headBlockEpoch === attestationEpoch
        ? // If the block is in the same epoch as the attestation, then use the target root
          // from the block.
          headBlock.targetRoot
        : // If the head block is from a previous epoch then skip slots will cause the head block
          // root to become the target block root.
          //
          // We know the head block is from a previous epoch due to a previous check.
          headBlock.blockRoot;

    // TODO: Do a fast comparision to convert and compare byte by byte
    if (expectedTargetRoot !== toRootHex(targetRoot)) {
      // Reject any attestation with an invalid target root.
      throw new AttestationError(GossipAction.REJECT, {
        code: AttestationErrorCode.INVALID_TARGET_ROOT,
        targetRoot: toRootHex(targetRoot),
        expected: expectedTargetRoot,
      });
    }
  }
}

/**
 * Get a list of indices of validators in the given committee
 * attestationIndex - Index of the committee in shuffling.committees
 */
export function getCommitteeIndices(
  shuffling: EpochShuffling,
  attestationSlot: Slot,
  attestationIndex: number
): Uint32Array {
  const {committees} = shuffling;
  const slotCommittees = committees[attestationSlot % SLOTS_PER_EPOCH];

  if (attestationIndex >= slotCommittees.length) {
    throw new AttestationError(GossipAction.REJECT, {
      code: AttestationErrorCode.COMMITTEE_INDEX_OUT_OF_RANGE,
      index: attestationIndex,
    });
  }
  return slotCommittees[attestationIndex];
}

/**
 * Compute the correct subnet for a slot/committee index
 */
export function computeSubnetForSlot(shuffling: EpochShuffling, slot: number, committeeIndex: number): number {
  const slotsSinceEpochStart = slot % SLOTS_PER_EPOCH;
  const committeesSinceEpochStart = shuffling.committeesPerSlot * slotsSinceEpochStart;
  return (committeesSinceEpochStart + committeeIndex) % ATTESTATION_SUBNET_COUNT;
}

/**
 * Return fork-dependent seen attestation key
<<<<<<< HEAD
 *   - for pre-electra, it's the AttestationData base64 from Attestation
 *   - for electra and later, it's the AttestationData base64 from SingleAttestation
 *
 * we always have attDataBase64 from the IndexedGossipQueue, getAttDataFromAttestationSerialized() just for backward compatible when beaconAttestationBatchValidation is false
 * TODO: remove beaconAttestationBatchValidation flag since the batch attestation is stable
=======
 *   - for pre-electra, it's the AttestationData base64
 *   - for electra and later, it's the AttestationData base64 + committeeBits base64
>>>>>>> 1fa3f37a
 */
export function getSeenAttDataKeyFromGossipAttestation(
  fork: ForkName,
  attestation: GossipAttestation
): SeenAttDataKey | null {
  const {attDataBase64, serializedData} = attestation;
<<<<<<< HEAD
  // SeenAttDataKey is the same as gossip index
  return attDataBase64 ?? getBeaconAttestationGossipIndex(fork, serializedData);
=======
  if (isForkPostElectra(fork)) {
    const committeeBits = getCommitteeBitsFromAttestationSerialized(serializedData);
    return attDataBase64 && committeeBits ? attDataBase64 + committeeBits : null;
  }

  // pre-electra
  return attDataBase64;
>>>>>>> 1fa3f37a
}

/**
 * Extract attestation data key from SignedAggregateAndProof Uint8Array to use cached data from SeenAttestationDatas
 *   - for pre-electra, it's the AttestationData base64
 *   - for electra and later, it's the AttestationData base64 + committeeBits base64
 */
export function getSeenAttDataKeyFromSignedAggregateAndProof(
  fork: ForkName,
  aggregateAndProof: Uint8Array
): SeenAttDataKey | null {
  if (isForkPostElectra(fork)) {
    const attData = getAttDataFromSignedAggregateAndProofElectra(aggregateAndProof);
    const committeeBits = getCommitteeBitsFromSignedAggregateAndProofElectra(aggregateAndProof);
    return attData && committeeBits ? attData + committeeBits : null;
  }

  // pre-electra
  return getAttDataFromSignedAggregateAndProofPhase0(aggregateAndProof);
}

/**
 * Convert pre-electra single attestation (`phase0.Attestation`) to post-electra `SingleAttestation`
 */
export function toElectraSingleAttestation(
  attestation: SingleAttestation<ForkPreElectra>,
  attesterIndex: ValidatorIndex
): SingleAttestation<ForkPostElectra> {
  return {
    committeeIndex: attestation.data.index,
    attesterIndex,
    data: attestation.data,
    signature: attestation.signature,
  };
}<|MERGE_RESOLUTION|>--- conflicted
+++ resolved
@@ -88,25 +88,7 @@
 };
 
 /**
-<<<<<<< HEAD
- * Validate a single gossip attestation, do not prioritize bls signature set
- */
-export async function validateGossipAttestation(
-  fork: ForkName,
-  chain: IBeaconChain,
-  attestationOrBytes: GossipAttestation,
-  /** Optional, to allow verifying attestations through API with unknown subnet */
-  subnet: number
-): Promise<AttestationValidationResult> {
-  const prioritizeBls = false;
-  return validateAttestation(fork, chain, attestationOrBytes, subnet, prioritizeBls);
-}
-
-/**
- * Verify gossip single attestations of the same attestation data. The main advantage is we can batch verify bls signatures
-=======
  * Verify gossip attestations of the same attestation data. The main advantage is we can batch verify bls signatures
->>>>>>> 1fa3f37a
  * through verifySignatureSetsSameMessage bls api to improve performance.
  *   - If there are less than 2 signatures (minSameMessageSignatureSetsToBatch), verify each signature individually with batchable = true
  *   - do not prioritize bls signature set
@@ -794,34 +776,16 @@
 
 /**
  * Return fork-dependent seen attestation key
-<<<<<<< HEAD
  *   - for pre-electra, it's the AttestationData base64 from Attestation
  *   - for electra and later, it's the AttestationData base64 from SingleAttestation
- *
- * we always have attDataBase64 from the IndexedGossipQueue, getAttDataFromAttestationSerialized() just for backward compatible when beaconAttestationBatchValidation is false
- * TODO: remove beaconAttestationBatchValidation flag since the batch attestation is stable
-=======
- *   - for pre-electra, it's the AttestationData base64
- *   - for electra and later, it's the AttestationData base64 + committeeBits base64
->>>>>>> 1fa3f37a
  */
 export function getSeenAttDataKeyFromGossipAttestation(
   fork: ForkName,
   attestation: GossipAttestation
 ): SeenAttDataKey | null {
   const {attDataBase64, serializedData} = attestation;
-<<<<<<< HEAD
   // SeenAttDataKey is the same as gossip index
   return attDataBase64 ?? getBeaconAttestationGossipIndex(fork, serializedData);
-=======
-  if (isForkPostElectra(fork)) {
-    const committeeBits = getCommitteeBitsFromAttestationSerialized(serializedData);
-    return attDataBase64 && committeeBits ? attDataBase64 + committeeBits : null;
-  }
-
-  // pre-electra
-  return attDataBase64;
->>>>>>> 1fa3f37a
 }
 
 /**
