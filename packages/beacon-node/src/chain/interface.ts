import {CompositeTypeAny, TreeView, Type} from "@chainsafe/ssz";
import {
  allForks,
  UintNum64,
  Root,
  phase0,
  Slot,
  RootHex,
  Epoch,
  ValidatorIndex,
  deneb,
  Wei,
  Gwei,
  capella,
  altair,
} from "@lodestar/types";
import {
  BeaconStateAllForks,
  CachedBeaconStateAllForks,
  EpochShuffling,
  Index2PubkeyCache,
  PubkeyIndexMap,
} from "@lodestar/state-transition";
import {BeaconConfig} from "@lodestar/config";
import {Logger} from "@lodestar/utils";

import {IForkChoice, ProtoBlock} from "@lodestar/fork-choice";
import {IEth1ForBlockProduction} from "../eth1/index.js";
import {IExecutionEngine, IExecutionBuilder} from "../execution/index.js";
import {Metrics} from "../metrics/metrics.js";
import {IClock} from "../util/clock.js";
import {ChainEventEmitter} from "./emitter.js";
import {IStateRegenerator, RegenCaller} from "./regen/index.js";
import {IBlsVerifier} from "./bls/index.js";
import {
  SeenAttesters,
  SeenAggregators,
  SeenBlockProposers,
  SeenSyncCommitteeMessages,
  SeenContributionAndProof,
} from "./seenCache/index.js";
import {AttestationPool, OpPool, SyncCommitteeMessagePool, SyncContributionAndProofPool} from "./opPools/index.js";
import {LightClientServer} from "./lightClient/index.js";
import {AggregatedAttestationPool} from "./opPools/aggregatedAttestationPool.js";
import {BlockInput, ImportBlockOpts} from "./blocks/types.js";
import {ReprocessController} from "./reprocess.js";
import {SeenAggregatedAttestations} from "./seenCache/seenAggregateAndProof.js";
import {BeaconProposerCache, ProposerPreparationData} from "./beaconProposerCache.js";
import {SeenBlockAttesters} from "./seenCache/seenBlockAttesters.js";
import {CheckpointBalancesCache} from "./balancesCache.js";
import {IChainOptions} from "./options.js";
import {AssembledBlockType, BlockAttributes, BlockType} from "./produceBlock/produceBlockBody.js";
import {SeenAttestationDatas} from "./seenCache/seenAttestationData.js";
import {SeenGossipBlockInput} from "./seenCache/index.js";
import {ShufflingCache} from "./shufflingCache.js";

export {BlockType, type AssembledBlockType};
export {type ProposerPreparationData};
export type BlockHash = RootHex;

export type StateGetOpts = {
  allowRegen: boolean;
};

/**
 * The IBeaconChain service deals with processing incoming blocks, advancing a state transition
 * and applying the fork choice rule to update the chain head
 */
export interface IBeaconChain {
  readonly genesisTime: UintNum64;
  readonly genesisValidatorsRoot: Root;
  readonly eth1: IEth1ForBlockProduction;
  readonly executionEngine: IExecutionEngine;
  readonly executionBuilder?: IExecutionBuilder;
  // Expose config for convenience in modularized functions
  readonly config: BeaconConfig;
  readonly logger: Logger;
  readonly metrics: Metrics | null;

  /** The initial slot that the chain is started with */
  readonly anchorStateLatestBlockSlot: Slot;

  readonly bls: IBlsVerifier;
  readonly forkChoice: IForkChoice;
  readonly clock: IClock;
  readonly emitter: ChainEventEmitter;
  readonly regen: IStateRegenerator;
  readonly lightClientServer: LightClientServer;
  readonly reprocessController: ReprocessController;
  readonly pubkey2index: PubkeyIndexMap;
  readonly index2pubkey: Index2PubkeyCache;

  // Ops pool
  readonly attestationPool: AttestationPool;
  readonly aggregatedAttestationPool: AggregatedAttestationPool;
  readonly syncCommitteeMessagePool: SyncCommitteeMessagePool;
  readonly syncContributionAndProofPool: SyncContributionAndProofPool;
  readonly opPool: OpPool;

  // Gossip seen cache
  readonly seenAttesters: SeenAttesters;
  readonly seenAggregators: SeenAggregators;
  readonly seenAggregatedAttestations: SeenAggregatedAttestations;
  readonly seenBlockProposers: SeenBlockProposers;
  readonly seenSyncCommitteeMessages: SeenSyncCommitteeMessages;
  readonly seenContributionAndProof: SeenContributionAndProof;
  readonly seenAttestationDatas: SeenAttestationDatas;
  readonly seenGossipBlockInput: SeenGossipBlockInput;
  // Seen cache for liveness checks
  readonly seenBlockAttesters: SeenBlockAttesters;

  readonly beaconProposerCache: BeaconProposerCache;
  readonly checkpointBalancesCache: CheckpointBalancesCache;
  readonly producedContentsCache: Map<BlockHash, deneb.Contents>;
  readonly producedBlockRoot: Map<RootHex, allForks.ExecutionPayload | null>;
  readonly shufflingCache: ShufflingCache;
  readonly producedBlindedBlockRoot: Set<RootHex>;
  readonly opts: IChainOptions;

  /** Stop beacon chain processing */
  close(): Promise<void>;
  /** Populate in-memory caches with persisted data. Call at least once on startup */
  loadFromDisk(): Promise<void>;
  /** Persist in-memory data to the DB. Call at least once before stopping the process */
  persistToDisk(): Promise<void>;

  validatorSeenAtEpoch(index: ValidatorIndex, epoch: Epoch): boolean;

  getHeadState(): CachedBeaconStateAllForks;
  getHeadStateAtCurrentEpoch(regenCaller: RegenCaller): Promise<CachedBeaconStateAllForks>;
  getHeadStateAtEpoch(epoch: Epoch, regenCaller: RegenCaller): Promise<CachedBeaconStateAllForks>;

  /** Returns a local state canonical at `slot` */
  getStateBySlot(
    slot: Slot,
    opts?: StateGetOpts
  ): Promise<{state: BeaconStateAllForks; executionOptimistic: boolean} | null>;
  /** Returns a local state by state root */
  getStateByStateRoot(
    stateRoot: RootHex,
    opts?: StateGetOpts
  ): Promise<{state: BeaconStateAllForks; executionOptimistic: boolean} | null>;

  /**
   * Since we can have multiple parallel chains,
   * this methods returns blocks in current chain head according to
   * forkchoice. Works for finalized slots as well
   */
  getCanonicalBlockAtSlot(
    slot: Slot
  ): Promise<{block: allForks.SignedBeaconBlock; executionOptimistic: boolean} | null>;
  /**
   * Get local block by root, does not fetch from the network
   */
  getBlockByRoot(root: RootHex): Promise<{block: allForks.SignedBeaconBlock; executionOptimistic: boolean} | null>;

  getContents(beaconBlock: deneb.BeaconBlock): deneb.Contents;

<<<<<<< HEAD
  produceCommonBlockBody(blockAttributes: BlockAttributes): Promise<CommonBlockBody>;
  produceBlock(
    blockAttributes: BlockAttributes & {commonBlockBody?: CommonBlockBody}
  ): Promise<{block: allForks.BeaconBlock; executionPayloadValue: Wei; consensusBlockValue: Gwei}>;
  produceBlindedBlock(
    blockAttributes: BlockAttributes & {commonBlockBody?: CommonBlockBody}
  ): Promise<{block: allForks.BlindedBeaconBlock; executionPayloadValue: Wei; consensusBlockValue: Gwei}>;
=======
  produceBlock(blockAttributes: BlockAttributes): Promise<{
    block: allForks.BeaconBlock;
    executionPayloadValue: Wei;
    consensusBlockValue: Gwei;
    shouldOverrideBuilder?: boolean;
  }>;
  produceBlindedBlock(blockAttributes: BlockAttributes): Promise<{
    block: allForks.BlindedBeaconBlock;
    executionPayloadValue: Wei;
    consensusBlockValue: Gwei;
  }>;
>>>>>>> 0f377dd7

  /** Process a block until complete */
  processBlock(block: BlockInput, opts?: ImportBlockOpts): Promise<void>;
  /** Process a chain of blocks until complete */
  processChainSegment(blocks: BlockInput[], opts?: ImportBlockOpts): Promise<void>;

  getStatus(): phase0.Status;

  recomputeForkChoiceHead(): ProtoBlock;

  waitForBlock(slot: Slot, root: RootHex): Promise<boolean>;

  updateBeaconProposerData(epoch: Epoch, proposers: ProposerPreparationData[]): Promise<void>;

  persistBlock(data: allForks.BeaconBlock | allForks.BlindedBeaconBlock, suffix?: string): void;
  persistInvalidSszValue<T>(type: Type<T>, sszObject: T | Uint8Array, suffix?: string): void;
  persistInvalidSszBytes(type: string, sszBytes: Uint8Array, suffix?: string): void;
  /** Persist bad items to persistInvalidSszObjectsDir dir, for example invalid state, attestations etc. */
  persistInvalidSszView(view: TreeView<CompositeTypeAny>, suffix?: string): void;
  regenStateForAttestationVerification(
    attEpoch: Epoch,
    shufflingDependentRoot: RootHex,
    attHeadBlock: ProtoBlock,
    regenCaller: RegenCaller
  ): Promise<EpochShuffling>;
  updateBuilderStatus(clockSlot: Slot): void;

  regenCanAcceptWork(): boolean;
  blsThreadPoolCanAcceptWork(): boolean;
}

export type SSZObjectType =
  | "state"
  | "signedBlock"
  | "block"
  | "attestation"
  | "signedAggregatedAndProof"
  | "syncCommittee"
  | "contributionAndProof";

export type CommonBlockBody = phase0.BeaconBlockBody &
  Pick<capella.BeaconBlockBody, "blsToExecutionChanges"> &
  Pick<altair.BeaconBlockBody, "syncAggregate">;<|MERGE_RESOLUTION|>--- conflicted
+++ resolved
@@ -155,28 +155,19 @@
   getBlockByRoot(root: RootHex): Promise<{block: allForks.SignedBeaconBlock; executionOptimistic: boolean} | null>;
 
   getContents(beaconBlock: deneb.BeaconBlock): deneb.Contents;
-
-<<<<<<< HEAD
-  produceCommonBlockBody(blockAttributes: BlockAttributes): Promise<CommonBlockBody>;
-  produceBlock(
-    blockAttributes: BlockAttributes & {commonBlockBody?: CommonBlockBody}
-  ): Promise<{block: allForks.BeaconBlock; executionPayloadValue: Wei; consensusBlockValue: Gwei}>;
-  produceBlindedBlock(
-    blockAttributes: BlockAttributes & {commonBlockBody?: CommonBlockBody}
-  ): Promise<{block: allForks.BlindedBeaconBlock; executionPayloadValue: Wei; consensusBlockValue: Gwei}>;
-=======
-  produceBlock(blockAttributes: BlockAttributes): Promise<{
+  
+  produceCommonBlockBody(blockAttributes: BlockAttributes): Promise<CommonBlockBody>;  
+  produceBlock(blockAttributes: BlockAttributes & {commonBlockBody?: CommonBlockBody}): Promise<{
     block: allForks.BeaconBlock;
     executionPayloadValue: Wei;
     consensusBlockValue: Gwei;
     shouldOverrideBuilder?: boolean;
   }>;
-  produceBlindedBlock(blockAttributes: BlockAttributes): Promise<{
+  produceBlindedBlock(blockAttributes: BlockAttributes & {commonBlockBody?: CommonBlockBody}): Promise<{
     block: allForks.BlindedBeaconBlock;
     executionPayloadValue: Wei;
     consensusBlockValue: Gwei;
   }>;
->>>>>>> 0f377dd7
 
   /** Process a block until complete */
   processBlock(block: BlockInput, opts?: ImportBlockOpts): Promise<void>;
