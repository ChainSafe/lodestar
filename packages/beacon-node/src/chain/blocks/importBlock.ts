import {altair, ssz} from "@lodestar/types";
import {SLOTS_PER_EPOCH} from "@lodestar/params";
import {toHexString} from "@chainsafe/ssz";
import {CachedBeaconStateAltair, computeEpochAtSlot, RootCache} from "@lodestar/state-transition";
import {ForkChoiceError, ForkChoiceErrorCode} from "@lodestar/fork-choice";
import {ZERO_HASH_HEX} from "../../constants/index.js";
import {toCheckpointHex} from "../stateCache/index.js";
import {ChainEvent} from "../emitter.js";
import {REPROCESS_MIN_TIME_TO_NEXT_SLOT_SEC} from "../reprocess.js";
import type {BeaconChain} from "../chain.js";
import {FullyVerifiedBlock, ImportBlockOpts} from "./types.js";
import {PendingEvents} from "./utils/pendingEvents.js";
import {getCheckpointFromState} from "./utils/checkpoint.js";

/**
 * Fork-choice allows to import attestations from current (0) or past (1) epoch.
 */
const FORK_CHOICE_ATT_EPOCH_LIMIT = 1;

/**
 * Imports a fully verified block into the chain state. Produces multiple permanent side-effects.
 *
 * Import block:
 * - Observe attestations
 * - Add validators to the pubkey cache
 * - Load shuffling caches
 * - Do weak subjectivy check
 * - Register block with fork-hoice
 * - Register state and block to the validator monitor
 * - For each attestation
 *   - Get indexed attestation
 *   - Register attestation with fork-choice
 *   - Register attestation with validator monitor (only after sync)
 * - Write block and state to hot db
 * - Write block and state to snapshot_cache
 * - head_tracker.register_block(block_root, parent_root, slot)
 * - Send events after everything is done
 */
export async function importBlock(
  this: BeaconChain,
  fullyVerifiedBlock: FullyVerifiedBlock,
  opts: ImportBlockOpts
): Promise<void> {
  const {block, postState, parentBlockSlot, executionStatus} = fullyVerifiedBlock;
  const pendingEvents = new PendingEvents(this.emitter);

  // - Observe attestations
  // TODO
  // - Add validators to the pubkey cache
  // TODO
  // - Load shuffling caches
  // TODO
  // - Do weak subjectivy check
  // TODO

  // - Register block with fork-hoice

  const prevFinalizedEpoch = this.forkChoice.getFinalizedCheckpoint().epoch;
  const blockDelaySec = (fullyVerifiedBlock.seenTimestampSec - postState.genesisTime) % this.config.SECONDS_PER_SLOT;
  const blockRoot = toHexString(this.config.getForkTypes(block.message.slot).BeaconBlock.hashTreeRoot(block.message));
  // Should compute checkpoint balances before forkchoice.onBlock
  this.checkpointBalancesCache.processState(blockRoot, postState);
  this.forkChoice.onBlock(block.message, postState, blockDelaySec, this.clock.currentSlot, executionStatus);

  // - Register state and block to the validator monitor
  // TODO

  const currentEpoch = computeEpochAtSlot(this.forkChoice.getTime());
  const blockEpoch = computeEpochAtSlot(block.message.slot);

  // - For each attestation
  //   - Get indexed attestation
  //   - Register attestation with fork-choice
  //   - Register attestation with validator monitor (only after sync)
  // Only process attestations of blocks with relevant attestations for the fork-choice:
  // If current epoch is N, and block is epoch X, block may include attestations for epoch X or X - 1.
  // The latest block that is useful is at epoch N - 1 which may include attestations for epoch N - 1 or N - 2.
  if (!opts.skipImportingAttestations && blockEpoch >= currentEpoch - FORK_CHOICE_ATT_EPOCH_LIMIT) {
    const attestations = block.message.body.attestations;
    const rootCache = new RootCache(postState);
    const invalidAttestationErrorsByCode = new Map<string, {error: Error; count: number}>();

    for (const attestation of attestations) {
      try {
        const indexedAttestation = postState.epochCtx.getIndexedAttestation(attestation);
        const {target, slot, beaconBlockRoot} = attestation.data;

        const attDataRoot = toHexString(ssz.phase0.AttestationData.hashTreeRoot(indexedAttestation.data));
        this.seenAggregatedAttestations.add(
          target.epoch,
          attDataRoot,
          {aggregationBits: attestation.aggregationBits, trueBitCount: indexedAttestation.attestingIndices.length},
          true
        );
        // Duplicated logic from fork-choice onAttestation validation logic.
        // Attestations outside of this range will be dropped as Errors, so no need to import
        if (target.epoch <= currentEpoch && target.epoch >= currentEpoch - FORK_CHOICE_ATT_EPOCH_LIMIT) {
          this.forkChoice.onAttestation(indexedAttestation, attDataRoot);
        }

        // Note: To avoid slowing down sync, only register attestations within FORK_CHOICE_ATT_EPOCH_LIMIT
        this.seenBlockAttesters.addIndices(blockEpoch, indexedAttestation.attestingIndices);

        const correctHead = ssz.Root.equals(rootCache.getBlockRootAtSlot(slot), beaconBlockRoot);
        this.metrics?.registerAttestationInBlock(indexedAttestation, parentBlockSlot, correctHead);

        // don't want to log the processed attestations here as there are so many attestations and it takes too much disc space,
        // users may want to keep more log files instead of unnecessary processed attestations log
        // see https://github.com/ChainSafe/lodestar/pull/4032
        pendingEvents.push(ChainEvent.attestation, attestation);
      } catch (e) {
        // a block has a lot of attestations and it may has same error, we don't want to log all of them
        if (e instanceof ForkChoiceError && e.type.code === ForkChoiceErrorCode.INVALID_ATTESTATION) {
          let errWithCount = invalidAttestationErrorsByCode.get(e.type.err.code);
          if (errWithCount === undefined) {
            errWithCount = {error: e as Error, count: 1};
            invalidAttestationErrorsByCode.set(e.type.err.code, errWithCount);
          } else {
            errWithCount.count++;
          }
        } else {
          // always log other errors
          this.logger.warn("Error processing attestation from block", {slot: block.message.slot}, e as Error);
        }
      }
    }

    for (const {error, count} of invalidAttestationErrorsByCode.values()) {
      this.logger.warn(
        "Error processing attestations from block",
        {slot: block.message.slot, erroredAttestations: count},
        error
      );
    }
  }

  // - Write block and state to hot db
  // - Write block and state to snapshot_cache
  if (block.message.slot % SLOTS_PER_EPOCH === 0) {
    // Cache state to preserve epoch transition work
    const checkpointState = postState;
    const cp = getCheckpointFromState(checkpointState);
    this.checkpointStateCache.add(cp, checkpointState);
    pendingEvents.push(ChainEvent.checkpoint, cp, checkpointState);

    // Prune checkpointStateCache once per checkpoint
    // TODO: This should be done in the checkpointStateCache itself, or on clock epoch
    chain.checkpointStateCache.prune(
      chain.forkChoice.getFinalizedCheckpoint().epoch,
      chain.forkChoice.getJustifiedCheckpoint().epoch
    );

    // Note: in-lined code from previos handler of ChainEvent.checkpoint
    this.logger.verbose("Checkpoint processed", toCheckpointHex(cp));

    this.metrics?.currentValidators.set(
      {status: "active"},
      checkpointState.epochCtx.currentShuffling.activeIndices.length
    );
    const parentBlockSummary = this.forkChoice.getBlock(checkpointState.latestBlockHeader.parentRoot);

    if (parentBlockSummary) {
      const justifiedCheckpoint = checkpointState.currentJustifiedCheckpoint;
      const justifiedEpoch = justifiedCheckpoint.epoch;
      const preJustifiedEpoch = parentBlockSummary.justifiedEpoch;
      if (justifiedEpoch > preJustifiedEpoch) {
        this.emitter.emit(ChainEvent.justified, justifiedCheckpoint, checkpointState);
        this.logger.verbose("Checkpoint justified", toCheckpointHex(cp));
        this.metrics?.previousJustifiedEpoch.set(checkpointState.previousJustifiedCheckpoint.epoch);
        this.metrics?.currentJustifiedEpoch.set(cp.epoch);
      }
      const finalizedCheckpoint = checkpointState.finalizedCheckpoint;
      const finalizedEpoch = finalizedCheckpoint.epoch;
      const preFinalizedEpoch = parentBlockSummary.finalizedEpoch;
      if (finalizedEpoch > preFinalizedEpoch) {
        this.emitter.emit(ChainEvent.finalized, finalizedCheckpoint, checkpointState);
        this.logger.verbose("Checkpoint finalized", toCheckpointHex(cp));
        this.metrics?.finalizedEpoch.set(cp.epoch);
      }
    }
  }

  // Emit ChainEvent.forkChoiceHead event
  const oldHead = this.forkChoice.getHead();
  const newHead = this.forkChoice.updateHead();
  const currFinalizedEpoch = this.forkChoice.getFinalizedCheckpoint().epoch;

  if (newHead.blockRoot !== oldHead.blockRoot) {
    // new head
    pendingEvents.push(ChainEvent.forkChoiceHead, newHead);
    this.metrics?.forkChoiceChangedHead.inc();

<<<<<<< HEAD
    // Prune stateCache
    // TODO: Pruning every head may be too much, review strategy
    // TODO: If we pin the head state this may not be necessary
    chain.stateCache.prune(newHead.stateRoot);

    const distance = chain.forkChoice.getCommonAncestorDistance(oldHead, newHead);
=======
    const distance = this.forkChoice.getCommonAncestorDistance(oldHead, newHead);
>>>>>>> db9450ba
    if (distance !== null) {
      // chain reorg
      this.metrics?.forkChoiceReorg.inc();
      this.logger.verbose("Chain reorg", {
        depth: distance,
        previousHead: oldHead.blockRoot,
        previousHeadParent: oldHead.parentRoot,
        previousSlot: oldHead.slot,
        newHead: newHead.blockRoot,
        newHeadParent: newHead.parentRoot,
        newSlot: newHead.slot,
      });
      pendingEvents.push(ChainEvent.forkChoiceReorg, newHead, oldHead, distance);
      this.metrics?.forkChoiceReorg.inc();
      this.metrics?.forkChoiceReorgDistance.observe(distance);
    }

    // Lightclient server support (only after altair)
    // - Persist state witness
    // - Use block's syncAggregate
    if (blockEpoch >= this.config.ALTAIR_FORK_EPOCH) {
      try {
        this.lightClientServer.onImportBlockHead(
          block.message as altair.BeaconBlock,
          postState as CachedBeaconStateAltair,
          parentBlockSlot
        );
      } catch (e) {
        this.logger.error("Error lightClientServer.onImportBlock", {slot: block.message.slot}, e as Error);
      }
    }
  }

  // NOTE: forkChoice.fsStore.finalizedCheckpoint MUST only change in response to an onBlock event
  // Notifying EL of head and finalized updates as below is usually done within the 1st 4s of the slot.
  // If there is an advanced payload generation in the next slot, we'll notify EL again 4s before next
  // slot via PrepareNextSlotScheduler. There is no harm updating the ELs with same data, it will just ignore it.
  if (
    !this.opts.disableImportExecutionFcU &&
    (newHead.blockRoot !== oldHead.blockRoot || currFinalizedEpoch !== prevFinalizedEpoch)
  ) {
    /**
     * On post BELLATRIX_EPOCH but pre TTD, blocks include empty execution payload with a zero block hash.
     * The consensus clients must not send notifyForkchoiceUpdate before TTD since the execution client will error.
     * So we must check that:
     * - `headBlockHash !== null` -> Pre BELLATRIX_EPOCH
     * - `headBlockHash !== ZERO_HASH` -> Pre TTD
     */
    const headBlockHash = this.forkChoice.getHead().executionPayloadBlockHash ?? ZERO_HASH_HEX;
    /**
     * After BELLATRIX_EPOCH and TTD it's okay to send a zero hash block hash for the finalized block. This will happen if
     * the current finalized block does not contain any execution payload at all (pre MERGE_EPOCH) or if it contains a
     * zero block hash (pre TTD)
     */
    const safeBlockHash = this.forkChoice.getJustifiedBlock().executionPayloadBlockHash ?? ZERO_HASH_HEX;
    const finalizedBlockHash = this.forkChoice.getFinalizedBlock().executionPayloadBlockHash ?? ZERO_HASH_HEX;
    if (headBlockHash !== ZERO_HASH_HEX) {
      this.executionEngine.notifyForkchoiceUpdate(headBlockHash, safeBlockHash, finalizedBlockHash).catch((e) => {
        this.logger.error("Error pushing notifyForkchoiceUpdate()", {headBlockHash, finalizedBlockHash}, e);
      });
    }
  }

  // Emit ChainEvent.block event
  //
  // TODO: Move internal emitter onBlock() code here
  // MUST happen before any other block is processed
  // This adds the state necessary to process the next block
  this.stateCache.add(postState);
  await this.db.block.add(block);

  // - head_tracker.register_block(block_root, parent_root, slot)

  // - Send event after everything is done

  // Emit all events at once after fully completing importBlock()
  this.emitter.emit(ChainEvent.block, block, postState);
  pendingEvents.emit();

  // Register stat metrics about the block after importing it
  this.metrics?.parentBlockDistance.observe(block.message.slot - parentBlockSlot);
  this.metrics?.proposerBalanceDeltaAny.observe(fullyVerifiedBlock.proposerBalanceDelta);
  this.metrics?.registerImportedBlock(block.message, fullyVerifiedBlock);

  const advancedSlot = this.clock.slotWithFutureTolerance(REPROCESS_MIN_TIME_TO_NEXT_SLOT_SEC);

  this.reprocessController.onBlockImported({slot: block.message.slot, root: blockRoot}, advancedSlot);

  this.logger.verbose("Block processed", {
    slot: block.message.slot,
    root: blockRoot,
    delaySec: this.clock.secFromSlot(block.message.slot),
  });
}<|MERGE_RESOLUTION|>--- conflicted
+++ resolved
@@ -190,16 +190,12 @@
     pendingEvents.push(ChainEvent.forkChoiceHead, newHead);
     this.metrics?.forkChoiceChangedHead.inc();
 
-<<<<<<< HEAD
     // Prune stateCache
     // TODO: Pruning every head may be too much, review strategy
     // TODO: If we pin the head state this may not be necessary
-    chain.stateCache.prune(newHead.stateRoot);
-
-    const distance = chain.forkChoice.getCommonAncestorDistance(oldHead, newHead);
-=======
+    this.stateCache.prune(newHead.stateRoot);
+
     const distance = this.forkChoice.getCommonAncestorDistance(oldHead, newHead);
->>>>>>> db9450ba
     if (distance !== null) {
       // chain reorg
       this.metrics?.forkChoiceReorg.inc();
