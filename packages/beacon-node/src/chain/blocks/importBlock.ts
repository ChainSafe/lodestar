import {altair, ssz} from "@lodestar/types";
import {SLOTS_PER_EPOCH} from "@lodestar/params";
import {toHexString} from "@chainsafe/ssz";
import {CachedBeaconStateAltair, computeEpochAtSlot, RootCache} from "@lodestar/state-transition";
import {ForkChoiceError, ForkChoiceErrorCode} from "@lodestar/fork-choice";
import {ZERO_HASH_HEX} from "../../constants/index.js";
import {toCheckpointHex} from "../stateCache/index.js";
import {ChainEvent} from "../emitter.js";
import {REPROCESS_MIN_TIME_TO_NEXT_SLOT_SEC} from "../reprocess.js";
import type {BeaconChain} from "../chain.js";
import {FullyVerifiedBlock, ImportBlockOpts} from "./types.js";
import {PendingEvents} from "./utils/pendingEvents.js";
import {getCheckpointFromState} from "./utils/checkpoint.js";

/**
 * Fork-choice allows to import attestations from current (0) or past (1) epoch.
 */
const FORK_CHOICE_ATT_EPOCH_LIMIT = 1;

/**
 * Imports a fully verified block into the chain state. Produces multiple permanent side-effects.
 *
 * Import block:
 * - Observe attestations
 * - Add validators to the pubkey cache
 * - Load shuffling caches
 * - Do weak subjectivy check
 * - Register block with fork-hoice
 * - Register state and block to the validator monitor
 * - For each attestation
 *   - Get indexed attestation
 *   - Register attestation with fork-choice
 *   - Register attestation with validator monitor (only after sync)
 * - Write block and state to hot db
 * - Write block and state to snapshot_cache
 * - head_tracker.register_block(block_root, parent_root, slot)
 * - Send events after everything is done
 */
export async function importBlock(
  this: BeaconChain,
  fullyVerifiedBlock: FullyVerifiedBlock,
  opts: ImportBlockOpts
): Promise<void> {
  const {block, postState, parentBlockSlot, executionStatus} = fullyVerifiedBlock;
  const pendingEvents = new PendingEvents(this.emitter);

  // - Observe attestations
  // TODO
  // - Add validators to the pubkey cache
  // TODO
  // - Load shuffling caches
  // TODO
  // - Do weak subjectivy check
  // TODO

  // - Register block with fork-hoice

  const prevFinalizedEpoch = this.forkChoice.getFinalizedCheckpoint().epoch;
  const blockDelaySec = (fullyVerifiedBlock.seenTimestampSec - postState.genesisTime) % this.config.SECONDS_PER_SLOT;
  const blockRoot = toHexString(this.config.getForkTypes(block.message.slot).BeaconBlock.hashTreeRoot(block.message));
  // Should compute checkpoint balances before forkchoice.onBlock
  this.checkpointBalancesCache.processState(blockRoot, postState);
  this.forkChoice.onBlock(block.message, postState, blockDelaySec, this.clock.currentSlot, executionStatus);

  // - Register state and block to the validator monitor
  // TODO

  const currentEpoch = computeEpochAtSlot(this.forkChoice.getTime());
  const blockEpoch = computeEpochAtSlot(block.message.slot);

  // - For each attestation
  //   - Get indexed attestation
  //   - Register attestation with fork-choice
  //   - Register attestation with validator monitor (only after sync)
  // Only process attestations of blocks with relevant attestations for the fork-choice:
  // If current epoch is N, and block is epoch X, block may include attestations for epoch X or X - 1.
  // The latest block that is useful is at epoch N - 1 which may include attestations for epoch N - 1 or N - 2.
  if (!opts.skipImportingAttestations && blockEpoch >= currentEpoch - FORK_CHOICE_ATT_EPOCH_LIMIT) {
    const attestations = block.message.body.attestations;
    const rootCache = new RootCache(postState);
<<<<<<< HEAD
    const parentSlot = this.forkChoice.getBlock(block.message.parentRoot)?.slot;
=======
>>>>>>> a601e81e
    const invalidAttestationErrorsByCode = new Map<string, {error: Error; count: number}>();

    for (const attestation of attestations) {
      try {
        const indexedAttestation = postState.epochCtx.getIndexedAttestation(attestation);
        const {target, slot, beaconBlockRoot} = attestation.data;

        const attDataRoot = toHexString(ssz.phase0.AttestationData.hashTreeRoot(indexedAttestation.data));
<<<<<<< HEAD
        this.seenAggregatedAttestations.add(
          targetEpoch,
=======
        chain.seenAggregatedAttestations.add(
          target.epoch,
>>>>>>> a601e81e
          attDataRoot,
          {aggregationBits: attestation.aggregationBits, trueBitCount: indexedAttestation.attestingIndices.length},
          true
        );
        // Duplicated logic from fork-choice onAttestation validation logic.
        // Attestations outside of this range will be dropped as Errors, so no need to import
<<<<<<< HEAD
        if (targetEpoch <= currentEpoch && targetEpoch >= currentEpoch - FORK_CHOICE_ATT_EPOCH_LIMIT) {
          this.forkChoice.onAttestation(indexedAttestation, attDataRoot);
=======
        if (target.epoch <= currentEpoch && target.epoch >= currentEpoch - FORK_CHOICE_ATT_EPOCH_LIMIT) {
          chain.forkChoice.onAttestation(indexedAttestation, attDataRoot);
>>>>>>> a601e81e
        }

        // Note: To avoid slowing down sync, only register attestations within FORK_CHOICE_ATT_EPOCH_LIMIT
        this.seenBlockAttesters.addIndices(blockEpoch, indexedAttestation.attestingIndices);

<<<<<<< HEAD
        if (parentSlot !== undefined) {
          this.metrics?.registerAttestationInBlock(indexedAttestation, parentSlot, rootCache);
        }
=======
        const correctHead = ssz.Root.equals(rootCache.getBlockRootAtSlot(slot), beaconBlockRoot);
        chain.metrics?.registerAttestationInBlock(indexedAttestation, parentBlockSlot, correctHead);
>>>>>>> a601e81e

        // don't want to log the processed attestations here as there are so many attestations and it takes too much disc space,
        // users may want to keep more log files instead of unnecessary processed attestations log
        // see https://github.com/ChainSafe/lodestar/pull/4032
        pendingEvents.push(ChainEvent.attestation, attestation);
      } catch (e) {
        // a block has a lot of attestations and it may has same error, we don't want to log all of them
        if (e instanceof ForkChoiceError && e.type.code === ForkChoiceErrorCode.INVALID_ATTESTATION) {
          let errWithCount = invalidAttestationErrorsByCode.get(e.type.err.code);
          if (errWithCount === undefined) {
            errWithCount = {error: e as Error, count: 1};
            invalidAttestationErrorsByCode.set(e.type.err.code, errWithCount);
          } else {
            errWithCount.count++;
          }
        } else {
          // always log other errors
          this.logger.warn("Error processing attestation from block", {slot: block.message.slot}, e as Error);
        }
      }
    }

    for (const {error, count} of invalidAttestationErrorsByCode.values()) {
      this.logger.warn(
        "Error processing attestations from block",
        {slot: block.message.slot, erroredAttestations: count},
        error
      );
    }
  }

  // - Write block and state to hot db
  // - Write block and state to snapshot_cache
  if (block.message.slot % SLOTS_PER_EPOCH === 0) {
    // Cache state to preserve epoch transition work
    const checkpointState = postState;
    const cp = getCheckpointFromState(checkpointState);
    this.checkpointStateCache.add(cp, checkpointState);
    pendingEvents.push(ChainEvent.checkpoint, cp, checkpointState);

    // Note: in-lined code from previos handler of ChainEvent.checkpoint
    this.logger.verbose("Checkpoint processed", toCheckpointHex(cp));

    this.metrics?.currentValidators.set(
      {status: "active"},
      checkpointState.epochCtx.currentShuffling.activeIndices.length
    );
    const parentBlockSummary = this.forkChoice.getBlock(checkpointState.latestBlockHeader.parentRoot);

    if (parentBlockSummary) {
      const justifiedCheckpoint = checkpointState.currentJustifiedCheckpoint;
      const justifiedEpoch = justifiedCheckpoint.epoch;
      const preJustifiedEpoch = parentBlockSummary.justifiedEpoch;
      if (justifiedEpoch > preJustifiedEpoch) {
        this.emitter.emit(ChainEvent.justified, justifiedCheckpoint, checkpointState);
        this.logger.verbose("Checkpoint justified", toCheckpointHex(cp));
        this.metrics?.previousJustifiedEpoch.set(checkpointState.previousJustifiedCheckpoint.epoch);
        this.metrics?.currentJustifiedEpoch.set(cp.epoch);
      }
      const finalizedCheckpoint = checkpointState.finalizedCheckpoint;
      const finalizedEpoch = finalizedCheckpoint.epoch;
      const preFinalizedEpoch = parentBlockSummary.finalizedEpoch;
      if (finalizedEpoch > preFinalizedEpoch) {
        this.emitter.emit(ChainEvent.finalized, finalizedCheckpoint, checkpointState);
        this.logger.verbose("Checkpoint finalized", toCheckpointHex(cp));
        this.metrics?.finalizedEpoch.set(cp.epoch);
      }
    }
  }

  // Emit ChainEvent.forkChoiceHead event
  const oldHead = this.forkChoice.getHead();
  const newHead = this.forkChoice.updateHead();
  const currFinalizedEpoch = this.forkChoice.getFinalizedCheckpoint().epoch;

  if (newHead.blockRoot !== oldHead.blockRoot) {
    // new head
    pendingEvents.push(ChainEvent.forkChoiceHead, newHead);
    this.metrics?.forkChoiceChangedHead.inc();

    const distance = this.forkChoice.getCommonAncestorDistance(oldHead, newHead);
    if (distance !== null) {
      // chain reorg
      this.metrics?.forkChoiceReorg.inc();
      this.logger.verbose("Chain reorg", {
        depth: distance,
        previousHead: oldHead.blockRoot,
        previousHeadParent: oldHead.parentRoot,
        previousSlot: oldHead.slot,
        newHead: newHead.blockRoot,
        newHeadParent: newHead.parentRoot,
        newSlot: newHead.slot,
      });
      pendingEvents.push(ChainEvent.forkChoiceReorg, newHead, oldHead, distance);
      this.metrics?.forkChoiceReorg.inc();
      this.metrics?.forkChoiceReorgDistance.observe(distance);
    }

    // Lightclient server support (only after altair)
    // - Persist state witness
    // - Use block's syncAggregate
    if (blockEpoch >= this.config.ALTAIR_FORK_EPOCH) {
      try {
        this.lightClientServer.onImportBlockHead(
          block.message as altair.BeaconBlock,
          postState as CachedBeaconStateAltair,
          parentBlockSlot
        );
      } catch (e) {
        this.logger.error("Error lightClientServer.onImportBlock", {slot: block.message.slot}, e as Error);
      }
    }
  }

  // NOTE: forkChoice.fsStore.finalizedCheckpoint MUST only change in response to an onBlock event
  // Notifying EL of head and finalized updates as below is usually done within the 1st 4s of the slot.
  // If there is an advanced payload generation in the next slot, we'll notify EL again 4s before next
  // slot via PrepareNextSlotScheduler. There is no harm updating the ELs with same data, it will just ignore it.
  if (newHead.blockRoot !== oldHead.blockRoot || currFinalizedEpoch !== prevFinalizedEpoch) {
    /**
     * On post BELLATRIX_EPOCH but pre TTD, blocks include empty execution payload with a zero block hash.
     * The consensus clients must not send notifyForkchoiceUpdate before TTD since the execution client will error.
     * So we must check that:
     * - `headBlockHash !== null` -> Pre BELLATRIX_EPOCH
     * - `headBlockHash !== ZERO_HASH` -> Pre TTD
     */
    const headBlockHash = this.forkChoice.getHead().executionPayloadBlockHash ?? ZERO_HASH_HEX;
    /**
     * After BELLATRIX_EPOCH and TTD it's okay to send a zero hash block hash for the finalized block. This will happen if
     * the current finalized block does not contain any execution payload at all (pre MERGE_EPOCH) or if it contains a
     * zero block hash (pre TTD)
     */
    const safeBlockHash = this.forkChoice.getJustifiedBlock().executionPayloadBlockHash ?? ZERO_HASH_HEX;
    const finalizedBlockHash = this.forkChoice.getFinalizedBlock().executionPayloadBlockHash ?? ZERO_HASH_HEX;
    if (headBlockHash !== ZERO_HASH_HEX) {
      this.executionEngine.notifyForkchoiceUpdate(headBlockHash, safeBlockHash, finalizedBlockHash).catch((e) => {
        this.logger.error("Error pushing notifyForkchoiceUpdate()", {headBlockHash, finalizedBlockHash}, e);
      });
    }
  }

  // Emit ChainEvent.block event
  //
  // TODO: Move internal emitter onBlock() code here
  // MUST happen before any other block is processed
  // This adds the state necessary to process the next block
  this.stateCache.add(postState);
  await this.db.block.add(block);

  // - head_tracker.register_block(block_root, parent_root, slot)

  // - Send event after everything is done

  // Emit all events at once after fully completing importBlock()
  this.emitter.emit(ChainEvent.block, block, postState);
  pendingEvents.emit();

  // Register stat metrics about the block after importing it
  this.metrics?.parentBlockDistance.observe(block.message.slot - parentBlockSlot);
  this.metrics?.proposerBalanceDeltaAny.observe(fullyVerifiedBlock.proposerBalanceDelta);
  this.metrics?.registerImportedBlock(block.message, fullyVerifiedBlock);

  const advancedSlot = this.clock.slotWithFutureTolerance(REPROCESS_MIN_TIME_TO_NEXT_SLOT_SEC);

  this.reprocessController.onBlockImported({slot: block.message.slot, root: blockRoot}, advancedSlot);

  this.logger.verbose("Block processed", {
    slot: block.message.slot,
    root: blockRoot,
    delaySec: this.clock.secFromSlot(block.message.slot),
  });
}<|MERGE_RESOLUTION|>--- conflicted
+++ resolved
@@ -78,10 +78,6 @@
   if (!opts.skipImportingAttestations && blockEpoch >= currentEpoch - FORK_CHOICE_ATT_EPOCH_LIMIT) {
     const attestations = block.message.body.attestations;
     const rootCache = new RootCache(postState);
-<<<<<<< HEAD
-    const parentSlot = this.forkChoice.getBlock(block.message.parentRoot)?.slot;
-=======
->>>>>>> a601e81e
     const invalidAttestationErrorsByCode = new Map<string, {error: Error; count: number}>();
 
     for (const attestation of attestations) {
@@ -90,39 +86,23 @@
         const {target, slot, beaconBlockRoot} = attestation.data;
 
         const attDataRoot = toHexString(ssz.phase0.AttestationData.hashTreeRoot(indexedAttestation.data));
-<<<<<<< HEAD
         this.seenAggregatedAttestations.add(
-          targetEpoch,
-=======
-        chain.seenAggregatedAttestations.add(
           target.epoch,
->>>>>>> a601e81e
           attDataRoot,
           {aggregationBits: attestation.aggregationBits, trueBitCount: indexedAttestation.attestingIndices.length},
           true
         );
         // Duplicated logic from fork-choice onAttestation validation logic.
         // Attestations outside of this range will be dropped as Errors, so no need to import
-<<<<<<< HEAD
-        if (targetEpoch <= currentEpoch && targetEpoch >= currentEpoch - FORK_CHOICE_ATT_EPOCH_LIMIT) {
+        if (target.epoch <= currentEpoch && target.epoch >= currentEpoch - FORK_CHOICE_ATT_EPOCH_LIMIT) {
           this.forkChoice.onAttestation(indexedAttestation, attDataRoot);
-=======
-        if (target.epoch <= currentEpoch && target.epoch >= currentEpoch - FORK_CHOICE_ATT_EPOCH_LIMIT) {
-          chain.forkChoice.onAttestation(indexedAttestation, attDataRoot);
->>>>>>> a601e81e
         }
 
         // Note: To avoid slowing down sync, only register attestations within FORK_CHOICE_ATT_EPOCH_LIMIT
         this.seenBlockAttesters.addIndices(blockEpoch, indexedAttestation.attestingIndices);
 
-<<<<<<< HEAD
-        if (parentSlot !== undefined) {
-          this.metrics?.registerAttestationInBlock(indexedAttestation, parentSlot, rootCache);
-        }
-=======
         const correctHead = ssz.Root.equals(rootCache.getBlockRootAtSlot(slot), beaconBlockRoot);
-        chain.metrics?.registerAttestationInBlock(indexedAttestation, parentBlockSlot, correctHead);
->>>>>>> a601e81e
+        this.metrics?.registerAttestationInBlock(indexedAttestation, parentBlockSlot, correctHead);
 
         // don't want to log the processed attestations here as there are so many attestations and it takes too much disc space,
         // users may want to keep more log files instead of unnecessary processed attestations log
