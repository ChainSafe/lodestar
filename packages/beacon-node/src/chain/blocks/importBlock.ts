import {altair, ssz} from "@lodestar/types";
import {MAX_SEED_LOOKAHEAD, SLOTS_PER_EPOCH} from "@lodestar/params";
import {toHexString} from "@chainsafe/ssz";
import {
  CachedBeaconStateAltair,
  computeEpochAtSlot,
  computeStartSlotAtEpoch,
  RootCache,
} from "@lodestar/state-transition";
import {ForkChoiceError, ForkChoiceErrorCode, EpochDifference} from "@lodestar/fork-choice";
import {ZERO_HASH_HEX} from "../../constants/index.js";
import {toCheckpointHex} from "../stateCache/index.js";
import {isOptimisticBlock} from "../../util/forkChoice.js";
import {ChainEvent} from "../emitter.js";
import {REPROCESS_MIN_TIME_TO_NEXT_SLOT_SEC} from "../reprocess.js";
import {RegenCaller} from "../regen/interface.js";
import type {BeaconChain} from "../chain.js";
import {BlockInputType, FullyVerifiedBlock, ImportBlockOpts, AttestationImportOpt} from "./types.js";
import {PendingEvents} from "./utils/pendingEvents.js";
import {getCheckpointFromState} from "./utils/checkpoint.js";

/**
 * Fork-choice allows to import attestations from current (0) or past (1) epoch.
 */
const FORK_CHOICE_ATT_EPOCH_LIMIT = 1;

/**
 * Imports a fully verified block into the chain state. Produces multiple permanent side-effects.
 *
 * Import block:
 * - Observe attestations
 * - Add validators to the pubkey cache
 * - Load shuffling caches
 * - Do weak subjectivy check
 * - Register block with fork-hoice
 * - Register state and block to the validator monitor
 * - For each attestation
 *   - Get indexed attestation
 *   - Register attestation with fork-choice
 *   - Register attestation with validator monitor (only after sync)
 * - Write block and state to hot db
 * - Write block and state to snapshot_cache
 * - head_tracker.register_block(block_root, parent_root, slot)
 * - Send events after everything is done
 */
export async function importBlock(
  this: BeaconChain,
  fullyVerifiedBlock: FullyVerifiedBlock,
  opts: ImportBlockOpts
): Promise<void> {
  const {blockInput, postState, parentBlockSlot, executionStatus} = fullyVerifiedBlock;
  const {block} = blockInput;
  const pendingEvents = new PendingEvents(this.emitter);

  // - Observe attestations
  // TODO
  // - Add validators to the pubkey cache
  // TODO
  // - Load shuffling caches
  // TODO
  // - Do weak subjectivy check
  // TODO

  // - Register block with fork-hoice

  const prevFinalizedEpoch = this.forkChoice.getFinalizedCheckpoint().epoch;
  const blockDelaySec = (fullyVerifiedBlock.seenTimestampSec - postState.genesisTime) % this.config.SECONDS_PER_SLOT;
  const blockRoot = this.config.getForkTypes(block.message.slot).BeaconBlock.hashTreeRoot(block.message);
  const blockRootHex = toHexString(blockRoot);
  // Should compute checkpoint balances before forkchoice.onBlock
  this.checkpointBalancesCache.processState(blockRootHex, postState);
  this.forkChoice.onBlock(block.message, postState, blockDelaySec, this.clock.currentSlot, executionStatus);
  this.logger.verbose("Added block to forkchoice", {
    slot: block.message.slot,
    root: blockRootHex,
  });

  // - Register state and block to the validator monitor
  // TODO

  const currentEpoch = computeEpochAtSlot(this.forkChoice.getTime());
  const blockEpoch = computeEpochAtSlot(block.message.slot);

  // - For each attestation
  //   - Get indexed attestation
  //   - Register attestation with fork-choice
  //   - Register attestation with validator monitor (only after sync)
  // Only process attestations of blocks with relevant attestations for the fork-choice:
  // If current epoch is N, and block is epoch X, block may include attestations for epoch X or X - 1.
  // The latest block that is useful is at epoch N - 1 which may include attestations for epoch N - 1 or N - 2.
  if (
    opts.importAttestations === AttestationImportOpt.Force ||
    (opts.importAttestations !== AttestationImportOpt.Skip && blockEpoch >= currentEpoch - FORK_CHOICE_ATT_EPOCH_LIMIT)
  ) {
    const attestations = block.message.body.attestations;
    const rootCache = new RootCache(postState);
    const invalidAttestationErrorsByCode = new Map<string, {error: Error; count: number}>();

    for (const attestation of attestations) {
      try {
        const indexedAttestation = postState.epochCtx.getIndexedAttestation(attestation);
        const {target, slot, beaconBlockRoot} = attestation.data;

        const attDataRoot = toHexString(ssz.phase0.AttestationData.hashTreeRoot(indexedAttestation.data));
        this.seenAggregatedAttestations.add(
          target.epoch,
          attDataRoot,
          {aggregationBits: attestation.aggregationBits, trueBitCount: indexedAttestation.attestingIndices.length},
          true
        );
        // Duplicated logic from fork-choice onAttestation validation logic.
        // Attestations outside of this range will be dropped as Errors, so no need to import
        if (
          opts.importAttestations === AttestationImportOpt.Force ||
          (target.epoch <= currentEpoch && target.epoch >= currentEpoch - FORK_CHOICE_ATT_EPOCH_LIMIT)
        ) {
          this.forkChoice.onAttestation(
            indexedAttestation,
            attDataRoot,
            opts.importAttestations === AttestationImportOpt.Force
          );
        }

        // Note: To avoid slowing down sync, only register attestations within FORK_CHOICE_ATT_EPOCH_LIMIT
        this.seenBlockAttesters.addIndices(blockEpoch, indexedAttestation.attestingIndices);

        const correctHead = ssz.Root.equals(rootCache.getBlockRootAtSlot(slot), beaconBlockRoot);
        this.metrics?.registerAttestationInBlock(indexedAttestation, parentBlockSlot, correctHead);

        // don't want to log the processed attestations here as there are so many attestations and it takes too much disc space,
        // users may want to keep more log files instead of unnecessary processed attestations log
        // see https://github.com/ChainSafe/lodestar/pull/4032
        pendingEvents.push(ChainEvent.attestation, attestation);
      } catch (e) {
        // a block has a lot of attestations and it may has same error, we don't want to log all of them
        if (e instanceof ForkChoiceError && e.type.code === ForkChoiceErrorCode.INVALID_ATTESTATION) {
          let errWithCount = invalidAttestationErrorsByCode.get(e.type.err.code);
          if (errWithCount === undefined) {
            errWithCount = {error: e as Error, count: 1};
            invalidAttestationErrorsByCode.set(e.type.err.code, errWithCount);
          } else {
            errWithCount.count++;
          }
        } else {
          // always log other errors
          this.logger.warn("Error processing attestation from block", {slot: block.message.slot}, e as Error);
        }
      }
    }

    for (const {error, count} of invalidAttestationErrorsByCode.values()) {
      this.logger.warn(
        "Error processing attestations from block",
        {slot: block.message.slot, erroredAttestations: count},
        error
      );
    }
  }

  // FORK_CHOICE_ATT_EPOCH_LIMIT is for attestation to become valid
  // but AttesterSlashing could be found before that time and still able to submit valid attestations
  // until slashed validator become inactive, see computeActivationExitEpoch() function
  if (
    opts.importAttestations === AttestationImportOpt.Force ||
    (opts.importAttestations !== AttestationImportOpt.Skip &&
      blockEpoch >= currentEpoch - FORK_CHOICE_ATT_EPOCH_LIMIT - 1 - MAX_SEED_LOOKAHEAD)
  ) {
    for (const slashing of block.message.body.attesterSlashings) {
      try {
        // all AttesterSlashings are valid before reaching this
        this.forkChoice.onAttesterSlashing(slashing);
      } catch (e) {
        this.logger.warn("Error processing AttesterSlashing from block", {slot: block.message.slot}, e as Error);
      }
    }
  }

  // - Write block and state to hot db
  // - Write block and state to snapshot_cache
  if (block.message.slot % SLOTS_PER_EPOCH === 0) {
    // Cache state to preserve epoch transition work
    const checkpointState = postState;
    const cp = getCheckpointFromState(checkpointState);
    this.checkpointStateCache.add(cp, checkpointState);
    pendingEvents.push(ChainEvent.checkpoint, cp, checkpointState);

    // Note: in-lined code from previos handler of ChainEvent.checkpoint
    this.logger.verbose("Checkpoint processed", toCheckpointHex(cp));

    const activeValidatorsCount = checkpointState.epochCtx.currentShuffling.activeIndices.length;
    this.metrics?.currentActiveValidators.set(activeValidatorsCount);
    this.metrics?.currentValidators.set({status: "active"}, activeValidatorsCount);

    const parentBlockSummary = this.forkChoice.getBlock(checkpointState.latestBlockHeader.parentRoot);

    if (parentBlockSummary) {
      const justifiedCheckpoint = checkpointState.currentJustifiedCheckpoint;
      const justifiedEpoch = justifiedCheckpoint.epoch;
      const preJustifiedEpoch = parentBlockSummary.justifiedEpoch;
      if (justifiedEpoch > preJustifiedEpoch) {
        this.emitter.emit(ChainEvent.justified, justifiedCheckpoint, checkpointState);
        this.logger.verbose("Checkpoint justified", toCheckpointHex(justifiedCheckpoint));
        this.metrics?.previousJustifiedEpoch.set(checkpointState.previousJustifiedCheckpoint.epoch);
        this.metrics?.currentJustifiedEpoch.set(justifiedCheckpoint.epoch);
      }
      const finalizedCheckpoint = checkpointState.finalizedCheckpoint;
      const finalizedEpoch = finalizedCheckpoint.epoch;
      const preFinalizedEpoch = parentBlockSummary.finalizedEpoch;
      if (finalizedEpoch > preFinalizedEpoch) {
        this.emitter.emit(ChainEvent.finalized, finalizedCheckpoint, checkpointState);
        this.logger.verbose("Checkpoint finalized", toCheckpointHex(finalizedCheckpoint));
        this.metrics?.finalizedEpoch.set(finalizedCheckpoint.epoch);
      }
    }
  }

  // Emit ChainEvent.forkChoiceHead event
  const oldHead = this.forkChoice.getHead();
  const newHead = this.recomputeForkChoiceHead();
  const currFinalizedEpoch = this.forkChoice.getFinalizedCheckpoint().epoch;

  if (newHead.blockRoot !== oldHead.blockRoot) {
    // new head
    const executionOptimistic = isOptimisticBlock(newHead);

    pendingEvents.push(ChainEvent.head, {
      block: newHead.blockRoot,
      epochTransition: computeStartSlotAtEpoch(computeEpochAtSlot(newHead.slot)) === newHead.slot,
      slot: newHead.slot,
      state: newHead.stateRoot,
      previousDutyDependentRoot: this.forkChoice.getDependentRoot(newHead, EpochDifference.previous),
      currentDutyDependentRoot: this.forkChoice.getDependentRoot(newHead, EpochDifference.current),
      executionOptimistic,
    });

    this.metrics?.forkChoice.changedHead.inc();

<<<<<<< HEAD
    try {
      const distance = this.forkChoice.getCommonAncestorDistance(oldHead, newHead);
      if (distance !== null) {
        // chain reorg
        this.logger.verbose("Chain reorg", {
          depth: distance,
          previousHead: oldHead.blockRoot,
          previousHeadParent: oldHead.parentRoot,
          previousSlot: oldHead.slot,
          newHead: newHead.blockRoot,
          newHeadParent: newHead.parentRoot,
          newSlot: newHead.slot,
        });

        pendingEvents.push(ChainEvent.forkChoiceReorg, newHead, oldHead, distance, executionOptimistic);

        this.metrics?.forkChoice.reorg.inc();
        this.metrics?.forkChoice.reorgDistance.observe(distance);
      }
    } catch (e) {
      this.logger.debug("Error forkChoice.getCommonAncestorDistance", {slot: block.message.slot}, e as Error);
=======
    const distance = this.forkChoice.getCommonAncestorDistance(oldHead, newHead);
    if (distance !== null) {
      // chain reorg
      this.logger.verbose("Chain reorg", {
        depth: distance,
        previousHead: oldHead.blockRoot,
        previousHeadParent: oldHead.parentRoot,
        previousSlot: oldHead.slot,
        newHead: newHead.blockRoot,
        newHeadParent: newHead.parentRoot,
        newSlot: newHead.slot,
      });

      pendingEvents.push(ChainEvent.forkChoiceReorg, {
        depth: distance,
        epoch: computeEpochAtSlot(newHead.slot),
        slot: newHead.slot,
        newHeadBlock: newHead.blockRoot,
        oldHeadBlock: oldHead.blockRoot,
        newHeadState: newHead.stateRoot,
        oldHeadState: oldHead.stateRoot,
        executionOptimistic,
      });

      this.metrics?.forkChoice.reorg.inc();
      this.metrics?.forkChoice.reorgDistance.observe(distance);
>>>>>>> 84b798da
    }

    // Lightclient server support (only after altair)
    // - Persist state witness
    // - Use block's syncAggregate
    if (blockEpoch >= this.config.ALTAIR_FORK_EPOCH) {
      try {
        this.lightClientServer.onImportBlockHead(
          block.message as altair.BeaconBlock,
          postState as CachedBeaconStateAltair,
          parentBlockSlot
        );
      } catch (e) {
        this.logger.error("Error lightClientServer.onImportBlock", {slot: block.message.slot}, e as Error);
      }
    }

    // Set head state as strong reference
    const headState =
      newHead.stateRoot === toHexString(postState.hashTreeRoot()) ? postState : this.stateCache.get(newHead.stateRoot);
    if (headState) {
      this.stateCache.setHeadState(headState);
    } else {
      // Trigger regen on head change if necessary
      this.logger.warn("Head state not available, triggering regen", {stateRoot: newHead.stateRoot});
      // head has changed, so the existing cached head state is no longer useful. Set strong reference to null to free
      // up memory for regen step below. During regen, node won't be functional but eventually head will be available
      this.stateCache.setHeadState(null);
      this.regen.getState(newHead.stateRoot, RegenCaller.processBlock).then(
        (headStateRegen) => this.stateCache.setHeadState(headStateRegen),
        (e) => this.logger.error("Error on head state regen", {}, e)
      );
    }
  }

  // NOTE: forkChoice.fsStore.finalizedCheckpoint MUST only change in response to an onBlock event
  // Notifying EL of head and finalized updates as below is usually done within the 1st 4s of the slot.
  // If there is an advanced payload generation in the next slot, we'll notify EL again 4s before next
  // slot via PrepareNextSlotScheduler. There is no harm updating the ELs with same data, it will just ignore it.
  if (
    !this.opts.disableImportExecutionFcU &&
    (newHead.blockRoot !== oldHead.blockRoot || currFinalizedEpoch !== prevFinalizedEpoch)
  ) {
    /**
     * On post BELLATRIX_EPOCH but pre TTD, blocks include empty execution payload with a zero block hash.
     * The consensus clients must not send notifyForkchoiceUpdate before TTD since the execution client will error.
     * So we must check that:
     * - `headBlockHash !== null` -> Pre BELLATRIX_EPOCH
     * - `headBlockHash !== ZERO_HASH` -> Pre TTD
     */
    const headBlockHash = this.forkChoice.getHead().executionPayloadBlockHash ?? ZERO_HASH_HEX;
    /**
     * After BELLATRIX_EPOCH and TTD it's okay to send a zero hash block hash for the finalized block. This will happen if
     * the current finalized block does not contain any execution payload at all (pre MERGE_EPOCH) or if it contains a
     * zero block hash (pre TTD)
     */
    const safeBlockHash = this.forkChoice.getJustifiedBlock().executionPayloadBlockHash ?? ZERO_HASH_HEX;
    const finalizedBlockHash = this.forkChoice.getFinalizedBlock().executionPayloadBlockHash ?? ZERO_HASH_HEX;
    if (headBlockHash !== ZERO_HASH_HEX) {
      this.executionEngine
        .notifyForkchoiceUpdate(
          this.config.getForkName(this.forkChoice.getHead().slot),
          headBlockHash,
          safeBlockHash,
          finalizedBlockHash
        )
        .catch((e) => {
          this.logger.error("Error pushing notifyForkchoiceUpdate()", {headBlockHash, finalizedBlockHash}, e);
        });
    }
  }

  // Emit ChainEvent.block event
  //
  // TODO: Move internal emitter onBlock() code here
  // MUST happen before any other block is processed
  // This adds the state necessary to process the next block
  this.stateCache.add(postState);

  await this.db.block.add(block);
  this.logger.debug("Persisted block to hot DB", {
    slot: block.message.slot,
    root: blockRootHex,
  });

  if (blockInput.type === BlockInputType.postEIP4844) {
    const {blobs} = blockInput;
    // NOTE: Old blobs are pruned on archive
    await this.db.blobsSidecar.add(blobs);
    this.logger.debug("Persisted blobsSidecar to hot DB", {
      blobsLen: blobs.blobs.length,
      slot: blobs.beaconBlockSlot,
      root: toHexString(blobs.beaconBlockRoot),
    });
  }

  // - head_tracker.register_block(block_root, parent_root, slot)

  // - Send event after everything is done

  const blockSummary = this.forkChoice.getBlock(blockRoot);
  const executionOptimistic = blockSummary != null && isOptimisticBlock(blockSummary);
  // Emit all events at once after fully completing importBlock()
  this.emitter.emit(ChainEvent.block, block, postState, executionOptimistic);
  pendingEvents.emit();

  // Register stat metrics about the block after importing it
  this.metrics?.parentBlockDistance.observe(block.message.slot - parentBlockSlot);
  this.metrics?.proposerBalanceDeltaAny.observe(fullyVerifiedBlock.proposerBalanceDelta);
  this.metrics?.registerImportedBlock(block.message, fullyVerifiedBlock);

  const advancedSlot = this.clock.slotWithFutureTolerance(REPROCESS_MIN_TIME_TO_NEXT_SLOT_SEC);

  // Gossip blocks need to be imported as soon as possible, waiting attestations could be processed
  // in the next event loop. See https://github.com/ChainSafe/lodestar/issues/4789
  setTimeout(() => {
    this.reprocessController.onBlockImported({slot: block.message.slot, root: blockRootHex}, advancedSlot);
  }, 0);

  if (opts.seenTimestampSec !== undefined) {
    const recvToImportedBlock = Date.now() / 1000 - opts.seenTimestampSec;
    this.metrics?.gossipBlock.receivedToBlockImport.observe(recvToImportedBlock);
    this.logger.verbose("Imported block", {slot: block.message.slot, recvToImportedBlock});
  }

  this.logger.verbose("Block processed", {
    slot: block.message.slot,
    root: blockRootHex,
    delaySec: this.clock.secFromSlot(block.message.slot),
  });
}<|MERGE_RESOLUTION|>--- conflicted
+++ resolved
@@ -235,7 +235,6 @@
 
     this.metrics?.forkChoice.changedHead.inc();
 
-<<<<<<< HEAD
     try {
       const distance = this.forkChoice.getCommonAncestorDistance(oldHead, newHead);
       if (distance !== null) {
@@ -250,41 +249,22 @@
           newSlot: newHead.slot,
         });
 
-        pendingEvents.push(ChainEvent.forkChoiceReorg, newHead, oldHead, distance, executionOptimistic);
+        pendingEvents.push(ChainEvent.forkChoiceReorg, {
+          depth: distance,
+          epoch: computeEpochAtSlot(newHead.slot),
+          slot: newHead.slot,
+          newHeadBlock: newHead.blockRoot,
+          oldHeadBlock: oldHead.blockRoot,
+          newHeadState: newHead.stateRoot,
+          oldHeadState: oldHead.stateRoot,
+          executionOptimistic,
+        });
 
         this.metrics?.forkChoice.reorg.inc();
         this.metrics?.forkChoice.reorgDistance.observe(distance);
       }
     } catch (e) {
       this.logger.debug("Error forkChoice.getCommonAncestorDistance", {slot: block.message.slot}, e as Error);
-=======
-    const distance = this.forkChoice.getCommonAncestorDistance(oldHead, newHead);
-    if (distance !== null) {
-      // chain reorg
-      this.logger.verbose("Chain reorg", {
-        depth: distance,
-        previousHead: oldHead.blockRoot,
-        previousHeadParent: oldHead.parentRoot,
-        previousSlot: oldHead.slot,
-        newHead: newHead.blockRoot,
-        newHeadParent: newHead.parentRoot,
-        newSlot: newHead.slot,
-      });
-
-      pendingEvents.push(ChainEvent.forkChoiceReorg, {
-        depth: distance,
-        epoch: computeEpochAtSlot(newHead.slot),
-        slot: newHead.slot,
-        newHeadBlock: newHead.blockRoot,
-        oldHeadBlock: oldHead.blockRoot,
-        newHeadState: newHead.stateRoot,
-        oldHeadState: oldHead.stateRoot,
-        executionOptimistic,
-      });
-
-      this.metrics?.forkChoice.reorg.inc();
-      this.metrics?.forkChoice.reorgDistance.observe(distance);
->>>>>>> 84b798da
     }
 
     // Lightclient server support (only after altair)
