import {BitArray} from "@chainsafe/ssz";
import {Signature, aggregateSignatures} from "@chainsafe/blst";
import {SYNC_COMMITTEE_SIZE, SYNC_COMMITTEE_SUBNET_COUNT} from "@lodestar/params";
<<<<<<< HEAD
import {altair, RootHex, Slot, SubcommitteeIndex} from "@lodestar/types";
import {MapDef} from "@lodestar/utils";
=======
import {altair, Root, Slot, SubcommitteeIndex} from "@lodestar/types";
import {MapDef, toRootHex} from "@lodestar/utils";
>>>>>>> 44b21566
import {IClock} from "../../util/clock.js";
import {InsertOutcome, OpPoolError, OpPoolErrorCode} from "./types.js";
import {pruneBySlot, signatureFromBytesNoCheck} from "./utils.js";

/**
 * SyncCommittee signatures are only useful during a single slot according to our peer's clocks
 */
const SLOTS_RETAINED = 3;

/**
 * The maximum number of distinct `ContributionFast` that will be stored in each slot.
 *
 * This is a DoS protection measure.
 */
const MAX_ITEMS_PER_SLOT = 512;

type ContributionFast = Omit<altair.SyncCommitteeContribution, "aggregationBits" | "signature"> & {
  aggregationBits: BitArray;
  signature: Signature;
};

/** Hex string of `contribution.beaconBlockRoot` */
type BlockRootHex = string;
type Subnet = SubcommitteeIndex;

/**
 * Preaggregate SyncCommitteeMessage into SyncCommitteeContribution
 * and cache seen SyncCommitteeMessage by slot + validator index.
 * This stays in-memory and should be pruned per slot.
 */
export class SyncCommitteeMessagePool {
  /**
   * Each array item is respective to a subcommitteeIndex.
   * Preaggregate into SyncCommitteeContribution.
   * */
  private readonly contributionsByRootBySubnetBySlot = new MapDef<
    Slot,
    MapDef<Subnet, Map<BlockRootHex, ContributionFast>>
  >(() => new MapDef<Subnet, Map<BlockRootHex, ContributionFast>>(() => new Map<BlockRootHex, ContributionFast>()));
  private lowestPermissibleSlot = 0;

  constructor(
    private readonly clock: IClock,
    private readonly cutOffSecFromSlot: number,
    private readonly preaggregateSlotDistance = 0
  ) {}

  /** Returns current count of unique ContributionFast by block root and subnet */
  get size(): number {
    let count = 0;
    for (const contributionsByRootBySubnet of this.contributionsByRootBySubnetBySlot.values()) {
      for (const contributionsByRoot of contributionsByRootBySubnet.values()) {
        count += contributionsByRoot.size;
      }
    }
    return count;
  }

  // TODO: indexInSubcommittee: number should be indicesInSyncCommittee
  add(subnet: Subnet, signature: altair.SyncCommitteeMessage, indexInSubcommittee: number): InsertOutcome {
    const {slot, beaconBlockRoot} = signature;
    const rootHex = toRootHex(beaconBlockRoot);
    const lowestPermissibleSlot = this.lowestPermissibleSlot;

    // Reject if too old.
    if (slot < lowestPermissibleSlot) {
      return InsertOutcome.Old;
    }

    // validator gets SyncCommitteeContribution at 2/3 of slot, it's no use to preaggregate later than that time
    if (this.clock.secFromSlot(slot) > this.cutOffSecFromSlot) {
      return InsertOutcome.Late;
    }

    // Limit object per slot
    const contributionsByRoot = this.contributionsByRootBySubnetBySlot.getOrDefault(slot).getOrDefault(subnet);
    if (contributionsByRoot.size >= MAX_ITEMS_PER_SLOT) {
      throw new OpPoolError({code: OpPoolErrorCode.REACHED_MAX_PER_SLOT});
    }

    // Pre-aggregate the contribution with existing items
    const contribution = contributionsByRoot.get(rootHex);
    if (contribution) {
      // Aggregate mutating
      return aggregateSignatureInto(contribution, signature, indexInSubcommittee);
    } else {
      // Create new aggregate
      contributionsByRoot.set(rootHex, signatureToAggregate(subnet, signature, indexInSubcommittee));
      return InsertOutcome.NewData;
    }
  }

  /**
   * This is for the aggregator to produce ContributionAndProof.
   */
<<<<<<< HEAD
  getContribution(
    subnet: SubcommitteeIndex,
    slot: Slot,
    prevBlockRoot: RootHex
  ): altair.SyncCommitteeContribution | null {
    const contribution = this.contributionsByRootBySubnetBySlot.get(slot)?.get(subnet)?.get(prevBlockRoot);
=======
  getContribution(subnet: SubcommitteeIndex, slot: Slot, prevBlockRoot: Root): altair.SyncCommitteeContribution | null {
    const contribution = this.contributionsByRootBySubnetBySlot.get(slot)?.get(subnet)?.get(toRootHex(prevBlockRoot));
>>>>>>> 44b21566
    if (!contribution) {
      return null;
    }

    return {
      ...contribution,
      aggregationBits: contribution.aggregationBits,
      signature: contribution.signature.toBytes(),
    };
  }

  /**
   * Prune per clock slot.
   * SyncCommittee signatures are only useful during a single slot according to our peer's clocks
   */
  prune(clockSlot: Slot): void {
    pruneBySlot(this.contributionsByRootBySubnetBySlot, clockSlot, SLOTS_RETAINED);
    // by default preaggregateSlotDistance is 0, i.e only accept SyncCommitteeMessage in the same clock slot.
    this.lowestPermissibleSlot = Math.max(clockSlot - this.preaggregateSlotDistance, 0);
  }
}

/**
 * Aggregate a new signature into `contribution` mutating it
 */
function aggregateSignatureInto(
  contribution: ContributionFast,
  signature: altair.SyncCommitteeMessage,
  indexInSubcommittee: number
): InsertOutcome {
  if (contribution.aggregationBits.get(indexInSubcommittee) === true) {
    return InsertOutcome.AlreadyKnown;
  }

  contribution.aggregationBits.set(indexInSubcommittee, true);
  contribution.signature = aggregateSignatures([
    contribution.signature,
    signatureFromBytesNoCheck(signature.signature),
  ]);
  return InsertOutcome.Aggregated;
}

/**
 * Format `signature` into an efficient `contribution` to add more signatures in with aggregateSignatureInto()
 */
function signatureToAggregate(
  subnet: number,
  signature: altair.SyncCommitteeMessage,
  indexInSubcommittee: number
): ContributionFast {
  const indexesPerSubnet = Math.floor(SYNC_COMMITTEE_SIZE / SYNC_COMMITTEE_SUBNET_COUNT);
  const aggregationBits = BitArray.fromSingleBit(indexesPerSubnet, indexInSubcommittee);

  return {
    slot: signature.slot,
    beaconBlockRoot: signature.beaconBlockRoot,
    subcommitteeIndex: subnet,
    aggregationBits,
    signature: signatureFromBytesNoCheck(signature.signature),
  };
}<|MERGE_RESOLUTION|>--- conflicted
+++ resolved
@@ -1,13 +1,8 @@
 import {BitArray} from "@chainsafe/ssz";
 import {Signature, aggregateSignatures} from "@chainsafe/blst";
 import {SYNC_COMMITTEE_SIZE, SYNC_COMMITTEE_SUBNET_COUNT} from "@lodestar/params";
-<<<<<<< HEAD
-import {altair, RootHex, Slot, SubcommitteeIndex} from "@lodestar/types";
-import {MapDef} from "@lodestar/utils";
-=======
 import {altair, Root, Slot, SubcommitteeIndex} from "@lodestar/types";
 import {MapDef, toRootHex} from "@lodestar/utils";
->>>>>>> 44b21566
 import {IClock} from "../../util/clock.js";
 import {InsertOutcome, OpPoolError, OpPoolErrorCode} from "./types.js";
 import {pruneBySlot, signatureFromBytesNoCheck} from "./utils.js";
@@ -103,17 +98,8 @@
   /**
    * This is for the aggregator to produce ContributionAndProof.
    */
-<<<<<<< HEAD
-  getContribution(
-    subnet: SubcommitteeIndex,
-    slot: Slot,
-    prevBlockRoot: RootHex
-  ): altair.SyncCommitteeContribution | null {
-    const contribution = this.contributionsByRootBySubnetBySlot.get(slot)?.get(subnet)?.get(prevBlockRoot);
-=======
   getContribution(subnet: SubcommitteeIndex, slot: Slot, prevBlockRoot: Root): altair.SyncCommitteeContribution | null {
     const contribution = this.contributionsByRootBySubnetBySlot.get(slot)?.get(subnet)?.get(toRootHex(prevBlockRoot));
->>>>>>> 44b21566
     if (!contribution) {
       return null;
     }
