--- conflicted
+++ resolved
@@ -429,11 +429,7 @@
 
   // Shuffling can't have changed if we're in the first few epochs
   // Also we can't look back 2 epochs if target epoch is 1 or less
-<<<<<<< HEAD
-  if (stateEpoch < 2 || targetEpoch <= 1) {
-=======
   if (stateEpoch < 2 || targetEpoch < 2) {
->>>>>>> bfeb48aa
     return true;
   }
   // Otherwise the shuffling is determined by the block at the end of the target epoch
