import {setMaxListeners} from "node:events";
import {Registry} from "prom-client";

import {PeerId} from "@libp2p/interface-peer-id";
import {BeaconConfig} from "@lodestar/config";
import {phase0} from "@lodestar/types";
import {sleep} from "@lodestar/utils";
import {LoggerNode} from "@lodestar/logger/node";
import {Api, ServerApi} from "@lodestar/api";
import {BeaconStateAllForks} from "@lodestar/state-transition";
import {ProcessShutdownCallback} from "@lodestar/validator";

import {IBeaconDb} from "../db/index.js";
import {Network, getReqRespHandlers} from "../network/index.js";
import {BeaconSync, IBeaconSync} from "../sync/index.js";
import {BackfillSync} from "../sync/backfill/index.js";
import {BeaconChain, IBeaconChain, initBeaconMetrics} from "../chain/index.js";
import {createMetrics, Metrics, HttpMetricsServer, getHttpMetricsServer} from "../metrics/index.js";
import {MonitoringService} from "../monitoring/index.js";
import {getApi, BeaconRestApiServer} from "../api/index.js";
import {initializeExecutionEngine, initializeExecutionBuilder} from "../execution/index.js";
import {initializeEth1ForBlockProduction} from "../eth1/index.js";
import {initCKZG, loadEthereumTrustedSetup} from "../util/kzg.js";
import {IBeaconNodeOptions} from "./options.js";
import {runNodeNotifier} from "./notifier.js";

export * from "./options.js";

export type BeaconNodeModules = {
  opts: IBeaconNodeOptions;
  config: BeaconConfig;
  db: IBeaconDb;
  metrics: Metrics | null;
  network: Network;
  chain: IBeaconChain;
  api: {[K in keyof Api]: ServerApi<Api[K]>};
  sync: IBeaconSync;
  backfillSync: BackfillSync | null;
  metricsServer: HttpMetricsServer | null;
  monitoring: MonitoringService | null;
  restApi?: BeaconRestApiServer;
  controller?: AbortController;
};

export type BeaconNodeInitModules = {
  opts: IBeaconNodeOptions;
  config: BeaconConfig;
  db: IBeaconDb;
  logger: LoggerNode;
  processShutdownCallback: ProcessShutdownCallback;
  peerId: PeerId;
  peerStoreDir?: string;
  anchorState: BeaconStateAllForks;
  wsCheckpoint?: phase0.Checkpoint;
  metricsRegistries?: Registry[];
};

export enum BeaconNodeStatus {
  started = "started",
  closing = "closing",
  closed = "closed",
}

enum LoggerModule {
  api = "api",
  backfill = "backfill",
  chain = "chain",
  eth1 = "eth1",
  metrics = "metrics",
  monitoring = "monitoring",
  network = "network",
  /** validator monitor */
  vmon = "vmon",
  rest = "rest",
  sync = "sync",
}

/**
 * Short delay before closing db to give async operations sufficient time to complete
 * and prevent "Database is not open" errors when shutting down beacon node.
 */
const DELAY_BEFORE_CLOSING_DB_MS = 500;

/**
 * The main Beacon Node class.  Contains various components for getting and processing data from the
 * Ethereum Consensus ecosystem as well as systems for getting beacon node metadata.
 */
export class BeaconNode {
  opts: IBeaconNodeOptions;
  config: BeaconConfig;
  db: IBeaconDb;
  metrics: Metrics | null;
  metricsServer: HttpMetricsServer | null;
  monitoring: MonitoringService | null;
  network: Network;
  chain: IBeaconChain;
  api: {[K in keyof Api]: ServerApi<Api[K]>};
  restApi?: BeaconRestApiServer;
  sync: IBeaconSync;
  backfillSync: BackfillSync | null;

  status: BeaconNodeStatus;
  private controller?: AbortController;

  constructor({
    opts,
    config,
    db,
    metrics,
    metricsServer,
    monitoring,
    network,
    chain,
    api,
    restApi,
    sync,
    backfillSync,
    controller,
  }: BeaconNodeModules) {
    this.opts = opts;
    this.config = config;
    this.metrics = metrics;
    this.metricsServer = metricsServer;
    this.monitoring = monitoring;
    this.db = db;
    this.chain = chain;
    this.api = api;
    this.restApi = restApi;
    this.network = network;
    this.sync = sync;
    this.backfillSync = backfillSync;
    this.controller = controller;

    this.status = BeaconNodeStatus.started;
  }

  /**
   * Initialize a beacon node.  Initializes and `start`s the varied sub-component services of the
   * beacon node
   */
  static async init<T extends BeaconNode = BeaconNode>({
    opts,
    config,
    db,
    logger,
    processShutdownCallback,
    peerId,
    peerStoreDir,
    anchorState,
    wsCheckpoint,
    metricsRegistries = [],
  }: BeaconNodeInitModules): Promise<T> {
    const controller = new AbortController();
    // We set infinity to prevent MaxListenersExceededWarning which get logged when listeners > 10
    // Since it is perfectly fine to have listeners > 10
    setMaxListeners(Infinity, controller.signal);
    const signal = controller.signal;

    // TODO DENEB, where is the best place to do this?
    if (config.DENEB_FORK_EPOCH < Infinity) {
      // TODO DENEB: "c-kzg" is not installed by default, so if the library is not installed this will throw
      // See "Not able to build lodestar from source" https://github.com/ChainSafe/lodestar/issues/4886
      await initCKZG();
      loadEthereumTrustedSetup();
    }

    // start db if not already started
    await db.start();
    // Prune hot db repos
    // TODO: Should this call be awaited?
    await db.pruneHotDb();

    let metrics = null;
    if (
      opts.metrics.enabled ||
      // monitoring relies on metrics data
      opts.monitoring.endpoint
    ) {
      metrics = createMetrics(
        opts.metrics,
        config,
        anchorState,
        logger.child({module: LoggerModule.vmon}),
        metricsRegistries
      );
      initBeaconMetrics(metrics, anchorState);
      // Since the db is instantiated before this, metrics must be injected manually afterwards
      db.setMetrics(metrics.db);
    }

    const monitoring = opts.monitoring.endpoint
      ? new MonitoringService("beacon", opts.monitoring, {
          register: (metrics as Metrics).register,
          logger: logger.child({module: LoggerModule.monitoring}),
        })
      : null;

    const chain = new BeaconChain(opts.chain, {
      config,
      db,
      logger: logger.child({module: LoggerModule.chain}),
      processShutdownCallback,
      metrics,
      anchorState,
      eth1: initializeEth1ForBlockProduction(opts.eth1, {
        config,
        db,
        metrics,
        logger: logger.child({module: LoggerModule.eth1}),
        signal,
      }),
      executionEngine: initializeExecutionEngine(opts.executionEngine, {metrics, signal}),
      executionBuilder: opts.executionBuilder.enabled
        ? initializeExecutionBuilder(opts.executionBuilder, config, metrics)
        : undefined,
    });

    // Load persisted data from disk to in-memory caches
    await chain.loadFromDisk();

    // Network needs to be initialized before the sync
    // See https://github.com/ChainSafe/lodestar/issues/4543
    const network = await Network.init({
      opts: opts.network,
      config,
      logger: logger.child({module: LoggerModule.network}),
      metrics,
      chain,
      db,
      peerId,
      peerStoreDir,
      getReqRespHandler: getReqRespHandlers({db, chain}),
      signal,
    });

    const sync = new BeaconSync(opts.sync, {
      config,
      db,
      chain,
      metrics,
      network,
      wsCheckpoint,
      logger: logger.child({module: LoggerModule.sync}),
    });

    const backfillSync =
      opts.sync.backfillBatchSize > 0
        ? await BackfillSync.init(opts.sync, {
            config,
            db,
            chain,
            metrics,
            network,
            wsCheckpoint,
            anchorState,
            logger: logger.child({module: LoggerModule.backfill}),
            signal,
          })
        : null;

    const api = getApi(opts.api, {
      config,
      logger: logger.child({module: LoggerModule.api}),
      db,
      sync,
      network,
      chain,
      metrics,
    });

    // only start server if metrics are explicitly enabled
    const metricsServer = opts.metrics.enabled
      ? await getHttpMetricsServer(opts.metrics, {
          register: (metrics as Metrics).register,
          getOtherMetrics: () => network.scrapeMetrics(),
          logger: logger.child({module: LoggerModule.metrics}),
        })
      : null;

    const restApi = new BeaconRestApiServer(opts.api.rest, {
      config,
      logger: logger.child({module: LoggerModule.rest}),
      api,
      metrics: metrics ? metrics.apiRest : null,
    });
    if (opts.api.rest.enabled) {
      await restApi.listen();
    }

    void runNodeNotifier({network, chain, sync, config, logger, signal});

    return new this({
      opts,
      config,
      db,
      metrics,
      metricsServer,
      monitoring,
      network,
      chain,
      api,
      restApi,
      sync,
      backfillSync,
      controller,
    }) as T;
  }

  /**
   * Stop beacon node and its sub-components.
   */
  async close(): Promise<void> {
    if (this.status === BeaconNodeStatus.started) {
      this.status = BeaconNodeStatus.closing;
      this.sync.close();
      this.backfillSync?.close();
      await this.network.close();
<<<<<<< HEAD
      if (this.metricsServer) await this.metricsServer.stop();
      if (this.monitoring) this.monitoring.close();
=======
      if (this.metricsServer) await this.metricsServer.close();
      if (this.monitoring) this.monitoring.stop();
>>>>>>> bcf9c92a
      if (this.restApi) await this.restApi.close();
      await this.chain.persistToDisk();
      await this.chain.close();
      if (this.controller) this.controller.abort();
      await sleep(DELAY_BEFORE_CLOSING_DB_MS);
      await this.db.stop();
      this.status = BeaconNodeStatus.closed;
    }
  }
}<|MERGE_RESOLUTION|>--- conflicted
+++ resolved
@@ -315,13 +315,8 @@
       this.sync.close();
       this.backfillSync?.close();
       await this.network.close();
-<<<<<<< HEAD
-      if (this.metricsServer) await this.metricsServer.stop();
+      if (this.metricsServer) await this.metricsServer.close();
       if (this.monitoring) this.monitoring.close();
-=======
-      if (this.metricsServer) await this.metricsServer.close();
-      if (this.monitoring) this.monitoring.stop();
->>>>>>> bcf9c92a
       if (this.restApi) await this.restApi.close();
       await this.chain.persistToDisk();
       await this.chain.close();
