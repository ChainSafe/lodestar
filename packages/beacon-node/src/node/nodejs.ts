--- conflicted
+++ resolved
@@ -1,9 +1,5 @@
-<<<<<<< HEAD
+import {setMaxListeners} from "node:events";
 import {Libp2p} from "libp2p";
-=======
-import {setMaxListeners} from "node:events";
-import LibP2p from "libp2p";
->>>>>>> 172513f5
 import {Registry} from "prom-client";
 
 import {IBeaconConfig} from "@lodestar/config";
@@ -48,12 +44,8 @@
   config: IBeaconConfig;
   db: IBeaconDb;
   logger: ILogger;
-<<<<<<< HEAD
+  processShutdownCallback: ProcessShutdownCallback;
   libp2p: Libp2p;
-=======
-  processShutdownCallback: ProcessShutdownCallback;
-  libp2p: LibP2p;
->>>>>>> 172513f5
   anchorState: BeaconStateAllForks;
   wsCheckpoint?: phase0.Checkpoint;
   metricsRegistries?: Registry[];
