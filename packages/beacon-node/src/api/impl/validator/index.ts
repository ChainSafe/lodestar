import {routes} from "@lodestar/api";
import {computeStartSlotAtEpoch, getBlockRootAtSlot, computeEpochAtSlot} from "@lodestar/state-transition";
import {SLOTS_PER_EPOCH, SYNC_COMMITTEE_SUBNET_SIZE, ForkName} from "@lodestar/params";
import {Root, Slot, ValidatorIndex, ssz, Epoch, BLSSignature} from "@lodestar/types";
import {ExecutionStatus} from "@lodestar/fork-choice";

import {fromHexString} from "@chainsafe/ssz";
import {assembleBlock, BlockType, AssembledBlockType} from "../../../chain/factory/block/index.js";
import {AttestationError, AttestationErrorCode, GossipAction, SyncCommitteeError} from "../../../chain/errors/index.js";
import {validateGossipAggregateAndProof} from "../../../chain/validation/index.js";
import {ZERO_HASH_HEX} from "../../../constants/index.js";
import {SyncState} from "../../../sync/index.js";
import {toGraffitiBuffer} from "../../../util/graffiti.js";
import {ApiError, NodeIsSyncing} from "../errors.js";
import {validateSyncCommitteeGossipContributionAndProof} from "../../../chain/validation/syncCommitteeContributionAndProof.js";
import {CommitteeSubscription} from "../../../network/subnets/index.js";
import {ApiModules} from "../types.js";
import {RegenCaller} from "../../../chain/regen/index.js";
import {computeSubnetForCommitteesAtSlot, getPubkeysForIndices} from "./utils.js";

/**
 * Validator clock may be advanced from beacon's clock. If the validator requests a resource in a
 * future slot, wait some time instead of rejecting the request because it's in the future
 */
const MAX_API_CLOCK_DISPARITY_MS = 1000;

/**
 * If the node is within this many epochs from the head, we declare it to be synced regardless of
 * the network sync state.
 *
 * This helps prevent attacks where nodes can convince us that we're syncing some non-existent
 * finalized head.
 *
 * TODO: Lighthouse uses 8 for the attack described above. However, 8 kills Lodestar since validators
 * can trigger regen to fast-forward head state 8 epochs to be immediatelly invalidated as sync sets
 * a new head. Then the checkpoint state cache grows unbounded with very different states (because
 * they are 8 epochs apart) and causes an OOM. Research a proper solution once regen and the state
 * caches are better.
 */
const SYNC_TOLERANCE_EPOCHS = 1;

/**
 * Server implementation for handling validator duties.
 * See `@lodestar/validator/src/api` for the client implementation).
 */
export function getValidatorApi({chain, config, logger, metrics, network, sync}: ApiModules): routes.validator.Api {
  /**
   * If advancing the local clock `MAX_API_CLOCK_DISPARITY_MS` ticks to the requested slot, wait for its start
   * Prevents the validator from getting errors from the API if the clock is a bit advanced
   */
  async function waitForSlot(slot: Slot): Promise<void> {
    const slotStartSec = chain.genesisTime + slot * config.SECONDS_PER_SLOT;
    const msToSlot = slotStartSec * 1000 - Date.now();
    if (msToSlot > 0 && msToSlot < MAX_API_CLOCK_DISPARITY_MS) {
      await chain.clock.waitForSlot(slot);
    }
  }

  /**
   * If advancing the local clock `MAX_API_CLOCK_DISPARITY_MS` ticks to the next epoch, wait for slot 0 of the next epoch.
   * Prevents a validator from not being able to get the attestater duties correctly if the beacon and validator clocks are off
   */
  async function waitForNextClosestEpoch(): Promise<void> {
    const nextEpoch = chain.clock.currentEpoch + 1;
    const secPerEpoch = SLOTS_PER_EPOCH * config.SECONDS_PER_SLOT;
    const nextEpochStartSec = chain.genesisTime + nextEpoch * secPerEpoch;
    const msToNextEpoch = nextEpochStartSec * 1000 - Date.now();
    if (msToNextEpoch > 0 && msToNextEpoch < MAX_API_CLOCK_DISPARITY_MS) {
      await chain.clock.waitForSlot(computeStartSlotAtEpoch(nextEpoch));
    }
  }

  /**
   * Reject any request while the node is syncing
   */
  function notWhileSyncing(): void {
    // Consider node synced before or close to genesis
    if (chain.clock.currentSlot < SLOTS_PER_EPOCH) {
      return;
    }

    const syncState = sync.state;
    switch (syncState) {
      case SyncState.SyncingFinalized:
      case SyncState.SyncingHead: {
        const currentSlot = chain.clock.currentSlot;
        const headSlot = chain.forkChoice.getHead().slot;
        if (currentSlot - headSlot > SYNC_TOLERANCE_EPOCHS * SLOTS_PER_EPOCH) {
          throw new NodeIsSyncing(`headSlot ${headSlot} currentSlot ${currentSlot}`);
        } else {
          return;
        }
      }

      case SyncState.Synced:
        return;

      case SyncState.Stalled:
        throw new NodeIsSyncing("waiting for peers");
    }
  }

  /**
   * Post merge, the CL and EL could be out of step in the sync, and could result in
   * Syncing status of the chain head. To be precise:
   * 1. CL could be ahead of the EL, with the validity of head payload not yet verified
   * 2. CL could be on an invalid chain of execution blocks with a non-existent
   *    or non-available parent that never syncs up
   *
   * Both the above scenarios could be problematic and hence validator shouldn't participate
   * or weigh its vote on a head till it resolves to a Valid execution status.
   * Following activities should be skipped on an Optimistic head (with Syncing status):
   * 1. Attestation if targetRoot is optimistic
   * 2. SyncCommitteeContribution if if the root for which to produce contribution is Optimistic.
   * 3. ProduceBlock if the parentRoot (chain's current head is optimistic). However this doesn't
   *    need to be checked/aborted here as assembleBody would call EL's api for the latest
   *    executionStatus of the parentRoot. If still not validated, produceBlock will throw error.
   *
   * TODO/PENDING: SyncCommitteeSignatures should also be aborted, the best way to address this
   *   is still in flux and will be updated as and when other CL's figure this out.
   */

  function notOnOptimisticBlockRoot(beaconBlockRoot: Root): void {
    const protoBeaconBlock = chain.forkChoice.getBlock(beaconBlockRoot);
    if (!protoBeaconBlock) {
      throw new ApiError(400, "Block not in forkChoice");
    }

    if (protoBeaconBlock.executionStatus === ExecutionStatus.Syncing)
      throw new NodeIsSyncing(
        `Block's execution payload not yet validated, executionPayloadBlockHash=${protoBeaconBlock.executionPayloadBlockHash}`
      );
  }

  const produceBlindedBlock: routes.validator.Api["produceBlindedBlock"] = async function produceBlindedBlock(
    slot,
    randaoReveal,
    graffiti
  ) {
    return produceBlockWrapper(BlockType.Blinded, slot, randaoReveal, graffiti);
  };

  const produceBlock: routes.validator.Api["produceBlockV2"] = async function produceBlock(
    slot,
    randaoReveal,
    graffiti
  ) {
    return produceBlockWrapper(BlockType.Full, slot, randaoReveal, graffiti);
  };

  async function produceBlockWrapper<T extends BlockType>(
    type: T,
    slot: Slot,
    randaoReveal: BLSSignature,
    graffiti: string
  ): Promise<{data: AssembledBlockType<T>; version: ForkName}> {
    let timer;
    metrics?.blockProductionRequests.inc();
    try {
      notWhileSyncing();
      await waitForSlot(slot); // Must never request for a future slot > currentSlot

      // Process the queued attestations in the forkchoice for correct head estimation
      // forkChoice.updateTime() might have already been called by the onSlot clock
      // handler, in which case this should just return.
      chain.forkChoice.updateTime(slot);
      chain.forkChoice.updateHead();

      timer = metrics?.blockProductionTime.startTimer();
      const block = await assembleBlock(
        {type, chain, metrics, logger},
        {
          slot,
          randaoReveal,
          graffiti: toGraffitiBuffer(graffiti || ""),
        }
      );
      metrics?.blockProductionSuccess.inc();
      return {data: block, version: config.getForkName(block.slot)};
    } finally {
      if (timer) timer();
    }
  }

  return {
    produceBlock: produceBlock,
    produceBlockV2: produceBlock,
    produceBlindedBlock,

    async produceAttestationData(committeeIndex, slot) {
      notWhileSyncing();

      await waitForSlot(slot); // Must never request for a future slot > currentSlot

      // This needs a state in the same epoch as `slot` such that state.currentJustifiedCheckpoint is correct.
      // Note: This may trigger an epoch transition if there skipped slots at the begining of the epoch.
      const headState = chain.getHeadState();
      const headSlot = headState.slot;
      const attEpoch = computeEpochAtSlot(slot);
      const headEpoch = computeEpochAtSlot(headSlot);
      const headBlockRootHex = chain.forkChoice.getHead().blockRoot;
      const headBlockRoot = fromHexString(headBlockRootHex);

      const beaconBlockRoot =
        slot >= headSlot
          ? // When attesting to the head slot or later, always use the head of the chain.
            headBlockRoot
          : // Permit attesting to slots *prior* to the current head. This is desirable when
            // the VC and BN are out-of-sync due to time issues or overloading.
            getBlockRootAtSlot(headState, slot);

      const targetSlot = computeStartSlotAtEpoch(attEpoch);
      const targetRoot =
        targetSlot >= headSlot
          ? // If the state is earlier than the target slot then the target *must* be the head block root.
            headBlockRoot
          : getBlockRootAtSlot(headState, targetSlot);

      // Check the execution status as validator shouldn't vote on an optimistic head
      // Check on target is sufficient as a valid target would imply a valid source
      notOnOptimisticBlockRoot(targetRoot);

      // To get the correct source we must get a state in the same epoch as the attestation's epoch.
      // An epoch transition may change state.currentJustifiedCheckpoint
      const attEpochState =
        attEpoch <= headEpoch
          ? headState
          : // Will advance the state to the correct next epoch if necessary
            await chain.regen.getBlockSlotState(headBlockRootHex, slot, RegenCaller.produceAttestationData);

      return {
        data: {
          slot,
          index: committeeIndex,
          beaconBlockRoot,
          source: attEpochState.currentJustifiedCheckpoint,
          target: {epoch: attEpoch, root: targetRoot},
        },
      };
    },

    /**
     * GET `/eth/v1/validator/sync_committee_contribution`
     *
     * Requests that the beacon node produce a sync committee contribution.
     *
     * https://github.com/ethereum/beacon-APIs/pull/138
     *
     * @param slot The slot for which a sync committee contribution should be created.
     * @param subcommitteeIndex The subcommittee index for which to produce the contribution.
     * @param beaconBlockRoot The block root for which to produce the contribution.
     */
    async produceSyncCommitteeContribution(slot, subcommitteeIndex, beaconBlockRoot) {
      // Check the execution status as validator shouldn't contribute on an optimistic head
      notOnOptimisticBlockRoot(beaconBlockRoot);

      const contribution = chain.syncCommitteeMessagePool.getContribution(subcommitteeIndex, slot, beaconBlockRoot);
      if (!contribution) throw new ApiError(500, "No contribution available");
      return {data: contribution};
    },

    async getProposerDuties(epoch) {
      notWhileSyncing();

      const startSlot = computeStartSlotAtEpoch(epoch);
      await waitForSlot(startSlot); // Must never request for a future slot > currentSlot

      const state = await chain.getHeadStateAtCurrentEpoch();

      const stateEpoch = state.epochCtx.epoch;
      let indexes: ValidatorIndex[] = [];

      if (epoch === stateEpoch) {
        indexes = state.epochCtx.getBeaconProposers();
      } else if (epoch === stateEpoch + 1) {
        // Requesting duties for next epoch is allow since they can be predicted with high probabilities.
        // @see `epochCtx.getBeaconProposersNextEpoch` JSDocs for rationale.
        indexes = state.epochCtx.getBeaconProposersNextEpoch();
      } else {
        throw Error(`Proposer duties for epoch ${epoch} not supported, current epoch ${stateEpoch}`);
      }

      // NOTE: this is the fastest way of getting compressed pubkeys.
      //       See benchmark -> packages/lodestar/test/perf/api/impl/validator/attester.test.ts
      // After dropping the flat caches attached to the CachedBeaconState it's no longer available.
      // TODO: Add a flag to just send 0x00 as pubkeys since the Lodestar validator does not need them.
      const pubkeys = getPubkeysForIndices(state.validators, indexes);

      const duties: routes.validator.ProposerDuty[] = [];
      for (let i = 0; i < SLOTS_PER_EPOCH; i++) {
        duties.push({slot: startSlot + i, validatorIndex: indexes[i], pubkey: pubkeys[i]});
      }

      return {
        data: duties,
        // shuffling's dependant root is for attesters which has 1 epoch lookahead.
        // Proposer lookahead is 0, so we get here shuffling of state epoch + 1 (next)
        dependentRoot: state.epochCtx.nextShuffling.dependantRoot,
      };
    },

    async getAttesterDuties(epoch, validatorIndices) {
      notWhileSyncing();

      if (validatorIndices.length === 0) {
        throw new ApiError(400, "No validator to get attester duties");
      }

      // May request for an epoch that's in the future
      await waitForNextClosestEpoch();

      // should not compare to headEpoch in order to handle skipped slots
      // Check if the epoch is in the future after waiting for requested slot
      if (epoch > chain.clock.currentEpoch + 1) {
        throw new ApiError(400, "Cannot get duties for epoch more than one ahead");
      }

      const state = await chain.getHeadStateAtCurrentEpoch();

      // TODO: Determine what the current epoch would be if we fast-forward our system clock by
      // `MAXIMUM_GOSSIP_CLOCK_DISPARITY`.
      //
      // Most of the time, `tolerantCurrentEpoch` will be equal to `currentEpoch`. However, during
      // the first `MAXIMUM_GOSSIP_CLOCK_DISPARITY` duration of the epoch `tolerantCurrentEpoch`
      // will equal `currentEpoch + 1`

      // Check that all validatorIndex belong to the state before calling getCommitteeAssignments()
      const pubkeys = getPubkeysForIndices(state.validators, validatorIndices);
      const committeeAssignments = state.epochCtx.getCommitteeAssignments(epoch, validatorIndices);
      const duties: routes.validator.AttesterDuty[] = [];
      for (let i = 0, len = validatorIndices.length; i < len; i++) {
        const validatorIndex = validatorIndices[i];
        const duty = committeeAssignments.get(validatorIndex) as routes.validator.AttesterDuty | undefined;
        if (duty) {
          // Mutate existing object instead of re-creating another new object with spread operator
          // Should be faster and require less memory
          duty.pubkey = pubkeys[i];
          duties.push(duty);
        }
      }

      return {
        data: duties,
        dependentRoot: state.epochCtx.getShufflingAtEpoch(epoch).dependantRoot,
      };
    },

    /**
     * `POST /eth/v1/validator/duties/sync/{epoch}`
     *
     * Requests the beacon node to provide a set of sync committee duties for a particular epoch.
     * - Although pubkey can be inferred from the index we return it to keep this call analogous with the one that
     *   fetches attester duties.
     * - `sync_committee_index` is the index of the validator in the sync committee. This can be used to infer the
     *   subnet to which the contribution should be broadcast. Note, there can be multiple per validator.
     *
     * https://github.com/ethereum/beacon-APIs/pull/134
     *
     * @param validatorIndices an array of the validator indices for which to obtain the duties.
     */
    async getSyncCommitteeDuties(epoch, validatorIndices) {
      notWhileSyncing();

      if (validatorIndices.length === 0) {
        throw new ApiError(400, "No validator to get attester duties");
      }

      // May request for an epoch that's in the future
      await waitForNextClosestEpoch();

      // sync committee duties have a lookahead of 1 day. Assuming the validator only requests duties for upcomming
      // epochs, the head state will very likely have the duties available for the requested epoch.
      // Note: does not support requesting past duties
      const state = chain.getHeadState();

      // Check that all validatorIndex belong to the state before calling getCommitteeAssignments()
      const pubkeys = getPubkeysForIndices(state.validators, validatorIndices);
      // Ensures `epoch // EPOCHS_PER_SYNC_COMMITTEE_PERIOD <= current_epoch // EPOCHS_PER_SYNC_COMMITTEE_PERIOD + 1`
      const syncCommitteeCache = state.epochCtx.getIndexedSyncCommitteeAtEpoch(epoch);
      const syncComitteeValidatorIndexMap = syncCommitteeCache.validatorIndexMap;

      const duties: routes.validator.SyncDuty[] = [];
      for (let i = 0, len = validatorIndices.length; i < len; i++) {
        const validatorIndex = validatorIndices[i];
        const validatorSyncCommitteeIndices = syncComitteeValidatorIndexMap.get(validatorIndex);
        if (validatorSyncCommitteeIndices) {
          duties.push({
            pubkey: pubkeys[i],
            validatorIndex,
            validatorSyncCommitteeIndices,
          });
        }
      }

      return {
        data: duties,
<<<<<<< HEAD
        // TODO: Compute a proper dependentRoot for this syncCommittee shuffling
        dependentRoot: ZERO_HASH_HEX,
=======
>>>>>>> 1778fc4e
      };
    },

    async getAggregatedAttestation(attestationDataRoot, slot) {
      notWhileSyncing();

      await waitForSlot(slot); // Must never request for a future slot > currentSlot

      return {
        data: chain.attestationPool.getAggregate(slot, attestationDataRoot),
      };
    },

    async publishAggregateAndProofs(signedAggregateAndProofs) {
      notWhileSyncing();

      const seenTimestampSec = Date.now() / 1000;
      const errors: Error[] = [];

      await Promise.all(
        signedAggregateAndProofs.map(async (signedAggregateAndProof, i) => {
          try {
            // TODO: Validate in batch
            const {indexedAttestation, committeeIndices} = await validateGossipAggregateAndProof(
              chain,
              signedAggregateAndProof,
              true // skip known attesters check
            );

            chain.aggregatedAttestationPool.add(
              signedAggregateAndProof.message.aggregate,
              indexedAttestation.attestingIndices.length,
              committeeIndices
            );
            const sentPeers = await network.gossip.publishBeaconAggregateAndProof(signedAggregateAndProof);
            metrics?.submitAggregatedAttestation(seenTimestampSec, indexedAttestation, sentPeers);
          } catch (e) {
            if (e instanceof AttestationError && e.type.code === AttestationErrorCode.AGGREGATOR_ALREADY_KNOWN) {
              logger.debug("Ignoring known signedAggregateAndProof");
              return; // Ok to submit the same aggregate twice
            }

            errors.push(e as Error);
            logger.error(
              `Error on publishAggregateAndProofs [${i}]`,
              {
                slot: signedAggregateAndProof.message.aggregate.data.slot,
                index: signedAggregateAndProof.message.aggregate.data.index,
              },
              e as Error
            );
            if (e instanceof AttestationError && e.action === GossipAction.REJECT) {
              chain.persistInvalidSszValue(ssz.phase0.SignedAggregateAndProof, signedAggregateAndProof, "api_reject");
            }
          }
        })
      );

      if (errors.length > 1) {
        throw Error("Multiple errors on publishAggregateAndProofs\n" + errors.map((e) => e.message).join("\n"));
      } else if (errors.length === 1) {
        throw errors[0];
      }
    },

    /**
     * POST `/eth/v1/validator/contribution_and_proofs`
     *
     * Publish multiple signed sync committee contribution and proofs
     *
     * https://github.com/ethereum/beacon-APIs/pull/137
     */
    async publishContributionAndProofs(contributionAndProofs) {
      notWhileSyncing();

      const errors: Error[] = [];

      await Promise.all(
        contributionAndProofs.map(async (contributionAndProof, i) => {
          try {
            // TODO: Validate in batch
            const {syncCommitteeParticipants} = await validateSyncCommitteeGossipContributionAndProof(
              chain,
              contributionAndProof,
              true // skip known participants check
            );
            chain.syncContributionAndProofPool.add(contributionAndProof.message, syncCommitteeParticipants);
            await network.gossip.publishContributionAndProof(contributionAndProof);
          } catch (e) {
            errors.push(e as Error);
            logger.error(
              `Error on publishContributionAndProofs [${i}]`,
              {
                slot: contributionAndProof.message.contribution.slot,
                subcommitteeIndex: contributionAndProof.message.contribution.subcommitteeIndex,
              },
              e as Error
            );
            if (e instanceof SyncCommitteeError && e.action === GossipAction.REJECT) {
              chain.persistInvalidSszValue(ssz.altair.SignedContributionAndProof, contributionAndProof, "api_reject");
            }
          }
        })
      );

      if (errors.length > 1) {
        throw Error("Multiple errors on publishContributionAndProofs\n" + errors.map((e) => e.message).join("\n"));
      } else if (errors.length === 1) {
        throw errors[0];
      }
    },

    async prepareBeaconCommitteeSubnet(subscriptions) {
      notWhileSyncing();

      network.prepareBeaconCommitteeSubnet(
        subscriptions.map(({validatorIndex, slot, isAggregator, committeesAtSlot, committeeIndex}) => ({
          validatorIndex: validatorIndex,
          subnet: computeSubnetForCommitteesAtSlot(slot, committeesAtSlot, committeeIndex),
          slot: slot,
          isAggregator: isAggregator,
        }))
      );

      // TODO:
      // If the discovery mechanism isn't disabled, attempt to set up a peer discovery for the
      // required subnets.

      if (metrics) {
        for (const subscription of subscriptions) {
          metrics.registerLocalValidator(subscription.validatorIndex);
        }
      }
    },

    /**
     * POST `/eth/v1/validator/sync_committee_subscriptions`
     *
     * Subscribe to a number of sync committee subnets.
     * Sync committees are not present in phase0, but are required for Altair networks.
     * Subscribing to sync committee subnets is an action performed by VC to enable network participation in Altair networks,
     * and only required if the VC has an active validator in an active sync committee.
     *
     * https://github.com/ethereum/beacon-APIs/pull/136
     */
    async prepareSyncCommitteeSubnets(subscriptions) {
      notWhileSyncing();

      // A `validatorIndex` can be in multiple subnets, so compute the CommitteeSubscription with double for loop
      const subs: CommitteeSubscription[] = [];
      for (const sub of subscriptions) {
        for (const committeeIndex of sub.syncCommitteeIndices) {
          const subnet = Math.floor(committeeIndex / SYNC_COMMITTEE_SUBNET_SIZE);
          subs.push({
            validatorIndex: sub.validatorIndex,
            subnet: subnet,
            // Subscribe until the end of `untilEpoch`: https://github.com/ethereum/beacon-APIs/pull/136#issuecomment-840315097
            slot: computeStartSlotAtEpoch(sub.untilEpoch + 1),
            isAggregator: true,
          });
        }
      }

      network.prepareSyncCommitteeSubnets(subs);
    },

    async prepareBeaconProposer(proposers) {
      await chain.updateBeaconProposerData(chain.clock.currentEpoch, proposers);
    },

    async getLiveness(indices: ValidatorIndex[], epoch: Epoch) {
      if (indices.length === 0) {
        return {
          data: [],
        };
      }
      const currentEpoch = chain.clock.currentEpoch;
      if (epoch < currentEpoch - 1 || epoch > currentEpoch + 1) {
        throw new Error(
          `Request epoch ${epoch} is more than one epoch before or after the current epoch ${currentEpoch}`
        );
      }

      return {
        data: indices.map((index: ValidatorIndex) => ({
          index,
          epoch,
          isLive: chain.validatorSeenAtEpoch(index, epoch),
        })),
      };
    },

    async registerValidator(registrations) {
      return chain.executionBuilder?.registerValidator(registrations);
    },
  };
}<|MERGE_RESOLUTION|>--- conflicted
+++ resolved
@@ -394,11 +394,6 @@
 
       return {
         data: duties,
-<<<<<<< HEAD
-        // TODO: Compute a proper dependentRoot for this syncCommittee shuffling
-        dependentRoot: ZERO_HASH_HEX,
-=======
->>>>>>> 1778fc4e
       };
     },
 
