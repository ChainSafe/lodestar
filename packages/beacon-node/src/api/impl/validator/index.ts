--- conflicted
+++ resolved
@@ -35,17 +35,13 @@
   isBlindedBeaconBlock,
   isBlockContents,
   phase0,
-<<<<<<< HEAD
-  RootHex,
-=======
   Wei,
   BeaconBlock,
   BlockContents,
   BlindedBeaconBlock,
->>>>>>> 44b21566
 } from "@lodestar/types";
 import {ExecutionStatus, DataAvailabilityStatus} from "@lodestar/fork-choice";
-import {fromHex, toHex, resolveOrRacePromises, prettyWeiToEth} from "@lodestar/utils";
+import {fromHex, toHex, resolveOrRacePromises, prettyWeiToEth, toRootHex} from "@lodestar/utils";
 import {
   AttestationError,
   AttestationErrorCode,
@@ -325,14 +321,10 @@
    *   is still in flux and will be updated as and when other CL's figure this out.
    */
 
-  function notOnOptimisticBlockRoot(beaconBlockRoot: RootHex): void {
-    const protoBeaconBlock = chain.forkChoice.getBlockHex(beaconBlockRoot);
+  function notOnOptimisticBlockRoot(beaconBlockRoot: Root): void {
+    const protoBeaconBlock = chain.forkChoice.getBlock(beaconBlockRoot);
     if (!protoBeaconBlock) {
-<<<<<<< HEAD
-      throw new ApiError(404, `Block not in forkChoice blockRoot=${beaconBlockRoot}`);
-=======
-      throw new ApiError(400, `Block not in forkChoice, beaconBlockRoot=${toHex(beaconBlockRoot)}`);
->>>>>>> 44b21566
+      throw new ApiError(404, `Block not in forkChoice, beaconBlockRoot=${toRootHex(beaconBlockRoot)}`);
     }
 
     if (protoBeaconBlock.executionStatus === ExecutionStatus.Syncing)
@@ -344,7 +336,7 @@
   function notOnOutOfRangeData(beaconBlockRoot: Root): void {
     const protoBeaconBlock = chain.forkChoice.getBlock(beaconBlockRoot);
     if (!protoBeaconBlock) {
-      throw new ApiError(400, `Block not in forkChoice, beaconBlockRoot=${toHex(beaconBlockRoot)}`);
+      throw new ApiError(404, `Block not in forkChoice, beaconBlockRoot=${toRootHex(beaconBlockRoot)}`);
     }
 
     if (protoBeaconBlock.dataAvailabilityStatus === DataAvailabilityStatus.OutOfRange)
@@ -840,12 +832,8 @@
 
       // Check the execution status as validator shouldn't vote on an optimistic head
       // Check on target is sufficient as a valid target would imply a valid source
-<<<<<<< HEAD
-      notOnOptimisticBlockRoot(toHexString(targetRoot));
-=======
       notOnOptimisticBlockRoot(targetRoot);
       notOnOutOfRangeData(targetRoot);
->>>>>>> 44b21566
 
       // To get the correct source we must get a state in the same epoch as the attestation's epoch.
       // An epoch transition may change state.currentJustifiedCheckpoint
@@ -876,15 +864,6 @@
      * @param subcommitteeIndex The subcommittee index for which to produce the contribution.
      * @param beaconBlockRoot The block root for which to produce the contribution.
      */
-<<<<<<< HEAD
-    async produceSyncCommitteeContribution(slot, subcommitteeIndex, beaconBlockRoot) {
-      const blockRootHex = toHexString(beaconBlockRoot);
-      // when a validator is configured with multiple beacon node urls, this beaconBlockRoot may come from another beacon node
-      // and it hasn't been in our forkchoice since we haven't seen / processing that block
-      // see https://github.com/ChainSafe/lodestar/issues/5063
-      if (!chain.forkChoice.hasBlockHex(blockRootHex)) {
-        network.searchUnknownSlotRoot({slot, root: blockRootHex});
-=======
     async produceSyncCommitteeContribution({slot, subcommitteeIndex, beaconBlockRoot}) {
       // when a validator is configured with multiple beacon node urls, this beaconBlockRoot may come from another beacon node
       // and it hasn't been in our forkchoice since we haven't seen / processing that block
@@ -892,24 +871,19 @@
       if (!chain.forkChoice.hasBlock(beaconBlockRoot)) {
         const rootHex = toHex(beaconBlockRoot);
         network.searchUnknownSlotRoot({slot, root: rootHex});
->>>>>>> 44b21566
         // if result of this call is false, i.e. block hasn't seen after 1 slot then the below notOnOptimisticBlockRoot call will throw error
-        await chain.waitForBlock(slot, blockRootHex);
+        await chain.waitForBlock(slot, rootHex);
       }
 
       // Check the execution status as validator shouldn't contribute on an optimistic head
-<<<<<<< HEAD
-      notOnOptimisticBlockRoot(blockRootHex);
-=======
       notOnOptimisticBlockRoot(beaconBlockRoot);
       notOnOutOfRangeData(beaconBlockRoot);
->>>>>>> 44b21566
-
-      const contribution = chain.syncCommitteeMessagePool.getContribution(subcommitteeIndex, slot, blockRootHex);
+
+      const contribution = chain.syncCommitteeMessagePool.getContribution(subcommitteeIndex, slot, beaconBlockRoot);
       if (!contribution) {
         throw new ApiError(
           404,
-          `No sync committee contribution for slot=${slot}, subnet=${subcommitteeIndex}, blockRoot=${blockRootHex}`
+          `No sync committee contribution for slot=${slot}, subnet=${subcommitteeIndex}, beaconBlockRoot=${toRootHex(beaconBlockRoot)}`
         );
       }
 
