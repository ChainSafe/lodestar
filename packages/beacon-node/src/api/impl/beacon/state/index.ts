import {ApplicationMethods, routes} from "@lodestar/api";
import {
  BeaconStateAllForks,
  CachedBeaconStateAltair,
  computeEpochAtSlot,
  computeStartSlotAtEpoch,
  getCurrentEpoch,
  getRandaoMix,
} from "@lodestar/state-transition";
import {EPOCHS_PER_HISTORICAL_VECTOR} from "@lodestar/params";
import {ApiError} from "../../errors.js";
import {ApiModules} from "../../types.js";
import {
  filterStateValidatorsByStatus,
  getStateValidatorIndex,
  getValidatorStatus,
  resolveStateId,
  toValidatorResponse,
} from "./utils.js";

export function getBeaconStateApi({
  chain,
  config,
}: Pick<ApiModules, "chain" | "config">): ApplicationMethods<routes.beacon.state.Endpoints> {
  async function getState(
    stateId: routes.beacon.StateId
  ): Promise<{state: BeaconStateAllForks; executionOptimistic: boolean; finalized: boolean}> {
    return resolveStateId(chain, stateId);
  }

  return {
<<<<<<< HEAD
    async getStateRoot({stateId}) {
      const {state, executionOptimistic} = await getState(stateId);
      return {
=======
    async getStateRoot(stateId) {
      const {state, executionOptimistic, finalized} = await getState(stateId);
      return {
        executionOptimistic,
        finalized,
>>>>>>> e17b7449
        data: {root: state.hashTreeRoot()},
        meta: {executionOptimistic},
      };
    },

<<<<<<< HEAD
    async getStateFork({stateId}) {
      const {state, executionOptimistic} = await getState(stateId);
      return {
=======
    async getStateFork(stateId) {
      const {state, executionOptimistic, finalized} = await getState(stateId);
      return {
        executionOptimistic,
        finalized,
>>>>>>> e17b7449
        data: state.fork,
        meta: {executionOptimistic},
      };
    },

<<<<<<< HEAD
    async getStateRandao({stateId, epoch}) {
      const {state, executionOptimistic} = await getState(stateId);
=======
    async getStateRandao(stateId, epoch) {
      const {state, executionOptimistic, finalized} = await getState(stateId);
>>>>>>> e17b7449
      const stateEpoch = computeEpochAtSlot(state.slot);
      const usedEpoch = epoch ?? stateEpoch;

      if (!(stateEpoch < usedEpoch + EPOCHS_PER_HISTORICAL_VECTOR && usedEpoch <= stateEpoch)) {
        throw new ApiError(400, "Requested epoch is out of range");
      }

      const randao = getRandaoMix(state, usedEpoch);

      return {
<<<<<<< HEAD
        data: {randao},
        meta: {executionOptimistic},
      };
    },

    async getStateFinalityCheckpoints({stateId}) {
      const {state, executionOptimistic} = await getState(stateId);
      return {
=======
        executionOptimistic,
        finalized,
        data: {
          randao,
        },
      };
    },

    async getStateFinalityCheckpoints(stateId) {
      const {state, executionOptimistic, finalized} = await getState(stateId);
      return {
        executionOptimistic,
        finalized,
>>>>>>> e17b7449
        data: {
          currentJustified: state.currentJustifiedCheckpoint,
          previousJustified: state.previousJustifiedCheckpoint,
          finalized: state.finalizedCheckpoint,
        },
        meta: {executionOptimistic},
      };
    },

<<<<<<< HEAD
    async getStateValidators({stateId, ...filters}) {
      const {state, executionOptimistic} = await resolveStateId(chain, stateId);
=======
    async getStateValidators(stateId, filters) {
      const {state, executionOptimistic, finalized} = await resolveStateId(chain, stateId);
>>>>>>> e17b7449
      const currentEpoch = getCurrentEpoch(state);
      const {validators, balances} = state; // Get the validators sub tree once for all the loop
      const {pubkey2index} = chain.getHeadState().epochCtx;

      const validatorResponses: routes.beacon.ValidatorResponse[] = [];
      if (filters.id) {
        for (const id of filters.id) {
          const resp = getStateValidatorIndex(id, state, pubkey2index);
          if (resp.valid) {
            const validatorIndex = resp.validatorIndex;
            const validator = validators.getReadonly(validatorIndex);
            if (filters.status && !filters.status.includes(getValidatorStatus(validator, currentEpoch))) {
              continue;
            }
            const validatorResponse = toValidatorResponse(
              validatorIndex,
              validator,
              balances.get(validatorIndex),
              currentEpoch
            );
            validatorResponses.push(validatorResponse);
          }
        }
        return {
<<<<<<< HEAD
=======
          executionOptimistic,
          finalized,
>>>>>>> e17b7449
          data: validatorResponses,
          meta: {executionOptimistic},
        };
      } else if (filters.status) {
        const validatorsByStatus = filterStateValidatorsByStatus(filters.status, state, pubkey2index, currentEpoch);
        return {
<<<<<<< HEAD
=======
          executionOptimistic,
          finalized,
>>>>>>> e17b7449
          data: validatorsByStatus,
          meta: {executionOptimistic},
        };
      }

      // TODO: This loops over the entire state, it's a DOS vector
      const validatorsArr = state.validators.getAllReadonlyValues();
      const balancesArr = state.balances.getAll();
      const resp: routes.beacon.ValidatorResponse[] = [];
      for (let i = 0; i < validatorsArr.length; i++) {
        resp.push(toValidatorResponse(i, validatorsArr[i], balancesArr[i], currentEpoch));
      }

      return {
<<<<<<< HEAD
=======
        executionOptimistic,
        finalized,
>>>>>>> e17b7449
        data: resp,
        meta: {executionOptimistic},
      };
    },

<<<<<<< HEAD
    async getStateValidator({stateId, validatorId}) {
      const {state, executionOptimistic} = await resolveStateId(chain, stateId);
=======
    async postStateValidators(stateId, filters) {
      return this.getStateValidators(stateId, filters);
    },

    async getStateValidator(stateId, validatorId) {
      const {state, executionOptimistic, finalized} = await resolveStateId(chain, stateId);
>>>>>>> e17b7449
      const {pubkey2index} = chain.getHeadState().epochCtx;

      const resp = getStateValidatorIndex(validatorId, state, pubkey2index);
      if (!resp.valid) {
        throw new ApiError(resp.code, resp.reason);
      }

      const validatorIndex = resp.validatorIndex;
      return {
<<<<<<< HEAD
=======
        executionOptimistic,
        finalized,
>>>>>>> e17b7449
        data: toValidatorResponse(
          validatorIndex,
          state.validators.getReadonly(validatorIndex),
          state.balances.get(validatorIndex),
          getCurrentEpoch(state)
        ),
        meta: {executionOptimistic},
      };
    },

<<<<<<< HEAD
    async getStateValidatorBalances({stateId, indices}) {
      const {state, executionOptimistic} = await resolveStateId(chain, stateId);
=======
    async getStateValidatorBalances(stateId, indices) {
      const {state, executionOptimistic, finalized} = await resolveStateId(chain, stateId);
>>>>>>> e17b7449

      if (indices) {
        const headState = chain.getHeadState();
        const balances: routes.beacon.ValidatorBalance[] = [];
        for (const id of indices) {
          if (typeof id === "number") {
            if (state.validators.length <= id) {
              continue;
            }
            balances.push({index: id, balance: state.balances.get(id)});
          } else {
            const index = headState.epochCtx.pubkey2index.get(id);
            if (index != null && index <= state.validators.length) {
              balances.push({index, balance: state.balances.get(index)});
            }
          }
        }
        return {
<<<<<<< HEAD
=======
          executionOptimistic,
          finalized,
>>>>>>> e17b7449
          data: balances,
          meta: {executionOptimistic},
        };
      }

      // TODO: This loops over the entire state, it's a DOS vector
      const balancesArr = state.balances.getAll();
      const resp: routes.beacon.ValidatorBalance[] = [];
      for (let i = 0; i < balancesArr.length; i++) {
        resp.push({index: i, balance: balancesArr[i]});
      }
      return {
<<<<<<< HEAD
=======
        executionOptimistic,
        finalized,
>>>>>>> e17b7449
        data: resp,
        meta: {executionOptimistic},
      };
    },

<<<<<<< HEAD
    async getEpochCommittees({stateId, ...filters}) {
      const {state, executionOptimistic} = await resolveStateId(chain, stateId);
=======
    async postStateValidatorBalances(stateId, indices) {
      return this.getStateValidatorBalances(stateId, indices);
    },

    async getEpochCommittees(stateId, filters) {
      const {state, executionOptimistic, finalized} = await resolveStateId(chain, stateId);
>>>>>>> e17b7449

      const stateCached = state as CachedBeaconStateAltair;
      if (stateCached.epochCtx === undefined) {
        throw new ApiError(400, `No cached state available for stateId: ${stateId}`);
      }

      const epoch = filters.epoch ?? computeEpochAtSlot(state.slot);
      const startSlot = computeStartSlotAtEpoch(epoch);
      const shuffling = stateCached.epochCtx.getShufflingAtEpoch(epoch);
      const committees = shuffling.committees;
      const committeesFlat = committees.flatMap((slotCommittees, slotInEpoch) => {
        const slot = startSlot + slotInEpoch;
        if (filters.slot !== undefined && filters.slot !== slot) {
          return [];
        }
        return slotCommittees.flatMap((committee, committeeIndex) => {
          if (filters.index !== undefined && filters.index !== committeeIndex) {
            return [];
          }
          return [
            {
              index: committeeIndex,
              slot,
              validators: committee,
            },
          ];
        });
      });

      return {
<<<<<<< HEAD
=======
        executionOptimistic,
        finalized,
>>>>>>> e17b7449
        data: committeesFlat,
        meta: {executionOptimistic},
      };
    },

    /**
     * Retrieves the sync committees for the given state.
     * @param epoch Fetch sync committees for the given epoch. If not present then the sync committees for the epoch of the state will be obtained.
     */
    async getEpochSyncCommittees({stateId, epoch}) {
      // TODO: Should pick a state with the provided epoch too
      const {state, executionOptimistic, finalized} = await resolveStateId(chain, stateId);

      // TODO: If possible compute the syncCommittees in advance of the fork and expose them here.
      // So the validators can prepare and potentially attest the first block. Not critical tho, it's very unlikely
      const stateEpoch = computeEpochAtSlot(state.slot);
      if (stateEpoch < config.ALTAIR_FORK_EPOCH) {
        throw new ApiError(400, "Requested state before ALTAIR_FORK_EPOCH");
      }

      const stateCached = state as CachedBeaconStateAltair;
      if (stateCached.epochCtx === undefined) {
        throw new ApiError(400, `No cached state available for stateId: ${stateId}`);
      }

      const syncCommitteeCache = stateCached.epochCtx.getIndexedSyncCommitteeAtEpoch(epoch ?? stateEpoch);

      return {
<<<<<<< HEAD
=======
        executionOptimistic,
        finalized,
>>>>>>> e17b7449
        data: {
          validators: syncCommitteeCache.validatorIndices,
          // TODO: This is not used by the validator and will be deprecated soon
          validatorAggregates: [],
        },
        meta: {executionOptimistic},
      };
    },
  };
}<|MERGE_RESOLUTION|>--- conflicted
+++ resolved
@@ -29,45 +29,24 @@
   }
 
   return {
-<<<<<<< HEAD
     async getStateRoot({stateId}) {
       const {state, executionOptimistic} = await getState(stateId);
       return {
-=======
-    async getStateRoot(stateId) {
-      const {state, executionOptimistic, finalized} = await getState(stateId);
-      return {
-        executionOptimistic,
-        finalized,
->>>>>>> e17b7449
         data: {root: state.hashTreeRoot()},
         meta: {executionOptimistic},
       };
     },
 
-<<<<<<< HEAD
     async getStateFork({stateId}) {
       const {state, executionOptimistic} = await getState(stateId);
       return {
-=======
-    async getStateFork(stateId) {
-      const {state, executionOptimistic, finalized} = await getState(stateId);
-      return {
-        executionOptimistic,
-        finalized,
->>>>>>> e17b7449
         data: state.fork,
         meta: {executionOptimistic},
       };
     },
 
-<<<<<<< HEAD
     async getStateRandao({stateId, epoch}) {
       const {state, executionOptimistic} = await getState(stateId);
-=======
-    async getStateRandao(stateId, epoch) {
-      const {state, executionOptimistic, finalized} = await getState(stateId);
->>>>>>> e17b7449
       const stateEpoch = computeEpochAtSlot(state.slot);
       const usedEpoch = epoch ?? stateEpoch;
 
@@ -78,7 +57,6 @@
       const randao = getRandaoMix(state, usedEpoch);
 
       return {
-<<<<<<< HEAD
         data: {randao},
         meta: {executionOptimistic},
       };
@@ -87,21 +65,6 @@
     async getStateFinalityCheckpoints({stateId}) {
       const {state, executionOptimistic} = await getState(stateId);
       return {
-=======
-        executionOptimistic,
-        finalized,
-        data: {
-          randao,
-        },
-      };
-    },
-
-    async getStateFinalityCheckpoints(stateId) {
-      const {state, executionOptimistic, finalized} = await getState(stateId);
-      return {
-        executionOptimistic,
-        finalized,
->>>>>>> e17b7449
         data: {
           currentJustified: state.currentJustifiedCheckpoint,
           previousJustified: state.previousJustifiedCheckpoint,
@@ -111,13 +74,8 @@
       };
     },
 
-<<<<<<< HEAD
     async getStateValidators({stateId, ...filters}) {
       const {state, executionOptimistic} = await resolveStateId(chain, stateId);
-=======
-    async getStateValidators(stateId, filters) {
-      const {state, executionOptimistic, finalized} = await resolveStateId(chain, stateId);
->>>>>>> e17b7449
       const currentEpoch = getCurrentEpoch(state);
       const {validators, balances} = state; // Get the validators sub tree once for all the loop
       const {pubkey2index} = chain.getHeadState().epochCtx;
@@ -142,22 +100,12 @@
           }
         }
         return {
-<<<<<<< HEAD
-=======
-          executionOptimistic,
-          finalized,
->>>>>>> e17b7449
           data: validatorResponses,
           meta: {executionOptimistic},
         };
       } else if (filters.status) {
         const validatorsByStatus = filterStateValidatorsByStatus(filters.status, state, pubkey2index, currentEpoch);
         return {
-<<<<<<< HEAD
-=======
-          executionOptimistic,
-          finalized,
->>>>>>> e17b7449
           data: validatorsByStatus,
           meta: {executionOptimistic},
         };
@@ -172,27 +120,13 @@
       }
 
       return {
-<<<<<<< HEAD
-=======
-        executionOptimistic,
-        finalized,
->>>>>>> e17b7449
         data: resp,
         meta: {executionOptimistic},
       };
     },
 
-<<<<<<< HEAD
     async getStateValidator({stateId, validatorId}) {
       const {state, executionOptimistic} = await resolveStateId(chain, stateId);
-=======
-    async postStateValidators(stateId, filters) {
-      return this.getStateValidators(stateId, filters);
-    },
-
-    async getStateValidator(stateId, validatorId) {
-      const {state, executionOptimistic, finalized} = await resolveStateId(chain, stateId);
->>>>>>> e17b7449
       const {pubkey2index} = chain.getHeadState().epochCtx;
 
       const resp = getStateValidatorIndex(validatorId, state, pubkey2index);
@@ -202,11 +136,6 @@
 
       const validatorIndex = resp.validatorIndex;
       return {
-<<<<<<< HEAD
-=======
-        executionOptimistic,
-        finalized,
->>>>>>> e17b7449
         data: toValidatorResponse(
           validatorIndex,
           state.validators.getReadonly(validatorIndex),
@@ -217,13 +146,8 @@
       };
     },
 
-<<<<<<< HEAD
     async getStateValidatorBalances({stateId, indices}) {
       const {state, executionOptimistic} = await resolveStateId(chain, stateId);
-=======
-    async getStateValidatorBalances(stateId, indices) {
-      const {state, executionOptimistic, finalized} = await resolveStateId(chain, stateId);
->>>>>>> e17b7449
 
       if (indices) {
         const headState = chain.getHeadState();
@@ -242,11 +166,6 @@
           }
         }
         return {
-<<<<<<< HEAD
-=======
-          executionOptimistic,
-          finalized,
->>>>>>> e17b7449
           data: balances,
           meta: {executionOptimistic},
         };
@@ -259,27 +178,13 @@
         resp.push({index: i, balance: balancesArr[i]});
       }
       return {
-<<<<<<< HEAD
-=======
-        executionOptimistic,
-        finalized,
->>>>>>> e17b7449
         data: resp,
         meta: {executionOptimistic},
       };
     },
 
-<<<<<<< HEAD
     async getEpochCommittees({stateId, ...filters}) {
       const {state, executionOptimistic} = await resolveStateId(chain, stateId);
-=======
-    async postStateValidatorBalances(stateId, indices) {
-      return this.getStateValidatorBalances(stateId, indices);
-    },
-
-    async getEpochCommittees(stateId, filters) {
-      const {state, executionOptimistic, finalized} = await resolveStateId(chain, stateId);
->>>>>>> e17b7449
 
       const stateCached = state as CachedBeaconStateAltair;
       if (stateCached.epochCtx === undefined) {
@@ -310,11 +215,6 @@
       });
 
       return {
-<<<<<<< HEAD
-=======
-        executionOptimistic,
-        finalized,
->>>>>>> e17b7449
         data: committeesFlat,
         meta: {executionOptimistic},
       };
@@ -343,11 +243,6 @@
       const syncCommitteeCache = stateCached.epochCtx.getIndexedSyncCommitteeAtEpoch(epoch ?? stateEpoch);
 
       return {
-<<<<<<< HEAD
-=======
-        executionOptimistic,
-        finalized,
->>>>>>> e17b7449
         data: {
           validators: syncCommitteeCache.validatorIndices,
           // TODO: This is not used by the validator and will be deprecated soon
