--- conflicted
+++ resolved
@@ -1,16 +1,6 @@
 import {fromHexString, toHexString} from "@chainsafe/ssz";
-<<<<<<< HEAD
 import {ApplicationMethods, routes} from "@lodestar/api";
-import {
-  computeTimeAtSlot,
-  parseSignedBlindedBlockOrContents,
-  reconstructFullBlockOrContents,
-  DataAvailableStatus,
-} from "@lodestar/state-transition";
-=======
-import {routes, ServerApi, ResponseFormat} from "@lodestar/api";
 import {computeTimeAtSlot, reconstructFullBlockOrContents} from "@lodestar/state-transition";
->>>>>>> b92ff142
 import {SLOTS_PER_HISTORICAL_ROOT} from "@lodestar/params";
 import {sleep, toHex} from "@lodestar/utils";
 import {allForks, deneb, isSignedBlockContents, ProducedBlockSource} from "@lodestar/types";
@@ -204,13 +194,8 @@
     await promiseAllMaybeAsync(publishPromises);
   };
 
-<<<<<<< HEAD
   const publishBlindedBlock: ApplicationMethods<routes.beacon.block.Endpoints>["publishBlindedBlock"] = async (
-    {signedBlindedBlockOrContents},
-=======
-  const publishBlindedBlock: ServerApi<routes.beacon.block.Api>["publishBlindedBlock"] = async (
-    signedBlindedBlock,
->>>>>>> b92ff142
+    {signedBlindedBlock},
     opts: PublishBlockOpts = {}
   ) => {
     const slot = signedBlindedBlock.message.slot;
@@ -241,23 +226,14 @@
 
       const signedBlockOrContents = await reconstructBuilderBlockOrContents(chain, signedBlindedBlock);
 
-<<<<<<< HEAD
-    // the full block is published by relay and it's possible that the block is already known to us
-    // by gossip
-    //
-    // see: https://github.com/ChainSafe/lodestar/issues/5404
-    chain.logger.info("Publishing assembled block", {blockRoot, slot, source});
-    // TODO: opts are not type safe, add ServerOpts in Endpoint type definition?
-    return publishBlock({signedBlockOrContents}, {...opts, ignoreIfKnown: true});
-=======
       // the full block is published by relay and it's possible that the block is already known to us
       // by gossip
       //
       // see: https://github.com/ChainSafe/lodestar/issues/5404
       chain.logger.info("Publishing assembled block", {blockRoot, slot, source});
-      return publishBlock(signedBlockOrContents, {...opts, ignoreIfKnown: true});
+      // TODO: opts are not type safe, add ServerOpts in Endpoint type definition?
+      return publishBlock({signedBlockOrContents}, {...opts, ignoreIfKnown: true});
     }
->>>>>>> b92ff142
   };
 
   return {
