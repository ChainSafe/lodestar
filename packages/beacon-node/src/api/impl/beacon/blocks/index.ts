--- conflicted
+++ resolved
@@ -400,11 +400,7 @@
       await publishBlock(signedBlockOrContents, opts);
     },
 
-<<<<<<< HEAD
     async getBlobSidecars({blockId}) {
-=======
-    async getBlobSidecars(blockId, indices) {
->>>>>>> 5064fab4
       const {block, executionOptimistic} = await resolveBlockId(chain, blockId);
       const blockRoot = config.getForkTypes(block.message.slot).BeaconBlock.hashTreeRoot(block.message);
 
@@ -418,13 +414,8 @@
       }
 
       return {
-<<<<<<< HEAD
         data: blobSidecars,
         meta: {executionOptimistic},
-=======
-        executionOptimistic,
-        data: indices ? blobSidecars.filter(({index}) => indices.includes(index)) : blobSidecars,
->>>>>>> 5064fab4
       };
     },
   };
