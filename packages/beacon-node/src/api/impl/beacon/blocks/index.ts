import {fromHexString, toHexString} from "@chainsafe/ssz";
<<<<<<< HEAD
import {ApplicationMethods, routes} from "@lodestar/api";
import {computeTimeAtSlot, reconstructFullBlockOrContents} from "@lodestar/state-transition";
=======
import {routes, ServerApi, ResponseFormat} from "@lodestar/api";
import {computeEpochAtSlot, computeTimeAtSlot, reconstructFullBlockOrContents} from "@lodestar/state-transition";
>>>>>>> e17b7449
import {SLOTS_PER_HISTORICAL_ROOT} from "@lodestar/params";
import {sleep, toHex} from "@lodestar/utils";
import {allForks, deneb, isSignedBlockContents, ProducedBlockSource} from "@lodestar/types";
import {BlockSource, getBlockInput, ImportBlockOpts, BlockInput, BlobsSource} from "../../../../chain/blocks/types.js";
import {promiseAllMaybeAsync} from "../../../../util/promises.js";
import {isOptimisticBlock} from "../../../../util/forkChoice.js";
import {computeBlobSidecars} from "../../../../util/blobs.js";
import {BlockError, BlockErrorCode, BlockGossipError} from "../../../../chain/errors/index.js";
import {OpSource} from "../../../../metrics/validatorMonitor.js";
import {NetworkEvent} from "../../../../network/index.js";
import {ApiModules} from "../../types.js";
import {validateGossipBlock} from "../../../../chain/validation/block.js";
import {verifyBlocksInEpoch} from "../../../../chain/blocks/verifyBlock.js";
import {BeaconChain} from "../../../../chain/chain.js";
import {resolveBlockId, toBeaconHeaderResponse} from "./utils.js";

type PublishBlockOpts = ImportBlockOpts;

/**
 * Validator clock may be advanced from beacon's clock. If the validator requests a resource in a
 * future slot, wait some time instead of rejecting the request because it's in the future
 */
const MAX_API_CLOCK_DISPARITY_MS = 1000;

/**
 * PeerID of identity keypair to signal self for score reporting
 */
const IDENTITY_PEER_ID = ""; // TODO: Compute identity keypair

export function getBeaconBlockApi({
  chain,
  config,
  metrics,
  network,
  db,
}: Pick<
  ApiModules,
  "chain" | "config" | "metrics" | "network" | "db"
>): ApplicationMethods<routes.beacon.block.Endpoints> {
  const publishBlock: ApplicationMethods<routes.beacon.block.Endpoints>["publishBlockV2"] = async (
    {signedBlockOrContents, broadcastValidation},
    opts: PublishBlockOpts = {}
  ) => {
    const seenTimestampSec = Date.now() / 1000;
    let blockForImport: BlockInput, signedBlock: allForks.SignedBeaconBlock, blobSidecars: deneb.BlobSidecars;

    if (isSignedBlockContents(signedBlockOrContents)) {
      ({signedBlock} = signedBlockOrContents);
      blobSidecars = computeBlobSidecars(config, signedBlock, signedBlockOrContents);
      blockForImport = getBlockInput.postDeneb(
        config,
        signedBlock,
        BlockSource.api,
        blobSidecars,
        BlobsSource.api,
        // don't bundle any bytes for block and blobs
        null,
        blobSidecars.map(() => null)
      );
    } else {
      signedBlock = signedBlockOrContents;
      blobSidecars = [];
      // TODO: Once API supports submitting data as SSZ, replace null with blockBytes
      blockForImport = getBlockInput.preDeneb(config, signedBlock, BlockSource.api, null);
    }

    // check what validations have been requested before broadcasting and publishing the block
    // TODO: add validation time to metrics
    broadcastValidation = broadcastValidation ?? routes.beacon.BroadcastValidation.gossip;
    // if block is locally produced, full or blinded, it already is 'consensus' validated as it went through
    // state transition to produce the stateRoot
    const slot = signedBlock.message.slot;
    const fork = config.getForkName(slot);
    const blockRoot = toHex(chain.config.getForkTypes(slot).BeaconBlock.hashTreeRoot(signedBlock.message));
    // bodyRoot should be the same to produced block
    const bodyRoot = toHex(chain.config.getForkTypes(slot).BeaconBlockBody.hashTreeRoot(signedBlock.message.body));
    const blockLocallyProduced =
      chain.producedBlockRoot.has(blockRoot) || chain.producedBlindedBlockRoot.has(blockRoot);
    const valLogMeta = {slot, blockRoot, bodyRoot, broadcastValidation, blockLocallyProduced};

    switch (broadcastValidation) {
      case routes.beacon.BroadcastValidation.gossip: {
        if (!blockLocallyProduced) {
          try {
            await validateGossipBlock(config, chain, signedBlock, fork);
          } catch (error) {
            if (error instanceof BlockGossipError && error.type.code === BlockErrorCode.ALREADY_KNOWN) {
              chain.logger.debug("Ignoring known block during publishing", valLogMeta);
              // Blocks might already be published by another node as part of a fallback setup or DVT cluster
              // and can reach our node by gossip before the api. The error can be ignored and should not result in a 500 response.
              return;
            }

            chain.logger.error("Gossip validations failed while publishing the block", valLogMeta, error as Error);
            chain.persistInvalidSszValue(
              chain.config.getForkTypes(slot).SignedBeaconBlock,
              signedBlock,
              "api_reject_gossip_failure"
            );
            throw error;
          }
        }
        chain.logger.debug("Gossip checks validated while publishing the block", valLogMeta);
        break;
      }

      case routes.beacon.BroadcastValidation.consensusAndEquivocation:
      case routes.beacon.BroadcastValidation.consensus: {
        // check if this beacon node produced the block else run validations
        if (!blockLocallyProduced) {
          const parentBlock = chain.forkChoice.getBlock(signedBlock.message.parentRoot);
          if (parentBlock === null) {
            network.events.emit(NetworkEvent.unknownBlockParent, {
              blockInput: blockForImport,
              peer: IDENTITY_PEER_ID,
            });
            chain.persistInvalidSszValue(
              chain.config.getForkTypes(slot).SignedBeaconBlock,
              signedBlock,
              "api_reject_parent_unknown"
            );
            throw new BlockError(signedBlock, {
              code: BlockErrorCode.PARENT_UNKNOWN,
              parentRoot: toHexString(signedBlock.message.parentRoot),
            });
          }

          try {
            await verifyBlocksInEpoch.call(chain as BeaconChain, parentBlock, [blockForImport], {
              ...opts,
              verifyOnly: true,
              skipVerifyBlockSignatures: true,
              skipVerifyExecutionPayload: true,
              seenTimestampSec,
            });
          } catch (error) {
            chain.logger.error("Consensus checks failed while publishing the block", valLogMeta, error as Error);
            chain.persistInvalidSszValue(
              chain.config.getForkTypes(slot).SignedBeaconBlock,
              signedBlock,
              "api_reject_consensus_failure"
            );
            throw error;
          }
        }

        chain.logger.debug("Consensus validated while publishing block", valLogMeta);

        if (broadcastValidation === routes.beacon.BroadcastValidation.consensusAndEquivocation) {
          const message = `Equivocation checks not yet implemented for broadcastValidation=${broadcastValidation}`;
          if (chain.opts.broadcastValidationStrictness === "error") {
            throw Error(message);
          } else {
            chain.logger.warn(message, valLogMeta);
          }
        }
        break;
      }

      case routes.beacon.BroadcastValidation.none: {
        chain.logger.debug("Skipping broadcast validation", valLogMeta);
        break;
      }

      default: {
        // error or log warning we do not support this validation
        const message = `Broadcast validation of ${broadcastValidation} type not implemented yet`;
        if (chain.opts.broadcastValidationStrictness === "error") {
          throw Error(message);
        } else {
          chain.logger.warn(message, valLogMeta);
        }
      }
    }

    // Simple implementation of a pending block queue. Keeping the block here recycles the API logic, and keeps the
    // REST request promise without any extra infrastructure.
    const msToBlockSlot =
      computeTimeAtSlot(config, blockForImport.block.message.slot, chain.genesisTime) * 1000 - Date.now();
    if (msToBlockSlot <= MAX_API_CLOCK_DISPARITY_MS && msToBlockSlot > 0) {
      // If block is a bit early, hold it in a promise. Equivalent to a pending queue.
      await sleep(msToBlockSlot);
    }

    // TODO: Validate block
    metrics?.registerBeaconBlock(OpSource.api, seenTimestampSec, blockForImport.block.message);
    chain.logger.info("Publishing block", valLogMeta);
    const publishPromises = [
      // Send the block, regardless of whether or not it is valid. The API
      // specification is very clear that this is the desired behaviour.
      //
      // i) Publish blobs and block before importing so that network can see them asap
      // ii) publish blobs first because
      //     a) by the times nodes see block, they might decide to pull blobs
      //     b) they might require more hops to reach recipients in peerDAS kind of setup where
      //        blobs might need to hop between nodes because of partial subnet subscription
      ...blobSidecars.map((blobSidecar) => () => network.publishBlobSidecar(blobSidecar)),
      () => network.publishBeaconBlock(signedBlock) as Promise<unknown>,
      () =>
        // there is no rush to persist block since we published it to gossip anyway
        chain.processBlock(blockForImport, {...opts, eagerPersistBlock: false}).catch((e) => {
          if (e instanceof BlockError && e.type.code === BlockErrorCode.PARENT_UNKNOWN) {
            network.events.emit(NetworkEvent.unknownBlockParent, {
              blockInput: blockForImport,
              peer: IDENTITY_PEER_ID,
            });
          }
          throw e;
        }),
    ];
    await promiseAllMaybeAsync(publishPromises);
  };

  const publishBlindedBlock: ApplicationMethods<routes.beacon.block.Endpoints>["publishBlindedBlock"] = async (
    {signedBlindedBlock},
    opts: PublishBlockOpts = {}
  ) => {
    const slot = signedBlindedBlock.message.slot;
    const blockRoot = toHex(
      chain.config
        .getBlindedForkTypes(signedBlindedBlock.message.slot)
        .BeaconBlock.hashTreeRoot(signedBlindedBlock.message)
    );

    // Either the payload/blobs are cached from i) engine locally or ii) they are from the builder
    //
    // executionPayload can be null or a real payload in locally produced so check for presence of root
    const executionPayload = chain.producedBlockRoot.get(blockRoot);
    if (executionPayload !== undefined) {
      const source = ProducedBlockSource.engine;
      chain.logger.debug("Reconstructing  signedBlockOrContents", {slot, blockRoot, source});

      const contents = executionPayload
        ? chain.producedContentsCache.get(toHex(executionPayload.blockHash)) ?? null
        : null;
      const signedBlockOrContents = reconstructFullBlockOrContents(signedBlindedBlock, {executionPayload, contents});

      chain.logger.info("Publishing assembled block", {slot, blockRoot, source});
      return publishBlock(signedBlockOrContents, opts);
    } else {
      const source = ProducedBlockSource.builder;
      chain.logger.debug("Reconstructing  signedBlockOrContents", {slot, blockRoot, source});

      const signedBlockOrContents = await reconstructBuilderBlockOrContents(chain, signedBlindedBlock);

      // the full block is published by relay and it's possible that the block is already known to us
      // by gossip
      //
      // see: https://github.com/ChainSafe/lodestar/issues/5404
<<<<<<< HEAD
      chain.logger.info("Publishing assembled block", {blockRoot, slot, source});
      // TODO: opts are not type safe, add ServerOpts in Endpoint type definition?
      return publishBlock({signedBlockOrContents}, {...opts, ignoreIfKnown: true});
=======
      chain.logger.info("Publishing assembled block", {slot, blockRoot, source});
      return publishBlock(signedBlockOrContents, {...opts, ignoreIfKnown: true});
>>>>>>> e17b7449
    }
  };

  return {
    async getBlockHeaders({slot, parentRoot}) {
      // TODO - SLOW CODE: This code seems like it could be improved

      // If one block in the response contains an optimistic block, mark the entire response as optimistic
      let executionOptimistic = false;
      // If one block in the response is non finalized, mark the entire response as unfinalized
      let finalized = true;

      const result: routes.beacon.BlockHeaderResponse[] = [];
      if (parentRoot) {
        const finalizedBlock = await db.blockArchive.getByParentRoot(fromHexString(parentRoot));
        if (finalizedBlock) {
          result.push(toBeaconHeaderResponse(config, finalizedBlock, true));
        }
        const nonFinalizedBlocks = chain.forkChoice.getBlockSummariesByParentRoot(parentRoot);
        await Promise.all(
          nonFinalizedBlocks.map(async (summary) => {
            const block = await db.block.get(fromHexString(summary.blockRoot));
            if (block) {
              const canonical = chain.forkChoice.getCanonicalBlockAtSlot(block.message.slot);
              if (canonical) {
                result.push(toBeaconHeaderResponse(config, block, canonical.blockRoot === summary.blockRoot));
                if (isOptimisticBlock(canonical)) {
                  executionOptimistic = true;
                }
                // Block from hot db which only contains unfinalized blocks
                finalized = false;
              }
            }
          })
        );
        return {
<<<<<<< HEAD
=======
          executionOptimistic,
          finalized,
>>>>>>> e17b7449
          data: result.filter(
            (item) =>
              // skip if no slot filter
              !(slot !== undefined && slot !== 0) || item.header.message.slot === slot
          ),
          meta: {executionOptimistic},
        };
      }

      const headSlot = chain.forkChoice.getHead().slot;
      if (!parentRoot && slot === undefined) {
        slot = headSlot;
      }

      if (slot !== undefined) {
        // future slot
<<<<<<< HEAD
        if (slot > headSlot) {
          return {data: [], meta: {executionOptimistic: false}};
=======
        if (filters.slot > headSlot) {
          return {executionOptimistic: false, finalized: false, data: []};
>>>>>>> e17b7449
        }

        const canonicalBlock = await chain.getCanonicalBlockAtSlot(slot);
        // skip slot
        if (!canonicalBlock) {
<<<<<<< HEAD
          return {data: [], meta: {executionOptimistic: false}};
=======
          return {executionOptimistic: false, finalized: false, data: []};
>>>>>>> e17b7449
        }
        const canonicalRoot = config
          .getForkTypes(canonicalBlock.block.message.slot)
          .BeaconBlock.hashTreeRoot(canonicalBlock.block.message);
        result.push(toBeaconHeaderResponse(config, canonicalBlock.block, true));
        if (!canonicalBlock.finalized) {
          finalized = false;
        }

        // fork blocks
        // TODO: What is this logic?
        await Promise.all(
          chain.forkChoice.getBlockSummariesAtSlot(slot).map(async (summary) => {
            if (isOptimisticBlock(summary)) {
              executionOptimistic = true;
            }
            finalized = false;

            if (summary.blockRoot !== toHexString(canonicalRoot)) {
              const block = await db.block.get(fromHexString(summary.blockRoot));
              if (block) {
                result.push(toBeaconHeaderResponse(config, block));
              }
            }
          })
        );
      }

      return {
<<<<<<< HEAD
=======
        executionOptimistic,
        finalized,
>>>>>>> e17b7449
        data: result,
        meta: {executionOptimistic},
      };
    },

<<<<<<< HEAD
    async getBlockHeader({blockId}) {
      const {block, executionOptimistic} = await resolveBlockId(chain, blockId);
      return {
=======
    async getBlockHeader(blockId) {
      const {block, executionOptimistic, finalized} = await resolveBlockId(chain, blockId);
      return {
        executionOptimistic,
        finalized,
>>>>>>> e17b7449
        data: toBeaconHeaderResponse(config, block, true),
        meta: {executionOptimistic},
      };
    },

    async getBlock({blockId}) {
      const {block} = await resolveBlockId(chain, blockId);
      return {data: block};
    },

<<<<<<< HEAD
    async getBlockV2({blockId}) {
      const {block, executionOptimistic} = await resolveBlockId(chain, blockId);
      return {
=======
    async getBlockV2(blockId, format?: ResponseFormat) {
      const {block, executionOptimistic, finalized} = await resolveBlockId(chain, blockId);
      if (format === "ssz") {
        return config.getForkTypes(block.message.slot).SignedBeaconBlock.serialize(block);
      }
      return {
        executionOptimistic,
        finalized,
>>>>>>> e17b7449
        data: block,
        meta: {executionOptimistic, version: config.getForkName(block.message.slot)},
      };
    },

<<<<<<< HEAD
    async getBlockAttestations({blockId}) {
      const {block, executionOptimistic} = await resolveBlockId(chain, blockId);
      return {
=======
    async getBlockAttestations(blockId) {
      const {block, executionOptimistic, finalized} = await resolveBlockId(chain, blockId);
      return {
        executionOptimistic,
        finalized,
>>>>>>> e17b7449
        data: Array.from(block.message.body.attestations),
        meta: {executionOptimistic},
      };
    },

    async getBlockRoot({blockId}) {
      // Fast path: From head state already available in memory get historical blockRoot
      const slot = typeof blockId === "string" ? parseInt(blockId) : blockId;
      if (!Number.isNaN(slot)) {
        const head = chain.forkChoice.getHead();

        if (slot === head.slot) {
          return {
<<<<<<< HEAD
=======
            executionOptimistic: isOptimisticBlock(head),
            finalized: false,
>>>>>>> e17b7449
            data: {root: fromHexString(head.blockRoot)},
            meta: {executionOptimistic: isOptimisticBlock(head)},
          };
        }

        if (slot < head.slot && head.slot <= slot + SLOTS_PER_HISTORICAL_ROOT) {
          const state = chain.getHeadState();
          return {
<<<<<<< HEAD
=======
            executionOptimistic: isOptimisticBlock(head),
            finalized: computeEpochAtSlot(slot) <= chain.forkChoice.getFinalizedCheckpoint().epoch,
>>>>>>> e17b7449
            data: {root: state.blockRoots.get(slot % SLOTS_PER_HISTORICAL_ROOT)},
            meta: {executionOptimistic: isOptimisticBlock(head)},
          };
        }
      } else if (blockId === "head") {
        const head = chain.forkChoice.getHead();
        return {
<<<<<<< HEAD
=======
          executionOptimistic: isOptimisticBlock(head),
          finalized: false,
>>>>>>> e17b7449
          data: {root: fromHexString(head.blockRoot)},
          meta: {executionOptimistic: isOptimisticBlock(head)},
        };
      }

      // Slow path
      const {block, executionOptimistic, finalized} = await resolveBlockId(chain, blockId);
      return {
<<<<<<< HEAD
=======
        executionOptimistic,
        finalized,
>>>>>>> e17b7449
        data: {root: config.getForkTypes(block.message.slot).BeaconBlock.hashTreeRoot(block.message)},
        meta: {executionOptimistic},
      };
    },

    publishBlock,
    publishBlindedBlock,

    async publishBlindedBlockV2(signedBlindedBlockOrContents, opts) {
      await publishBlindedBlock(signedBlindedBlockOrContents, opts);
    },

    async publishBlockV2(signedBlockOrContents, opts) {
      await publishBlock(signedBlockOrContents, opts);
    },

<<<<<<< HEAD
    async getBlobSidecars({blockId, indices}) {
      const {block, executionOptimistic} = await resolveBlockId(chain, blockId);
=======
    async getBlobSidecars(blockId, indices) {
      const {block, executionOptimistic, finalized} = await resolveBlockId(chain, blockId);
>>>>>>> e17b7449
      const blockRoot = config.getForkTypes(block.message.slot).BeaconBlock.hashTreeRoot(block.message);

      let {blobSidecars} = (await db.blobSidecars.get(blockRoot)) ?? {};
      if (!blobSidecars) {
        ({blobSidecars} = (await db.blobSidecarsArchive.get(block.message.slot)) ?? {});
      }

      if (!blobSidecars) {
        throw Error(`blobSidecars not found in db for slot=${block.message.slot} root=${toHexString(blockRoot)}`);
      }

      return {
<<<<<<< HEAD
=======
        executionOptimistic,
        finalized,
>>>>>>> e17b7449
        data: indices ? blobSidecars.filter(({index}) => indices.includes(index)) : blobSidecars,
        meta: {executionOptimistic},
      };
    },
  };
}

async function reconstructBuilderBlockOrContents(
  chain: ApiModules["chain"],
  signedBlindedBlock: allForks.SignedBlindedBeaconBlock
): Promise<allForks.SignedBeaconBlockOrContents> {
  const executionBuilder = chain.executionBuilder;
  if (!executionBuilder) {
    throw Error("executionBuilder required to publish SignedBlindedBeaconBlock");
  }

  const signedBlockOrContents = await executionBuilder.submitBlindedBlock(signedBlindedBlock);
  return signedBlockOrContents;
}<|MERGE_RESOLUTION|>--- conflicted
+++ resolved
@@ -1,11 +1,6 @@
 import {fromHexString, toHexString} from "@chainsafe/ssz";
-<<<<<<< HEAD
 import {ApplicationMethods, routes} from "@lodestar/api";
 import {computeTimeAtSlot, reconstructFullBlockOrContents} from "@lodestar/state-transition";
-=======
-import {routes, ServerApi, ResponseFormat} from "@lodestar/api";
-import {computeEpochAtSlot, computeTimeAtSlot, reconstructFullBlockOrContents} from "@lodestar/state-transition";
->>>>>>> e17b7449
 import {SLOTS_PER_HISTORICAL_ROOT} from "@lodestar/params";
 import {sleep, toHex} from "@lodestar/utils";
 import {allForks, deneb, isSignedBlockContents, ProducedBlockSource} from "@lodestar/types";
@@ -244,7 +239,7 @@
       const signedBlockOrContents = reconstructFullBlockOrContents(signedBlindedBlock, {executionPayload, contents});
 
       chain.logger.info("Publishing assembled block", {slot, blockRoot, source});
-      return publishBlock(signedBlockOrContents, opts);
+      return publishBlock({signedBlockOrContents}, opts);
     } else {
       const source = ProducedBlockSource.builder;
       chain.logger.debug("Reconstructing  signedBlockOrContents", {slot, blockRoot, source});
@@ -255,14 +250,9 @@
       // by gossip
       //
       // see: https://github.com/ChainSafe/lodestar/issues/5404
-<<<<<<< HEAD
-      chain.logger.info("Publishing assembled block", {blockRoot, slot, source});
+      chain.logger.info("Publishing assembled block", {slot, blockRoot, source});
       // TODO: opts are not type safe, add ServerOpts in Endpoint type definition?
       return publishBlock({signedBlockOrContents}, {...opts, ignoreIfKnown: true});
-=======
-      chain.logger.info("Publishing assembled block", {slot, blockRoot, source});
-      return publishBlock(signedBlockOrContents, {...opts, ignoreIfKnown: true});
->>>>>>> e17b7449
     }
   };
 
@@ -299,11 +289,6 @@
           })
         );
         return {
-<<<<<<< HEAD
-=======
-          executionOptimistic,
-          finalized,
->>>>>>> e17b7449
           data: result.filter(
             (item) =>
               // skip if no slot filter
@@ -320,23 +305,14 @@
 
       if (slot !== undefined) {
         // future slot
-<<<<<<< HEAD
         if (slot > headSlot) {
           return {data: [], meta: {executionOptimistic: false}};
-=======
-        if (filters.slot > headSlot) {
-          return {executionOptimistic: false, finalized: false, data: []};
->>>>>>> e17b7449
         }
 
         const canonicalBlock = await chain.getCanonicalBlockAtSlot(slot);
         // skip slot
         if (!canonicalBlock) {
-<<<<<<< HEAD
           return {data: [], meta: {executionOptimistic: false}};
-=======
-          return {executionOptimistic: false, finalized: false, data: []};
->>>>>>> e17b7449
         }
         const canonicalRoot = config
           .getForkTypes(canonicalBlock.block.message.slot)
@@ -366,27 +342,14 @@
       }
 
       return {
-<<<<<<< HEAD
-=======
-        executionOptimistic,
-        finalized,
->>>>>>> e17b7449
         data: result,
         meta: {executionOptimistic},
       };
     },
 
-<<<<<<< HEAD
     async getBlockHeader({blockId}) {
       const {block, executionOptimistic} = await resolveBlockId(chain, blockId);
       return {
-=======
-    async getBlockHeader(blockId) {
-      const {block, executionOptimistic, finalized} = await resolveBlockId(chain, blockId);
-      return {
-        executionOptimistic,
-        finalized,
->>>>>>> e17b7449
         data: toBeaconHeaderResponse(config, block, true),
         meta: {executionOptimistic},
       };
@@ -397,36 +360,17 @@
       return {data: block};
     },
 
-<<<<<<< HEAD
     async getBlockV2({blockId}) {
       const {block, executionOptimistic} = await resolveBlockId(chain, blockId);
       return {
-=======
-    async getBlockV2(blockId, format?: ResponseFormat) {
-      const {block, executionOptimistic, finalized} = await resolveBlockId(chain, blockId);
-      if (format === "ssz") {
-        return config.getForkTypes(block.message.slot).SignedBeaconBlock.serialize(block);
-      }
-      return {
-        executionOptimistic,
-        finalized,
->>>>>>> e17b7449
         data: block,
         meta: {executionOptimistic, version: config.getForkName(block.message.slot)},
       };
     },
 
-<<<<<<< HEAD
     async getBlockAttestations({blockId}) {
       const {block, executionOptimistic} = await resolveBlockId(chain, blockId);
       return {
-=======
-    async getBlockAttestations(blockId) {
-      const {block, executionOptimistic, finalized} = await resolveBlockId(chain, blockId);
-      return {
-        executionOptimistic,
-        finalized,
->>>>>>> e17b7449
         data: Array.from(block.message.body.attestations),
         meta: {executionOptimistic},
       };
@@ -440,11 +384,6 @@
 
         if (slot === head.slot) {
           return {
-<<<<<<< HEAD
-=======
-            executionOptimistic: isOptimisticBlock(head),
-            finalized: false,
->>>>>>> e17b7449
             data: {root: fromHexString(head.blockRoot)},
             meta: {executionOptimistic: isOptimisticBlock(head)},
           };
@@ -453,11 +392,6 @@
         if (slot < head.slot && head.slot <= slot + SLOTS_PER_HISTORICAL_ROOT) {
           const state = chain.getHeadState();
           return {
-<<<<<<< HEAD
-=======
-            executionOptimistic: isOptimisticBlock(head),
-            finalized: computeEpochAtSlot(slot) <= chain.forkChoice.getFinalizedCheckpoint().epoch,
->>>>>>> e17b7449
             data: {root: state.blockRoots.get(slot % SLOTS_PER_HISTORICAL_ROOT)},
             meta: {executionOptimistic: isOptimisticBlock(head)},
           };
@@ -465,11 +399,6 @@
       } else if (blockId === "head") {
         const head = chain.forkChoice.getHead();
         return {
-<<<<<<< HEAD
-=======
-          executionOptimistic: isOptimisticBlock(head),
-          finalized: false,
->>>>>>> e17b7449
           data: {root: fromHexString(head.blockRoot)},
           meta: {executionOptimistic: isOptimisticBlock(head)},
         };
@@ -478,11 +407,6 @@
       // Slow path
       const {block, executionOptimistic, finalized} = await resolveBlockId(chain, blockId);
       return {
-<<<<<<< HEAD
-=======
-        executionOptimistic,
-        finalized,
->>>>>>> e17b7449
         data: {root: config.getForkTypes(block.message.slot).BeaconBlock.hashTreeRoot(block.message)},
         meta: {executionOptimistic},
       };
@@ -499,13 +423,8 @@
       await publishBlock(signedBlockOrContents, opts);
     },
 
-<<<<<<< HEAD
     async getBlobSidecars({blockId, indices}) {
       const {block, executionOptimistic} = await resolveBlockId(chain, blockId);
-=======
-    async getBlobSidecars(blockId, indices) {
-      const {block, executionOptimistic, finalized} = await resolveBlockId(chain, blockId);
->>>>>>> e17b7449
       const blockRoot = config.getForkTypes(block.message.slot).BeaconBlock.hashTreeRoot(block.message);
 
       let {blobSidecars} = (await db.blobSidecars.get(blockRoot)) ?? {};
@@ -518,11 +437,6 @@
       }
 
       return {
-<<<<<<< HEAD
-=======
-        executionOptimistic,
-        finalized,
->>>>>>> e17b7449
         data: indices ? blobSidecars.filter(({index}) => indices.includes(index)) : blobSidecars,
         meta: {executionOptimistic},
       };
