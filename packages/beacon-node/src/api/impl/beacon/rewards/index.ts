--- conflicted
+++ resolved
@@ -11,15 +11,11 @@
       const data = await chain.getBlockRewards(block.message);
       return {data, meta: {executionOptimistic}};
     },
-<<<<<<< HEAD
+    async getAttestationsRewards({epoch, validatorIds}) {
+      const {rewards, executionOptimistic} = await chain.getAttestationsRewards(epoch, validatorIds);
+      return {data: rewards, meta: {executionOptimistic}};
+    },
     async getSyncCommitteeRewards({blockId, validatorIds}) {
-=======
-    async getAttestationsRewards(epoch, validatorIds) {
-      const {rewards, executionOptimistic} = await chain.getAttestationsRewards(epoch, validatorIds);
-      return {data: rewards, executionOptimistic};
-    },
-    async getSyncCommitteeRewards(blockId, validatorIds) {
->>>>>>> b81230ac
       const {block, executionOptimistic} = await resolveBlockId(chain, blockId);
       const data = await chain.getSyncCommitteeRewards(block.message, validatorIds);
       return {data, meta: {executionOptimistic}};
