<<<<<<< HEAD
import {Multiaddr} from "@multiformats/multiaddr";
import {peerIdFromString} from "@libp2p/peer-id";
=======
>>>>>>> 172513f5
import {routes} from "@lodestar/api";
import {resolveStateId} from "../beacon/state/utils.js";
import {ApiModules} from "../types.js";
import {isOptimsticBlock} from "../../../util/forkChoice.js";

export function getDebugApi({chain, config, db}: Pick<ApiModules, "chain" | "config" | "db">): routes.debug.Api {
  return {
    async getDebugChainHeads() {
      const heads = chain.forkChoice.getHeads();
      return {
        data: heads.map((blockSummary) => ({slot: blockSummary.slot, root: blockSummary.blockRoot})),
      };
    },

    async getDebugChainHeadsV2() {
      const heads = chain.forkChoice.getHeads();
      return {
        data: heads.map((block) => ({
          slot: block.slot,
          root: block.blockRoot,
          executionOptimistic: isOptimsticBlock(block),
        })),
      };
    },

    async getState(stateId: string, format?: routes.debug.StateFormat) {
      const state = await resolveStateId(config, chain, db, stateId, {regenFinalizedState: true});
      if (format === "ssz") {
        // Casting to any otherwise Typescript doesn't like the multi-type return
        // eslint-disable-next-line @typescript-eslint/no-unsafe-return, @typescript-eslint/no-explicit-any
        return state.serialize() as any;
      } else {
        return {data: state.toValue()};
      }
    },

    async getStateV2(stateId: string, format?: routes.debug.StateFormat) {
      const state = await resolveStateId(config, chain, db, stateId, {regenFinalizedState: true});
      if (format === "ssz") {
        // Casting to any otherwise Typescript doesn't like the multi-type return
        // eslint-disable-next-line @typescript-eslint/no-unsafe-return, @typescript-eslint/no-explicit-any
        return state.serialize() as any;
      } else {
        return {data: state.toValue(), version: config.getForkName(state.slot)};
      }
    },
<<<<<<< HEAD

    async connectToPeer(peerIdStr, multiaddrStr) {
      const peer = peerIdFromString(peerIdStr);
      const multiaddr = multiaddrStr.map((addr) => new Multiaddr(addr));
      await network.connectToPeer(peer, multiaddr);
    },

    async disconnectPeer(peerIdStr) {
      const peer = peerIdFromString(peerIdStr);
      await network.disconnectPeer(peer);
    },
=======
>>>>>>> 172513f5
  };
}<|MERGE_RESOLUTION|>--- conflicted
+++ resolved
@@ -1,8 +1,3 @@
-<<<<<<< HEAD
-import {Multiaddr} from "@multiformats/multiaddr";
-import {peerIdFromString} from "@libp2p/peer-id";
-=======
->>>>>>> 172513f5
 import {routes} from "@lodestar/api";
 import {resolveStateId} from "../beacon/state/utils.js";
 import {ApiModules} from "../types.js";
@@ -49,19 +44,5 @@
         return {data: state.toValue(), version: config.getForkName(state.slot)};
       }
     },
-<<<<<<< HEAD
-
-    async connectToPeer(peerIdStr, multiaddrStr) {
-      const peer = peerIdFromString(peerIdStr);
-      const multiaddr = multiaddrStr.map((addr) => new Multiaddr(addr));
-      await network.connectToPeer(peer, multiaddr);
-    },
-
-    async disconnectPeer(peerIdStr) {
-      const peer = peerIdFromString(peerIdStr);
-      await network.disconnectPeer(peer);
-    },
-=======
->>>>>>> 172513f5
   };
 }