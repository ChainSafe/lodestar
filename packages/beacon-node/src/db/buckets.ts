--- conflicted
+++ resolved
@@ -42,11 +42,6 @@
   // can be ignored and safely deleted later on
   allForks_blobsSidecar = 29, // DENEB BeaconBlockRoot -> BlobsSidecar
 
-<<<<<<< HEAD
-  // https://github.com/ChainSafe/lodestar/issues/5753
-  // eslint-disable-next-line @typescript-eslint/no-duplicate-enum-values
-  allForks_blobsSidecarArchive = 30, // DENEB BeaconBlockSlot -> BlobsSidecar
-=======
   phase0_preGenesisState = 30, // Single = phase0.BeaconState
   phase0_preGenesisStateLastProcessedBlock = 31, // Single = Uint8
 
@@ -54,7 +49,6 @@
   // note: below buckets would not be in use till deneb hf so their number assignments
   // can be ignored and safely deleted later on
   allForks_blobsSidecarArchive = 32, // DENEB BeaconBlockSlot -> BlobsSidecar
->>>>>>> 108b8ed9
 
   // Lightclient server
   // altair_bestUpdatePerCommitteePeriod = 30, // DEPRECATED on v0.32.0
