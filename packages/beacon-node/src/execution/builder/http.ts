--- conflicted
+++ resolved
@@ -57,23 +57,15 @@
     slot: Slot,
     parentHash: Root,
     proposerPubKey: BLSPubkey
-<<<<<<< HEAD
-  ): Promise<{header: allForks.ExecutionPayloadHeader; blobKzgCommitments?: eip4844.BlobKzgCommitments}> {
-    const {
-      response: {data: signedBid},
-    } = await this.api.getHeader(slot, parentHash, proposerPubKey);
-    return signedBid.message;
-=======
   ): Promise<{
     header: allForks.ExecutionPayloadHeader;
     blockValue: Wei;
     blobKzgCommitments?: eip4844.BlobKzgCommitments;
   }> {
-    const {data: signedBid} = await this.api.getHeader(slot, parentHash, proposerPubKey);
+    const {response: {data: signedBid}} = await this.api.getHeader(slot, parentHash, proposerPubKey);
     const {header, value: blockValue} = signedBid.message;
     const {blobKzgCommitments} = signedBid.message as {blobKzgCommitments?: eip4844.BlobKzgCommitments};
     return {header, blockValue, blobKzgCommitments};
->>>>>>> 2d0938e7
   }
 
   async submitBlindedBlock(signedBlock: allForks.SignedBlindedBeaconBlock): Promise<allForks.SignedBeaconBlock> {
