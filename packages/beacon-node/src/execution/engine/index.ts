--- conflicted
+++ resolved
@@ -39,13 +39,8 @@
     jwtId: opts.jwtId,
     jwtVersion: opts.jwtVersion,
   });
-<<<<<<< HEAD
-  modules.logger.info("Execution client", {urls: opts.urls.map(toSafePrintableUrl).toString()});
+  modules.logger.info("Execution client", {urls: opts.urls.map(toPrintableUrl).toString()});
   return new ExecutionEngineHttp(rpc, modules, opts);
-=======
-  modules.logger.info("Execution client", {urls: opts.urls.map(toPrintableUrl).toString()});
-  return new ExecutionEngineHttp(rpc, modules);
->>>>>>> 48a5a94d
 }
 
 export function initializeExecutionEngine(
