import type {Connection, PeerId} from "@libp2p/interface";
import type {PeerIdStr} from "../util/peerId.js";
import type {Libp2p} from "./interface.js";

export function prettyPrintPeerId(peerId: PeerId): string {
  return prettyPrintPeerIdStr(peerId.toString());
}

export function prettyPrintPeerIdStr(id: PeerIdStr): string {
  return `${id.slice(0, 2)}...${id.slice(id.length - 6, id.length)}`;
}

/**
 * Get the connections map from a connection manager
 */
// Compat function for efficiency reasons
<<<<<<< HEAD
export function getConnectionsMap(libp2p: Libp2p): Map<string, {key: PeerId; value: Connection[]}> {
  // eslint-disable-next-line @typescript-eslint/no-unsafe-return
=======
export function getConnectionsMap(libp2p: Libp2p): Map<string, Connection[]> {
>>>>>>> 911a3f59
  return libp2p.services.components.connectionManager.getConnectionsMap()["map"];
}

export function getConnection(libp2p: Libp2p, peerIdStr: string): Connection | undefined {
  return getConnectionsMap(libp2p).get(peerIdStr)?.value[0] ?? undefined;
}

// https://github.com/ChainSafe/js-libp2p-gossipsub/blob/3475242ed254f7647798ab7f36b21909f6cb61da/src/index.ts#L2009
export function isPublishToZeroPeersError(e: Error): boolean {
  return e.message.includes("PublishError.InsufficientPeers");
}<|MERGE_RESOLUTION|>--- conflicted
+++ resolved
@@ -14,12 +14,7 @@
  * Get the connections map from a connection manager
  */
 // Compat function for efficiency reasons
-<<<<<<< HEAD
 export function getConnectionsMap(libp2p: Libp2p): Map<string, {key: PeerId; value: Connection[]}> {
-  // eslint-disable-next-line @typescript-eslint/no-unsafe-return
-=======
-export function getConnectionsMap(libp2p: Libp2p): Map<string, Connection[]> {
->>>>>>> 911a3f59
   return libp2p.services.components.connectionManager.getConnectionsMap()["map"];
 }
 
