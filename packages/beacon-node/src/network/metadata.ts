import {BitArray} from "@chainsafe/ssz";
import {ForkSeq} from "@lodestar/params";
import {computeStartSlotAtEpoch} from "@lodestar/state-transition";
import {altair, Epoch, phase0, ssz, electra} from "@lodestar/types";
import {BeaconConfig} from "@lodestar/config";
import {FAR_FUTURE_EPOCH} from "../constants/index.js";
import {getCurrentAndNextFork} from "./forks.js";

export enum ENRKey {
  tcp = "tcp",
  eth2 = "eth2",
  attnets = "attnets",
  syncnets = "syncnets",
<<<<<<< HEAD
  custody_subnet_count = "custody_subnet_count",
=======
  csc = "csc",
>>>>>>> 81aaeb5b
}
export enum SubnetType {
  attnets = "attnets",
  syncnets = "syncnets",
}

export type MetadataOpts = {
  metadata?: electra.Metadata;
};

export type MetadataModules = {
  config: BeaconConfig;
  onSetValue: (key: string, value: Uint8Array) => void;
};

/**
 * Implementation of Ethereum Consensus p2p MetaData.
 * For the spec that this code is based on, see:
 * https://github.com/ethereum/consensus-specs/blob/v1.1.10/specs/phase0/p2p-interface.md#metadata
 */
export class MetadataController {
  private onSetValue: (key: string, value: Uint8Array) => void;
  private config: BeaconConfig;
  private _metadata: electra.Metadata;

  constructor(opts: MetadataOpts, modules: MetadataModules) {
    this.config = modules.config;
    this.onSetValue = modules.onSetValue;
    this._metadata = opts.metadata ?? {
      ...ssz.electra.Metadata.defaultValue(),
      csc: Math.max(this.config.CUSTODY_REQUIREMENT, this.config.NODE_CUSTODY_REQUIREMENT),
    };
  }

  upstreamValues(currentEpoch: Epoch): void {
    // updateEth2Field() MUST be called with clock epoch
    this.updateEth2Field(currentEpoch);

    this.onSetValue(ENRKey.attnets, ssz.phase0.AttestationSubnets.serialize(this._metadata.attnets));

    if (this.config.getForkSeq(computeStartSlotAtEpoch(currentEpoch)) >= ForkSeq.altair) {
      // Only persist syncnets if altair fork is already activated. If currentFork is altair but head is phase0
      // adding syncnets to the ENR is not a problem, we will just have a useless field for a few hours.
      this.onSetValue(ENRKey.syncnets, ssz.phase0.AttestationSubnets.serialize(this._metadata.syncnets));
    }

    if (this.config.getForkSeq(computeStartSlotAtEpoch(currentEpoch)) >= ForkSeq.electra) {
      this.onSetValue(ENRKey.csc, ssz.Uint8.serialize(this._metadata.csc));
    }
  }

  get seqNumber(): bigint {
    return this._metadata.seqNumber;
  }

  get syncnets(): BitArray {
    return this._metadata.syncnets;
  }

  set syncnets(syncnets: BitArray) {
    this.onSetValue(ENRKey.syncnets, ssz.altair.SyncSubnets.serialize(syncnets));
    this._metadata.syncnets = syncnets;
  }

  get attnets(): BitArray {
    return this._metadata.attnets;
  }

  set attnets(attnets: BitArray) {
    this.onSetValue(ENRKey.attnets, ssz.phase0.AttestationSubnets.serialize(attnets));
    this._metadata.seqNumber++;
    this._metadata.attnets = attnets;
  }

  get csc(): number {
    return this._metadata.csc;
  }

  set csc(csc: number) {
    this.onSetValue(ENRKey.csc, ssz.Uint8.serialize(csc));
    this._metadata.csc = csc;
  }

  /** Consumers that need the phase0.Metadata type can just ignore the .syncnets property */
  get json(): electra.Metadata {
    return this._metadata;
  }

  /**
   * From spec:
   *   fork_digest is compute_fork_digest(current_fork_version, genesis_validators_root) where
   *   - current_fork_version is the fork version at the node's current epoch defined by the wall-clock time (not
   *     necessarily the epoch to which the node is sync)
   *   - genesis_validators_root is the static Root found in state.genesis_validators_root
   *
   * 1. MUST be called on start to populate ENR
   * 2. Network MUST call this method on fork transition.
   *    Current Clock implementation ensures no race conditions, epoch is correct if re-fetched
   */
  updateEth2Field(epoch: Epoch): Uint8Array {
    const enrForkId = ssz.phase0.ENRForkID.serialize(getENRForkID(this.config, epoch));
    this.onSetValue(ENRKey.eth2, enrForkId);
    return enrForkId;
  }
}

export function getENRForkID(config: BeaconConfig, clockEpoch: Epoch): phase0.ENRForkID {
  const {currentFork, nextFork} = getCurrentAndNextFork(config, clockEpoch);

  return {
    // Current fork digest
    forkDigest: config.forkName2ForkDigest(currentFork.name),
    // next planned fork versin
    nextForkVersion: nextFork ? nextFork.version : currentFork.version,
    // next fork epoch
    nextForkEpoch: nextFork ? nextFork.epoch : FAR_FUTURE_EPOCH,
  };
}<|MERGE_RESOLUTION|>--- conflicted
+++ resolved
@@ -1,21 +1,17 @@
-import {BitArray} from "@chainsafe/ssz";
-import {ForkSeq} from "@lodestar/params";
-import {computeStartSlotAtEpoch} from "@lodestar/state-transition";
-import {altair, Epoch, phase0, ssz, electra} from "@lodestar/types";
-import {BeaconConfig} from "@lodestar/config";
-import {FAR_FUTURE_EPOCH} from "../constants/index.js";
-import {getCurrentAndNextFork} from "./forks.js";
+import { BitArray } from "@chainsafe/ssz";
+import { ForkSeq } from "@lodestar/params";
+import { computeStartSlotAtEpoch } from "@lodestar/state-transition";
+import { altair, Epoch, phase0, ssz, electra } from "@lodestar/types";
+import { BeaconConfig } from "@lodestar/config";
+import { FAR_FUTURE_EPOCH } from "../constants/index.js";
+import { getCurrentAndNextFork } from "./forks.js";
 
 export enum ENRKey {
   tcp = "tcp",
   eth2 = "eth2",
   attnets = "attnets",
   syncnets = "syncnets",
-<<<<<<< HEAD
-  custody_subnet_count = "custody_subnet_count",
-=======
   csc = "csc",
->>>>>>> 81aaeb5b
 }
 export enum SubnetType {
   attnets = "attnets",
@@ -123,7 +119,7 @@
 }
 
 export function getENRForkID(config: BeaconConfig, clockEpoch: Epoch): phase0.ENRForkID {
-  const {currentFork, nextFork} = getCurrentAndNextFork(config, clockEpoch);
+  const { currentFork, nextFork } = getCurrentAndNextFork(config, clockEpoch);
 
   return {
     // Current fork digest
