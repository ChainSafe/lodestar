import {toHexString} from "@chainsafe/ssz";
import {BeaconConfig} from "@lodestar/config";
import {Logger, prettyBytes} from "@lodestar/utils";
import {Root, Slot, ssz} from "@lodestar/types";
import {ForkName, ForkSeq} from "@lodestar/params";
import {routes} from "@lodestar/api";
import {Metrics} from "../../metrics/index.js";
import {OpSource} from "../../metrics/validatorMonitor.js";
import {IBeaconChain} from "../../chain/index.js";
import {
  AttestationError,
  AttestationErrorCode,
  BlockError,
  BlockErrorCode,
  BlockGossipError,
  GossipAction,
  GossipActionError,
  SyncCommitteeError,
} from "../../chain/errors/index.js";
import {GossipHandlers, GossipType} from "../gossip/interface.js";
import {
  validateGossipAggregateAndProof,
  validateGossipAttestation,
  validateGossipAttesterSlashing,
  validateGossipBlock,
  validateGossipProposerSlashing,
  validateGossipSyncCommittee,
  validateSyncCommitteeGossipContributionAndProof,
  validateGossipVoluntaryExit,
  validateBlsToExecutionChange,
  AttestationValidationResult,
  AggregateAndProofValidationResult,
} from "../../chain/validation/index.js";
import {NetworkEvent, NetworkEventBus} from "../events.js";
import {PeerAction} from "../peers/index.js";
import {validateLightClientFinalityUpdate} from "../../chain/validation/lightClientFinalityUpdate.js";
import {validateLightClientOptimisticUpdate} from "../../chain/validation/lightClientOptimisticUpdate.js";
import {validateGossipBlobsSidecar} from "../../chain/validation/blobsSidecar.js";
import {BlockInput, BlockSource, getBlockInput} from "../../chain/blocks/types.js";
import {sszDeserialize} from "../gossip/topic.js";
import {INetworkCore} from "../core/index.js";
import {INetwork} from "../interface.js";
import {AggregatorTracker} from "./aggregatorTracker.js";

/**
 * Gossip handler options as part of network options
 */
export type GossipHandlerOpts = {
  /** By default pass gossip attestations to forkchoice */
  dontSendGossipAttestationsToForkchoice?: boolean;
};

export type ValidatorFnsModules = {
  chain: IBeaconChain;
  config: BeaconConfig;
  logger: Logger;
  metrics: Metrics | null;
  events: NetworkEventBus;
  aggregatorTracker: AggregatorTracker;
  core: INetworkCore;
};

const MAX_UNKNOWN_BLOCK_ROOT_RETRIES = 1;

/**
 * Gossip handlers perform validation + handling in a single function.
 * - This gossip handlers MUST only be registered as validator functions. No handler is registered for any topic.
 * - All `chain/validation/*` functions MUST throw typed GossipActionError instances so they gossip action is captured
 *   by `getGossipValidatorFn()` try catch block.
 * - This gossip handlers should not let any handling errors propagate to the caller. Only validation errors must be thrown.
 *
 * Note: `libp2p/js-libp2p-interfaces` would normally indicate to register separate validator functions and handler functions.
 * This approach is not suitable for us because:
 * - We do expensive processing on the object in the validator function that we need to re-use in the handler function.
 * - The validator function produces extra data that is needed for the handler function. Making this data available in
 *   the handler function scope is hard to achieve without very hacky strategies
 * - Ethereum Consensus gossipsub protocol strictly defined a single topic for message
 */
export function getGossipHandlers(modules: ValidatorFnsModules, options: GossipHandlerOpts): GossipHandlers {
  const {chain, config, metrics, events, logger, core, aggregatorTracker} = modules;

  async function validateBeaconBlock(
    blockInput: BlockInput,
    fork: ForkName,
    peerIdStr: string,
    seenTimestampSec: number
  ): Promise<void> {
    const signedBlock = blockInput.block;
    const slot = signedBlock.message.slot;
    const forkTypes = config.getForkTypes(slot);
    const blockHex = prettyBytes(forkTypes.BeaconBlock.hashTreeRoot(signedBlock.message));
    const delaySec = chain.clock.secFromSlot(slot, seenTimestampSec);
    const recvToVal = Date.now() / 1000 - seenTimestampSec;
    metrics?.gossipBlock.receivedToGossipValidate.observe(recvToVal);
    logger.verbose("Received gossip block", {
      slot: slot,
      root: blockHex,
      curentSlot: chain.clock.currentSlot,
      peerId: peerIdStr,
      delaySec,
      recvToVal,
    });

    try {
      await validateGossipBlock(config, chain, signedBlock, fork);
    } catch (e) {
      if (e instanceof BlockGossipError) {
        if (e instanceof BlockGossipError && e.type.code === BlockErrorCode.PARENT_UNKNOWN) {
          logger.debug("Gossip block has error", {slot, root: blockHex, code: e.type.code});
          events.emit(NetworkEvent.unknownBlockParent, {blockInput, peer: peerIdStr});
        }
      }

      if (e instanceof BlockGossipError && e.action === GossipAction.REJECT) {
        chain.persistInvalidSszValue(forkTypes.SignedBeaconBlock, signedBlock, `gossip_reject_slot_${slot}`);
      }

      throw e;
    }
  }

  function handleValidBeaconBlock(blockInput: BlockInput, peerIdStr: string, seenTimestampSec: number): void {
    const signedBlock = blockInput.block;

    // Handler - MUST NOT `await`, to allow validation result to be propagated

    metrics?.registerBeaconBlock(OpSource.gossip, seenTimestampSec, signedBlock.message);

    chain
      .processBlock(blockInput, {
        // proposer signature already checked in validateBeaconBlock()
        validProposerSignature: true,
        // blobsSidecar already checked in validateGossipBlobsSidecar()
        validBlobsSidecar: true,
        // It's critical to keep a good number of mesh peers.
        // To do that, the Gossip Job Wait Time should be consistently <3s to avoid the behavior penalties in gossip
        // Gossip Job Wait Time depends on the BLS Job Wait Time
        // so `blsVerifyOnMainThread = true`: we want to verify signatures immediately without affecting the bls thread pool.
        // otherwise we can't utilize bls thread pool capacity and Gossip Job Wait Time can't be kept low consistently.
        // See https://github.com/ChainSafe/lodestar/issues/3792
        blsVerifyOnMainThread: true,
        // to track block process steps
        seenTimestampSec,
        // gossip block is validated, we want to process it asap
        eagerPersistBlock: true,
      })
      .then(() => {
        // Returns the delay between the start of `block.slot` and `current time`
        const delaySec = chain.clock.secFromSlot(signedBlock.message.slot);
        metrics?.gossipBlock.elapsedTimeTillProcessed.observe(delaySec);
      })
      .catch((e) => {
        if (e instanceof BlockError) {
          switch (e.type.code) {
            case BlockErrorCode.ALREADY_KNOWN:
            case BlockErrorCode.PARENT_UNKNOWN:
            case BlockErrorCode.PRESTATE_MISSING:
            case BlockErrorCode.EXECUTION_ENGINE_ERROR:
              break;
            default:
              // TODO: Should it use PeerId or string?
              core.reportPeer(peerIdStr, PeerAction.LowToleranceError, "BadGossipBlock");
          }
        }
        metrics?.gossipBlock.processBlockErrors.inc({error: e instanceof BlockError ? e.type.code : "NOT_BLOCK_ERROR"});
        logger.error("Error receiving block", {slot: signedBlock.message.slot, peer: peerIdStr}, e as Error);
      });
  }

  return {
    [GossipType.beacon_block]: async ({serializedData}, topic, peerIdStr, seenTimestampSec) => {
      const signedBlock = sszDeserialize(topic, serializedData);
      // TODO Deneb: Can blocks be received by this topic?
      if (config.getForkSeq(signedBlock.message.slot) >= ForkSeq.deneb) {
        throw new GossipActionError(GossipAction.REJECT, {code: "POST_DENEB_BLOCK"});
      }

      const blockInput = getBlockInput.preDeneb(config, signedBlock, BlockSource.gossip, serializedData);
      await validateBeaconBlock(blockInput, topic.fork, peerIdStr, seenTimestampSec);
      handleValidBeaconBlock(blockInput, peerIdStr, seenTimestampSec);
<<<<<<< HEAD
=======

      // Do not emit block on eventstream API, it will be emitted after successful import
>>>>>>> a208afb4
    },

    [GossipType.blob_sidecar]: async (_data, _topic, _peerIdStr, _seenTimestampSec) => {
      // TODO DENEB: impl to be added on migration of blockinput
    },

    [GossipType.beacon_block_and_blobs_sidecar]: async ({serializedData}, topic, peerIdStr, seenTimestampSec) => {
      const blockAndBlocks = sszDeserialize(topic, serializedData);
      const {beaconBlock, blobsSidecar} = blockAndBlocks;
      // TODO Deneb: Should throw for pre fork blocks?
      if (config.getForkSeq(beaconBlock.message.slot) < ForkSeq.deneb) {
        throw new GossipActionError(GossipAction.REJECT, {code: "PRE_DENEB_BLOCK"});
      }

      // Validate block + blob. Then forward, then handle both
      // TODO DENEB: replace null with proper binary data for block and blobs separately
      const blockInput = getBlockInput.postDeneb(config, beaconBlock, BlockSource.gossip, blobsSidecar, null);
      await validateBeaconBlock(blockInput, topic.fork, peerIdStr, seenTimestampSec);
      validateGossipBlobsSidecar(beaconBlock, blobsSidecar);
      handleValidBeaconBlock(blockInput, peerIdStr, seenTimestampSec);
    },

    [GossipType.beacon_aggregate_and_proof]: async ({serializedData}, topic, _peer, seenTimestampSec) => {
      let validationResult: AggregateAndProofValidationResult;
      const signedAggregateAndProof = sszDeserialize(topic, serializedData);

      // Validate incoming aggregate and proof for a block
      try {
        validationResult = await validateGossipAggregateAndProof(chain, signedAggregateAndProof, false, serializedData);
      } catch (e) {
        if (e instanceof AttestationError && e.action === GossipAction.REJECT) {
          chain.persistInvalidSszValue(ssz.phase0.SignedAggregateAndProof, signedAggregateAndProof, "gossip_reject");
        }
        throw e;
      }

      // Handle aggregated, proven attestations appropriately
      const {indexedAttestation, committeeIndices, attDataRootHex} = validationResult;
      metrics?.registerGossipAggregatedAttestation(seenTimestampSec, signedAggregateAndProof, indexedAttestation);
      const aggregatedAttestation = signedAggregateAndProof.message.aggregate;

      // Add validated, aggregated attestation to others in attestationGroup
      chain.aggregatedAttestationPool.add(
        aggregatedAttestation,
        attDataRootHex,
        indexedAttestation.attestingIndices.length,
        committeeIndices
      );

      if (!options.dontSendGossipAttestationsToForkchoice) {
        // Add vote for block to forkChoice
        try {
          chain.forkChoice.onAttestation(indexedAttestation, attDataRootHex);
        } catch (e) {
          logger.debug(
            "Error adding gossip aggregated attestation to forkchoice",
            {slot: aggregatedAttestation.data.slot},
            e as Error
          );
        }
      }

      chain.emitter.emit(routes.events.EventType.attestation, signedAggregateAndProof.message.aggregate);
    },

    [GossipType.beacon_attestation]: async ({serializedData, msgSlot}, {subnet}, _peer, seenTimestampSec) => {
      if (msgSlot == undefined) {
        throw Error("msgSlot is undefined for beacon_attestation topic");
      }

      // Validate incoming attestation
      // Do not deserialize gossipSerializedData here, it's done in validateGossipAttestation only if needed
      let validationResult: AttestationValidationResult;
      try {
        validationResult = await validateGossipAttestation(
          chain,
          {attestation: null, serializedData, attSlot: msgSlot},
          subnet
        );
      } catch (e) {
        if (e instanceof AttestationError && e.action === GossipAction.REJECT) {
          chain.persistInvalidSszBytes(ssz.phase0.Attestation.typeName, serializedData, "gossip_reject");
        }
        throw e;
      }

      // Handle attestation appropriately
      const {indexedAttestation, attDataRootHex, attestation} = validationResult;
      metrics?.registerGossipUnaggregatedAttestation(seenTimestampSec, indexedAttestation);

      try {
        // Optionally add attestation to attestationPool. Node may be subscribe to extra subnets
        // (long-lived random subnets). For those, validate the messages but don't add to
        // the attestation pool to save CPU and RAM.
        if (aggregatorTracker.shouldAggregate(subnet, indexedAttestation.data.slot)) {
          const insertOutcome = chain.attestationPool.add(attestation, attDataRootHex);
          metrics?.opPool.attestationPoolInsertOutcome.inc({insertOutcome});
        }
      } catch (e) {
        logger.error("Error adding unaggregated attestation to pool", {subnet}, e as Error);
      }

      if (!options.dontSendGossipAttestationsToForkchoice) {
        // Add vote for block to forkChoice
        try {
          chain.forkChoice.onAttestation(indexedAttestation, attDataRootHex);
        } catch (e) {
          logger.debug("Error adding gossip unaggregated attestation to forkchoice", {subnet}, e as Error);
        }
      }

      chain.emitter.emit(routes.events.EventType.attestation, attestation);
    },

    [GossipType.attester_slashing]: async ({serializedData}, topic) => {
      const attesterSlashing = sszDeserialize(topic, serializedData);
      await validateGossipAttesterSlashing(chain, attesterSlashing);

      // Handler

      try {
        chain.opPool.insertAttesterSlashing(attesterSlashing);
        chain.forkChoice.onAttesterSlashing(attesterSlashing);
      } catch (e) {
        logger.error("Error adding attesterSlashing to pool", {}, e as Error);
      }
    },

    [GossipType.proposer_slashing]: async ({serializedData}, topic) => {
      const proposerSlashing = sszDeserialize(topic, serializedData);
      await validateGossipProposerSlashing(chain, proposerSlashing);

      // Handler

      try {
        chain.opPool.insertProposerSlashing(proposerSlashing);
      } catch (e) {
        logger.error("Error adding attesterSlashing to pool", {}, e as Error);
      }
    },

    [GossipType.voluntary_exit]: async ({serializedData}, topic) => {
      const voluntaryExit = sszDeserialize(topic, serializedData);
      await validateGossipVoluntaryExit(chain, voluntaryExit);

      // Handler

      try {
        chain.opPool.insertVoluntaryExit(voluntaryExit);
      } catch (e) {
        logger.error("Error adding voluntaryExit to pool", {}, e as Error);
      }

      chain.emitter.emit(routes.events.EventType.voluntaryExit, voluntaryExit);
    },

    [GossipType.sync_committee_contribution_and_proof]: async ({serializedData}, topic) => {
      const contributionAndProof = sszDeserialize(topic, serializedData);
      const {syncCommitteeParticipantIndices} = await validateSyncCommitteeGossipContributionAndProof(
        chain,
        contributionAndProof
      ).catch((e) => {
        if (e instanceof SyncCommitteeError && e.action === GossipAction.REJECT) {
          chain.persistInvalidSszValue(ssz.altair.SignedContributionAndProof, contributionAndProof, "gossip_reject");
        }
        throw e;
      });

      // Handler
      metrics?.registerGossipSyncContributionAndProof(contributionAndProof.message, syncCommitteeParticipantIndices);

      try {
        chain.syncContributionAndProofPool.add(contributionAndProof.message, syncCommitteeParticipantIndices.length);
      } catch (e) {
        logger.error("Error adding to contributionAndProof pool", {}, e as Error);
      }

      chain.emitter.emit(routes.events.EventType.contributionAndProof, contributionAndProof);
    },

    [GossipType.sync_committee]: async ({serializedData}, topic) => {
      const syncCommittee = sszDeserialize(topic, serializedData);
      const {subnet} = topic;
      let indexInSubcommittee = 0;
      try {
        indexInSubcommittee = (await validateGossipSyncCommittee(chain, syncCommittee, subnet)).indexInSubcommittee;
      } catch (e) {
        if (e instanceof SyncCommitteeError && e.action === GossipAction.REJECT) {
          chain.persistInvalidSszValue(ssz.altair.SyncCommitteeMessage, syncCommittee, "gossip_reject");
        }
        throw e;
      }

      // Handler

      try {
        const insertOutcome = chain.syncCommitteeMessagePool.add(subnet, syncCommittee, indexInSubcommittee);
        metrics?.opPool.syncCommitteeMessagePoolInsertOutcome.inc({insertOutcome});
      } catch (e) {
        logger.debug("Error adding to syncCommittee pool", {subnet}, e as Error);
      }
    },

    [GossipType.light_client_finality_update]: async ({serializedData}, topic) => {
      const lightClientFinalityUpdate = sszDeserialize(topic, serializedData);
      validateLightClientFinalityUpdate(config, chain, lightClientFinalityUpdate);
    },

    [GossipType.light_client_optimistic_update]: async ({serializedData}, topic) => {
      const lightClientOptimisticUpdate = sszDeserialize(topic, serializedData);
      validateLightClientOptimisticUpdate(config, chain, lightClientOptimisticUpdate);
    },

    // blsToExecutionChange is to be generated and validated against GENESIS_FORK_VERSION
    [GossipType.bls_to_execution_change]: async ({serializedData}, topic) => {
      const blsToExecutionChange = sszDeserialize(topic, serializedData);
      await validateBlsToExecutionChange(chain, blsToExecutionChange);

      // Handler
      try {
        chain.opPool.insertBlsToExecutionChange(blsToExecutionChange);
      } catch (e) {
        logger.error("Error adding blsToExecutionChange to pool", {}, e as Error);
      }

      chain.emitter.emit(routes.events.EventType.blsToExecutionChange, blsToExecutionChange);
    },
  };
}

/**
 * Retry a function if it throws error code UNKNOWN_OR_PREFINALIZED_BEACON_BLOCK_ROOT
 */
export async function validateGossipFnRetryUnknownRoot<T>(
  fn: () => Promise<T>,
  network: INetwork,
  chain: IBeaconChain,
  slot: Slot,
  blockRoot: Root
): Promise<T> {
  let unknownBlockRootRetries = 0;
  // eslint-disable-next-line no-constant-condition
  while (true) {
    try {
      return await fn();
    } catch (e) {
      if (
        e instanceof AttestationError &&
        e.type.code === AttestationErrorCode.UNKNOWN_OR_PREFINALIZED_BEACON_BLOCK_ROOT
      ) {
        if (unknownBlockRootRetries === 0) {
          // Trigger unknown block root search here
          const rootHex = toHexString(blockRoot);
          network.searchUnknownSlotRoot({slot, root: rootHex});
        }

        if (unknownBlockRootRetries++ < MAX_UNKNOWN_BLOCK_ROOT_RETRIES) {
          const foundBlock = await chain.waitForBlock(slot, toHexString(blockRoot));
          // Returns true if the block was found on time. In that case, try to get it from the fork-choice again.
          // Otherwise, throw the error below.
          if (foundBlock) {
            continue;
          }
        }
      }

      throw e;
    }
  }
}<|MERGE_RESOLUTION|>--- conflicted
+++ resolved
@@ -178,11 +178,8 @@
       const blockInput = getBlockInput.preDeneb(config, signedBlock, BlockSource.gossip, serializedData);
       await validateBeaconBlock(blockInput, topic.fork, peerIdStr, seenTimestampSec);
       handleValidBeaconBlock(blockInput, peerIdStr, seenTimestampSec);
-<<<<<<< HEAD
-=======
 
       // Do not emit block on eventstream API, it will be emitted after successful import
->>>>>>> a208afb4
     },
 
     [GossipType.blob_sidecar]: async (_data, _topic, _peerIdStr, _seenTimestampSec) => {
