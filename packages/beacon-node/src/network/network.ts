--- conflicted
+++ resolved
@@ -7,11 +7,7 @@
 import {ILogger, sleep} from "@lodestar/utils";
 import {ATTESTATION_SUBNET_COUNT, ForkName, SYNC_COMMITTEE_SUBNET_COUNT} from "@lodestar/params";
 import {Discv5, ENR} from "@chainsafe/discv5";
-<<<<<<< HEAD
-import {computeEpochAtSlot} from "@lodestar/state-transition";
-=======
 import {computeEpochAtSlot, computeTimeAtSlot} from "@lodestar/state-transition";
->>>>>>> 14fe299f
 import {altair, Epoch} from "@lodestar/types";
 import {IMetrics} from "../metrics/index.js";
 import {ChainEvent, IBeaconChain, IBeaconClock} from "../chain/index.js";
@@ -129,13 +125,8 @@
     );
 
     this.chain.emitter.on(ChainEvent.clockEpoch, this.onEpoch);
-<<<<<<< HEAD
-    this.chain.emitter.on(ChainEvent.lightClientFinalityUpdate, this.onLightclientFinalityUpdate.bind(this));
-    this.chain.emitter.on(ChainEvent.lightClientOptimisticUpdate, this.onLightclientOptimisticUpdate.bind(this));
-=======
     this.chain.emitter.on(ChainEvent.lightClientFinalityUpdate, this.onLightClientFinalityUpdate);
     this.chain.emitter.on(ChainEvent.lightClientOptimisticUpdate, this.onLightClientOptimisticUpdate);
->>>>>>> 14fe299f
     modules.signal.addEventListener("abort", this.close.bind(this), {once: true});
   }
 
@@ -370,26 +361,6 @@
     }
   };
 
-<<<<<<< HEAD
-  private async onLightclientFinalityUpdate(finalityUpdate: altair.LightClientFinalityUpdate): Promise<void> {
-    try {
-      // messages SHOULD be broadcasted after one-third of slot has transpired
-      await this.clock.waitForSlot(finalityUpdate.signatureSlot + 1 / 3);
-      return await this.gossip.publishLightClientFinalityUpdate(finalityUpdate);
-    } catch (e) {
-      this.logger.debug("Error on BeaconGossipHandler.onLightclientFinalityUpdate", {}, e as Error);
-    }
-  }
-
-  private async onLightclientOptimisticUpdate(optimisticUpdate: altair.LightClientOptimisticUpdate): Promise<void> {
-    try {
-      // messages SHOULD be broadcasted after one-third of slot has transpired
-      await this.clock.waitForSlot(optimisticUpdate.signatureSlot + 1 / 3);
-      return await this.gossip.publishLightClientOptimisticUpdate(optimisticUpdate);
-    } catch (e) {
-      this.logger.debug("Error on BeaconGossipHandler.onLightclientOptimisticUpdate", {}, e as Error);
-    }
-=======
   private onLightClientFinalityUpdate = async (finalityUpdate: altair.LightClientFinalityUpdate): Promise<void> => {
     if (this.hasAttachedSyncCommitteeMember()) {
       try {
@@ -438,6 +409,5 @@
   // https://github.com/ethereum/consensus-specs/blob/dev/specs/altair/light-client/p2p-interface.md#sync-committee
   private hasAttachedSyncCommitteeMember(): boolean {
     return this.syncnetsService.getActiveSubnets().length > 0;
->>>>>>> 14fe299f
   }
 }