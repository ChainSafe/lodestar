import {Libp2p} from "libp2p";
import {DefaultConnectionManager} from "libp2p/connection-manager";
import {Connection} from "@libp2p/interface-connection";
import {PeerId} from "@libp2p/interface-peer-id";
import {Multiaddr} from "@multiformats/multiaddr";
import {IBeaconConfig} from "@lodestar/config";
import {ILogger, sleep} from "@lodestar/utils";
<<<<<<< HEAD
import {ATTESTATION_SUBNET_COUNT, ForkName, SYNC_COMMITTEE_SUBNET_COUNT} from "@lodestar/params";
import {ENR} from "@chainsafe/discv5";
=======
import {ATTESTATION_SUBNET_COUNT, ForkName, ForkSeq, SYNC_COMMITTEE_SUBNET_COUNT} from "@lodestar/params";
import {Discv5, ENR} from "@chainsafe/discv5";
>>>>>>> 5b9a78e6
import {computeEpochAtSlot, computeTimeAtSlot} from "@lodestar/state-transition";
import {altair, eip4844, Epoch, phase0} from "@lodestar/types";
import {routes} from "@lodestar/api";
import {IMetrics} from "../metrics/index.js";
import {ChainEvent, IBeaconChain, IBeaconClock} from "../chain/index.js";
import {BlockInput, BlockInputType, getBlockInput} from "../chain/blocks/types.js";
import {INetworkOptions} from "./options.js";
import {INetwork} from "./interface.js";
import {ReqRespBeaconNode, ReqRespHandlers, doBeaconBlocksMaybeBlobsByRange} from "./reqresp/index.js";
import {
  Eth2Gossipsub,
  getGossipHandlers,
  GossipHandlers,
  GossipTopicTypeMap,
  GossipType,
  getCoreTopicsAtFork,
} from "./gossip/index.js";
import {MetadataController} from "./metadata.js";
import {FORK_EPOCH_LOOKAHEAD, getActiveForks} from "./forks.js";
import {PeerManager} from "./peers/peerManager.js";
import {IPeerRpcScoreStore, PeerAction, PeerRpcScoreStore} from "./peers/index.js";
import {INetworkEventBus, NetworkEventBus} from "./events.js";
import {AttnetsService, CommitteeSubscription, SyncnetsService} from "./subnets/index.js";
import {PeersData} from "./peers/peersData.js";
import {getConnectionsMap, isPublishToZeroPeersError} from "./util.js";
import {Discv5Worker} from "./discv5/index.js";

interface INetworkModules {
  config: IBeaconConfig;
  libp2p: Libp2p;
  logger: ILogger;
  metrics: IMetrics | null;
  chain: IBeaconChain;
  reqRespHandlers: ReqRespHandlers;
  signal: AbortSignal;
  // Optionally pass custom GossipHandlers, for testing
  gossipHandlers?: GossipHandlers;
}

export class Network implements INetwork {
  events: INetworkEventBus;
  reqResp: ReqRespBeaconNode;
  attnetsService: AttnetsService;
  syncnetsService: SyncnetsService;
  gossip: Eth2Gossipsub;
  metadata: MetadataController;
  readonly peerRpcScores: IPeerRpcScoreStore;
  private readonly peersData: PeersData;

  private readonly peerManager: PeerManager;
  private readonly libp2p: Libp2p;
  private readonly logger: ILogger;
  private readonly config: IBeaconConfig;
  private readonly clock: IBeaconClock;
  private readonly chain: IBeaconChain;
  private readonly signal: AbortSignal;

  private subscribedForks = new Set<ForkName>();

  constructor(private readonly opts: INetworkOptions, modules: INetworkModules) {
    const {config, libp2p, logger, metrics, chain, reqRespHandlers, gossipHandlers, signal} = modules;
    this.libp2p = libp2p;
    this.logger = logger;
    this.config = config;
    this.signal = signal;
    this.clock = chain.clock;
    this.chain = chain;
    this.peersData = new PeersData();
    const networkEventBus = new NetworkEventBus();
    const metadata = new MetadataController({}, {config, chain, logger});
    const peerRpcScores = new PeerRpcScoreStore(metrics);
    this.events = networkEventBus;
    this.metadata = metadata;
    this.peerRpcScores = peerRpcScores;
    this.reqResp = new ReqRespBeaconNode(
      {
        config,
        libp2p,
        reqRespHandlers,
        metadata,
        peerRpcScores,
        logger,
        networkEventBus,
        metrics,
        peersData: this.peersData,
      },
      opts
    );

    this.gossip = new Eth2Gossipsub(opts, {
      config,
      libp2p,
      logger,
      metrics,
      signal,
      gossipHandlers: gossipHandlers ?? getGossipHandlers({chain, config, logger, network: this, metrics}, opts),
      eth2Context: {
        activeValidatorCount: chain.getHeadState().epochCtx.currentShuffling.activeIndices.length,
        currentSlot: this.clock.currentSlot,
        currentEpoch: this.clock.currentEpoch,
      },
      peersData: this.peersData,
    });
    // eslint-disable-next-line @typescript-eslint/no-unsafe-member-access, @typescript-eslint/no-explicit-any
    void this.gossip.init((libp2p as any).components).catch((e) => this.logger.error(e));

    this.attnetsService = new AttnetsService(config, chain, this.gossip, metadata, logger, metrics, opts);
    this.syncnetsService = new SyncnetsService(config, chain, this.gossip, metadata, logger, metrics, opts);

    this.peerManager = new PeerManager(
      {
        libp2p,
        reqResp: this.reqResp,
        gossip: this.gossip,
        attnetsService: this.attnetsService,
        syncnetsService: this.syncnetsService,
        logger,
        metrics,
        chain,
        config,
        peerRpcScores,
        networkEventBus,
        peersData: this.peersData,
      },
      opts
    );

    this.chain.emitter.on(ChainEvent.clockEpoch, this.onEpoch);
    this.chain.emitter.on(routes.events.EventType.lightClientFinalityUpdate, this.onLightClientFinalityUpdate);
    this.chain.emitter.on(routes.events.EventType.lightClientOptimisticUpdate, this.onLightClientOptimisticUpdate);
    modules.signal.addEventListener("abort", this.close.bind(this), {once: true});
  }

  /** Destroy this instance. Can only be called once. */
  close(): void {
    this.chain.emitter.off(ChainEvent.clockEpoch, this.onEpoch);
    this.chain.emitter.off(routes.events.EventType.lightClientFinalityUpdate, this.onLightClientFinalityUpdate);
    this.chain.emitter.off(routes.events.EventType.lightClientOptimisticUpdate, this.onLightClientOptimisticUpdate);
  }

  async start(): Promise<void> {
    await this.libp2p.start();
    // Stop latency monitor since we handle disconnects here and don't want additional load on the event loop
    // eslint-disable-next-line @typescript-eslint/no-unsafe-member-access, @typescript-eslint/no-unsafe-call
    ((this.libp2p.connectionManager as unknown) as DefaultConnectionManager)["latencyMonitor"].stop();

    // Network spec decides version changes based on clock fork, not head fork
    const forkCurrentSlot = this.config.getForkName(this.clock.currentSlot);

    // Register only ReqResp protocols relevant to clock's fork
    await this.reqResp.start();
    this.reqResp.registerProtocolsAtFork(forkCurrentSlot);

    // Initialize ENR with clock's fork
    this.metadata.start(this.getEnr(), forkCurrentSlot);

<<<<<<< HEAD
    this.reqResp.start();
=======
>>>>>>> 5b9a78e6
    await this.peerManager.start();
    const discv5 = this.discv5();
    const setEnrValue = discv5?.setEnrValue.bind(discv5);
    this.metadata.start(setEnrValue, this.config.getForkName(this.clock.currentSlot));
    await this.gossip.start();
    this.attnetsService.start();
    this.syncnetsService.start();
    const multiaddresses = this.libp2p
      .getMultiaddrs()
      .map((m) => m.toString())
      .join(",");
    this.logger.info(`PeerId ${this.libp2p.peerId.toString()}, Multiaddrs ${multiaddresses}`);
  }

  async stop(): Promise<void> {
    // Must goodbye and disconnect before stopping libp2p
    await this.peerManager.goodbyeAndDisconnectAllPeers();
    await this.peerManager.stop();
    await this.gossip.stop();

    await this.reqResp.stop();
    await this.reqResp.unregisterAllProtocols();

    this.attnetsService.stop();
    this.syncnetsService.stop();
    await this.libp2p.stop();
  }

  discv5(): Discv5Worker | undefined {
    return this.peerManager["discovery"]?.discv5;
  }

  get localMultiaddrs(): Multiaddr[] {
    return this.libp2p.getMultiaddrs();
  }

  get peerId(): PeerId {
    return this.libp2p.peerId;
  }

  async getEnr(): Promise<ENR | undefined> {
    return await this.peerManager["discovery"]?.discv5.enr();
  }

  getConnectionsByPeer(): Map<string, Connection[]> {
    return getConnectionsMap(this.libp2p.connectionManager);
  }

  getConnectedPeers(): PeerId[] {
    return this.peerManager.getConnectedPeerIds();
  }

  hasSomeConnectedPeer(): boolean {
    return this.peerManager.hasSomeConnectedPeer();
  }

  publishBeaconBlockMaybeBlobs(blockInput: BlockInput): Promise<void> {
    switch (blockInput.type) {
      case BlockInputType.preEIP4844:
        return this.gossip.publishBeaconBlock(blockInput.block);

      case BlockInputType.postEIP4844:
        return this.gossip.publishSignedBeaconBlockAndBlobsSidecar({
          beaconBlock: blockInput.block as eip4844.SignedBeaconBlock,
          blobsSidecar: blockInput.blobs,
        });

      case BlockInputType.postEIP4844OldBlobs:
        throw Error(`Attempting to broadcast old BlockInput slot ${blockInput.block.message.slot}`);
    }
  }

  async beaconBlocksMaybeBlobsByRange(
    peerId: PeerId,
    request: phase0.BeaconBlocksByRangeRequest
  ): Promise<BlockInput[]> {
    return doBeaconBlocksMaybeBlobsByRange(this.config, this.reqResp, peerId, request, this.clock.currentEpoch);
  }

  async beaconBlocksMaybeBlobsByRoot(peerId: PeerId, request: phase0.BeaconBlocksByRootRequest): Promise<BlockInput[]> {
    // Assume all requests are post EIP-4844
    if (this.config.getForkSeq(this.chain.forkChoice.getFinalizedBlock().slot) >= ForkSeq.eip4844) {
      const blocksAndBlobs = await this.reqResp.beaconBlockAndBlobsSidecarByRoot(peerId, request);
      return blocksAndBlobs.map(({beaconBlock, blobsSidecar}) =>
        getBlockInput.postEIP4844(this.config, beaconBlock, blobsSidecar)
      );
    }

    // Assume all request are pre EIP-4844
    else if (this.config.getForkSeq(this.clock.currentSlot) < ForkSeq.eip4844) {
      const blocks = await this.reqResp.beaconBlocksByRoot(peerId, request);
      return blocks.map((block) => getBlockInput.preEIP4844(this.config, block));
    }

    // NOTE: Consider blocks may be post or pre EIP-4844
    // TODO EIP-4844: Request either blocks, or blocks+blobs
    else {
      const results = await Promise.all(
        request.map(
          async (beaconBlockRoot): Promise<BlockInput | null> => {
            const [resultBlockBlobs, resultBlocks] = await Promise.allSettled([
              this.reqResp.beaconBlockAndBlobsSidecarByRoot(peerId, [beaconBlockRoot]),
              this.reqResp.beaconBlocksByRoot(peerId, [beaconBlockRoot]),
            ]);

            if (resultBlockBlobs.status === "fulfilled" && resultBlockBlobs.value.length === 1) {
              const {beaconBlock, blobsSidecar} = resultBlockBlobs.value[0];
              return getBlockInput.postEIP4844(this.config, beaconBlock, blobsSidecar);
            }

            if (resultBlocks.status === "rejected") {
              return Promise.reject(resultBlocks.reason);
            }

            // Promise fullfilled + no result = block not found
            if (resultBlocks.value.length < 1) {
              return null;
            }

            const block = resultBlocks.value[0];

            if (this.config.getForkSeq(block.message.slot) >= ForkSeq.eip4844) {
              // beaconBlockAndBlobsSidecarByRoot should have succeeded
              if (resultBlockBlobs.status === "rejected") {
                // Recycle existing error for beaconBlockAndBlobsSidecarByRoot if any
                return Promise.reject(resultBlockBlobs.reason);
              } else {
                throw Error(
                  `Received post EIP-4844 ${beaconBlockRoot} over beaconBlocksByRoot not beaconBlockAndBlobsSidecarByRoot`
                );
              }
            }

            // Block is pre EIP-4844
            return getBlockInput.preEIP4844(this.config, block);
          }
        )
      );

      return results.filter((blockOrNull): blockOrNull is BlockInput => blockOrNull !== null);
    }
  }

  /**
   * Request att subnets up `toSlot`. Network will ensure to mantain some peers for each
   */
  prepareBeaconCommitteeSubnet(subscriptions: CommitteeSubscription[]): void {
    this.attnetsService.addCommitteeSubscriptions(subscriptions);
    if (subscriptions.length > 0) this.peerManager.onCommitteeSubscriptions();
  }

  prepareSyncCommitteeSubnets(subscriptions: CommitteeSubscription[]): void {
    this.syncnetsService.addCommitteeSubscriptions(subscriptions);
    if (subscriptions.length > 0) this.peerManager.onCommitteeSubscriptions();
  }

  /**
   * The app layer needs to refresh the status of some peers. The sync have reached a target
   */
  reStatusPeers(peers: PeerId[]): void {
    this.peerManager.reStatusPeers(peers);
  }

  reportPeer(peer: PeerId, action: PeerAction, actionName: string): void {
    this.peerRpcScores.applyAction(peer, action, actionName);
  }

  /**
   * Subscribe to all gossip events. Safe to call multiple times
   */
  subscribeGossipCoreTopics(): void {
    if (!this.isSubscribedToGossipCoreTopics()) {
      this.logger.info("Subscribed gossip core topics");
    }

    const currentEpoch = computeEpochAtSlot(this.chain.forkChoice.getHead().slot);
    for (const fork of getActiveForks(this.config, currentEpoch)) {
      this.subscribeCoreTopicsAtFork(fork);
    }
  }

  /**
   * Unsubscribe from all gossip events. Safe to call multiple times
   */
  unsubscribeGossipCoreTopics(): void {
    for (const fork of this.subscribedForks.values()) {
      this.unsubscribeCoreTopicsAtFork(fork);
    }

    // Drop all the gossip validation queues
    for (const jobQueue of Object.values(this.gossip.jobQueues)) {
      jobQueue.dropAllJobs();
    }
  }

  isSubscribedToGossipCoreTopics(): boolean {
    return this.subscribedForks.size > 0;
  }

  // Debug

  async connectToPeer(peer: PeerId, multiaddr: Multiaddr[]): Promise<void> {
    await this.libp2p.peerStore.addressBook.add(peer, multiaddr);
    await this.libp2p.dial(peer);
  }

  async disconnectPeer(peer: PeerId): Promise<void> {
    await this.libp2p.hangUp(peer);
  }

  getAgentVersion(peerIdStr: string): string {
    return this.peersData.getAgentVersion(peerIdStr);
  }

  /**
   * Handle subscriptions through fork transitions, @see FORK_EPOCH_LOOKAHEAD
   */
  private onEpoch = (epoch: Epoch): void => {
    try {
      // Compute prev and next fork shifted, so next fork is still next at forkEpoch + FORK_EPOCH_LOOKAHEAD
      const activeForks = getActiveForks(this.config, epoch);
      for (let i = 0; i < activeForks.length; i++) {
        // Only when a new fork is scheduled post this one
        if (activeForks[i + 1]) {
          const prevFork = activeForks[i];
          const nextFork = activeForks[i + 1];
          const forkEpoch = this.config.forks[nextFork].epoch;

          // Before fork transition
          if (epoch === forkEpoch - FORK_EPOCH_LOOKAHEAD) {
            // Don't subscribe to new fork if the node is not subscribed to any topic
            if (this.isSubscribedToGossipCoreTopics()) {
              this.subscribeCoreTopicsAtFork(nextFork);
              this.logger.info("Subscribing gossip topics before fork", {nextFork});
            } else {
              this.logger.info("Skipping subscribing gossip topics before fork", {nextFork});
            }
            this.attnetsService.subscribeSubnetsToNextFork(nextFork);
            this.syncnetsService.subscribeSubnetsToNextFork(nextFork);
          }

          // On fork transition
          if (epoch === forkEpoch) {
            // updateEth2Field() MUST be called with clock epoch, onEpoch event is emitted in response to clock events
            this.metadata.updateEth2Field(epoch);
            this.reqResp.registerProtocolsAtFork(nextFork);
          }

          // After fork transition
          if (epoch === forkEpoch + FORK_EPOCH_LOOKAHEAD) {
            this.logger.info("Unsubscribing gossip topics from prev fork", {prevFork});
            this.unsubscribeCoreTopicsAtFork(prevFork);
            this.attnetsService.unsubscribeSubnetsFromPrevFork(prevFork);
            this.syncnetsService.unsubscribeSubnetsFromPrevFork(prevFork);
          }
        }
      }
    } catch (e) {
      this.logger.error("Error on BeaconGossipHandler.onEpoch", {epoch}, e as Error);
    }
  };

  private subscribeCoreTopicsAtFork = (fork: ForkName): void => {
    if (this.subscribedForks.has(fork)) return;
    this.subscribedForks.add(fork);
    const {subscribeAllSubnets} = this.opts;

    for (const topic of getCoreTopicsAtFork(fork, {subscribeAllSubnets})) {
      this.gossip.subscribeTopic({...topic, fork});
    }
  };

  private unsubscribeCoreTopicsAtFork = (fork: ForkName): void => {
    if (!this.subscribedForks.has(fork)) return;
    this.subscribedForks.delete(fork);
    const {subscribeAllSubnets} = this.opts;

    for (const topic of getCoreTopicsAtFork(fork, {subscribeAllSubnets})) {
      this.gossip.unsubscribeTopic({...topic, fork});
    }
  };

  /**
   * De-duplicate logic to pick fork topics between subscribeCoreTopicsAtFork and unsubscribeCoreTopicsAtFork
   */
  private coreTopicsAtFork(fork: ForkName): GossipTopicTypeMap[keyof GossipTopicTypeMap][] {
    // Common topics for all forks
    const topics: GossipTopicTypeMap[keyof GossipTopicTypeMap][] = [
      // {type: GossipType.beacon_block}, // Handled below
      {type: GossipType.beacon_aggregate_and_proof},
      {type: GossipType.voluntary_exit},
      {type: GossipType.proposer_slashing},
      {type: GossipType.attester_slashing},
    ];

    // After EIP4844 only track beacon_block_and_blobs_sidecar topic
    if (ForkSeq[fork] < ForkSeq.eip4844) {
      topics.push({type: GossipType.beacon_block});
    } else {
      topics.push({type: GossipType.beacon_block_and_blobs_sidecar});
    }

    // capella
    if (ForkSeq[fork] >= ForkSeq.capella) {
      topics.push({type: GossipType.bls_to_execution_change});
    }

    // Any fork after altair included
    if (ForkSeq[fork] >= ForkSeq.altair) {
      topics.push({type: GossipType.sync_committee_contribution_and_proof});
      topics.push({type: GossipType.light_client_optimistic_update});
      topics.push({type: GossipType.light_client_finality_update});
    }

    if (this.opts.subscribeAllSubnets) {
      for (let subnet = 0; subnet < ATTESTATION_SUBNET_COUNT; subnet++) {
        topics.push({type: GossipType.beacon_attestation, subnet});
      }
      if (ForkSeq[fork] >= ForkSeq.altair) {
        for (let subnet = 0; subnet < SYNC_COMMITTEE_SUBNET_COUNT; subnet++) {
          topics.push({type: GossipType.sync_committee, subnet});
        }
      }
    }

    return topics;
  }

  private onLightClientFinalityUpdate = async (finalityUpdate: altair.LightClientFinalityUpdate): Promise<void> => {
    if (this.hasAttachedSyncCommitteeMember()) {
      try {
        // messages SHOULD be broadcast after one-third of slot has transpired
        // https://github.com/ethereum/consensus-specs/blob/dev/specs/altair/light-client/p2p-interface.md#sync-committee
        await this.waitOneThirdOfSlot(finalityUpdate.signatureSlot);
        return await this.gossip.publishLightClientFinalityUpdate(finalityUpdate);
      } catch (e) {
        // Non-mandatory route on most of network as of Oct 2022. May not have found any peers on topic yet
        // Remove once https://github.com/ChainSafe/js-libp2p-gossipsub/issues/367
        if (!isPublishToZeroPeersError(e as Error)) {
          this.logger.debug("Error on BeaconGossipHandler.onLightclientFinalityUpdate", {}, e as Error);
        }
      }
    }
  };

  private onLightClientOptimisticUpdate = async (
    optimisticUpdate: altair.LightClientOptimisticUpdate
  ): Promise<void> => {
    if (this.hasAttachedSyncCommitteeMember()) {
      try {
        // messages SHOULD be broadcast after one-third of slot has transpired
        // https://github.com/ethereum/consensus-specs/blob/dev/specs/altair/light-client/p2p-interface.md#sync-committee
        await this.waitOneThirdOfSlot(optimisticUpdate.signatureSlot);
        return await this.gossip.publishLightClientOptimisticUpdate(optimisticUpdate);
      } catch (e) {
        // Non-mandatory route on most of network as of Oct 2022. May not have found any peers on topic yet
        // Remove once https://github.com/ChainSafe/js-libp2p-gossipsub/issues/367
        if (!isPublishToZeroPeersError(e as Error)) {
          this.logger.debug("Error on BeaconGossipHandler.onLightclientOptimisticUpdate", {}, e as Error);
        }
      }
    }
  };

  private waitOneThirdOfSlot = async (slot: number): Promise<void> => {
    const secAtSlot = computeTimeAtSlot(this.config, slot + 1 / 3, this.chain.genesisTime);
    const msToSlot = secAtSlot * 1000 - Date.now();
    await sleep(msToSlot, this.signal);
  };

  // full nodes with at least one validator assigned to the current sync committee at the block's slot SHOULD broadcast
  // This prevents flooding the network by restricting full nodes that initially
  // publish to at most 512 (max size of active sync committee).
  // https://github.com/ethereum/consensus-specs/blob/dev/specs/altair/light-client/p2p-interface.md#sync-committee
  private hasAttachedSyncCommitteeMember(): boolean {
    return this.syncnetsService.getActiveSubnets().length > 0;
  }
}<|MERGE_RESOLUTION|>--- conflicted
+++ resolved
@@ -5,13 +5,8 @@
 import {Multiaddr} from "@multiformats/multiaddr";
 import {IBeaconConfig} from "@lodestar/config";
 import {ILogger, sleep} from "@lodestar/utils";
-<<<<<<< HEAD
-import {ATTESTATION_SUBNET_COUNT, ForkName, SYNC_COMMITTEE_SUBNET_COUNT} from "@lodestar/params";
+import {ATTESTATION_SUBNET_COUNT, ForkName, ForkSeq, SYNC_COMMITTEE_SUBNET_COUNT} from "@lodestar/params";
 import {ENR} from "@chainsafe/discv5";
-=======
-import {ATTESTATION_SUBNET_COUNT, ForkName, ForkSeq, SYNC_COMMITTEE_SUBNET_COUNT} from "@lodestar/params";
-import {Discv5, ENR} from "@chainsafe/discv5";
->>>>>>> 5b9a78e6
 import {computeEpochAtSlot, computeTimeAtSlot} from "@lodestar/state-transition";
 import {altair, eip4844, Epoch, phase0} from "@lodestar/types";
 import {routes} from "@lodestar/api";
@@ -165,16 +160,10 @@
     await this.reqResp.start();
     this.reqResp.registerProtocolsAtFork(forkCurrentSlot);
 
-    // Initialize ENR with clock's fork
-    this.metadata.start(this.getEnr(), forkCurrentSlot);
-
-<<<<<<< HEAD
-    this.reqResp.start();
-=======
->>>>>>> 5b9a78e6
     await this.peerManager.start();
     const discv5 = this.discv5();
     const setEnrValue = discv5?.setEnrValue.bind(discv5);
+    // Initialize ENR with clock's fork
     this.metadata.start(setEnrValue, this.config.getForkName(this.clock.currentSlot));
     await this.gossip.start();
     this.attnetsService.start();
