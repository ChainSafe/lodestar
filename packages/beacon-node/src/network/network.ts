--- conflicted
+++ resolved
@@ -1,10 +1,10 @@
-import {PeerId} from "@libp2p/interface";
-import {PublishOpts} from "@chainsafe/libp2p-gossipsub/types";
-import {PeerScoreStatsDump} from "@chainsafe/libp2p-gossipsub/score";
-import {BeaconConfig} from "@lodestar/config";
-import {sleep} from "@lodestar/utils";
-import {LoggerNode} from "@lodestar/logger/node";
-import {computeStartSlotAtEpoch, computeTimeAtSlot} from "@lodestar/state-transition";
+import { PeerId } from "@libp2p/interface";
+import { PublishOpts } from "@chainsafe/libp2p-gossipsub/types";
+import { PeerScoreStatsDump } from "@chainsafe/libp2p-gossipsub/score";
+import { BeaconConfig } from "@lodestar/config";
+import { sleep } from "@lodestar/utils";
+import { LoggerNode } from "@lodestar/logger/node";
+import { computeStartSlotAtEpoch, computeTimeAtSlot } from "@lodestar/state-transition";
 import {
   phase0,
   deneb,
@@ -20,35 +20,35 @@
   electra,
   ColumnIndex,
 } from "@lodestar/types";
-import {routes} from "@lodestar/api";
-import {ResponseIncoming} from "@lodestar/reqresp";
-import {ForkSeq, MAX_BLOBS_PER_BLOCK, NUMBER_OF_COLUMNS, DATA_COLUMN_SIDECAR_SUBNET_COUNT} from "@lodestar/params";
-import {Metrics, RegistryMetricCreator} from "../metrics/index.js";
-import {IBeaconChain} from "../chain/index.js";
-import {IBeaconDb} from "../db/interface.js";
-import {PeerIdStr, peerIdToString} from "../util/peerId.js";
-import {IClock} from "../util/clock.js";
-import {getCustodyConfig, CustodyConfig} from "../util/dataColumns.js";
-import {NetworkOptions} from "./options.js";
-import {WithBytes, INetwork} from "./interface.js";
-import {ReqRespMethod} from "./reqresp/index.js";
-import {GossipHandlers, GossipTopicMap, GossipType, GossipTypeMap} from "./gossip/index.js";
-import {PeerAction, PeerScoreStats} from "./peers/index.js";
-import {INetworkEventBus, NetworkEvent, NetworkEventBus, NetworkEventData} from "./events.js";
-import {CommitteeSubscription, NodeId} from "./subnets/index.js";
-import {isPublishToZeroPeersError} from "./util.js";
-import {NetworkProcessor, PendingGossipsubMessage} from "./processor/index.js";
-import {INetworkCore, NetworkCore, WorkerNetworkCore} from "./core/index.js";
+import { routes } from "@lodestar/api";
+import { ResponseIncoming } from "@lodestar/reqresp";
+import { ForkSeq, MAX_BLOBS_PER_BLOCK, NUMBER_OF_COLUMNS, DATA_COLUMN_SIDECAR_SUBNET_COUNT } from "@lodestar/params";
+import { Metrics, RegistryMetricCreator } from "../metrics/index.js";
+import { IBeaconChain } from "../chain/index.js";
+import { IBeaconDb } from "../db/interface.js";
+import { PeerIdStr, peerIdToString } from "../util/peerId.js";
+import { IClock } from "../util/clock.js";
+import { getCustodyConfig, CustodyConfig } from "../util/dataColumns.js";
+import { NetworkOptions } from "./options.js";
+import { WithBytes, INetwork } from "./interface.js";
+import { ReqRespMethod } from "./reqresp/index.js";
+import { GossipHandlers, GossipTopicMap, GossipType, GossipTypeMap } from "./gossip/index.js";
+import { PeerAction, PeerScoreStats } from "./peers/index.js";
+import { INetworkEventBus, NetworkEvent, NetworkEventBus, NetworkEventData } from "./events.js";
+import { CommitteeSubscription, NodeId } from "./subnets/index.js";
+import { isPublishToZeroPeersError } from "./util.js";
+import { NetworkProcessor, PendingGossipsubMessage } from "./processor/index.js";
+import { INetworkCore, NetworkCore, WorkerNetworkCore } from "./core/index.js";
 import {
   collectExactOneTyped,
   collectMaxResponseTyped,
   collectMaxResponseTypedWithBytes,
 } from "./reqresp/utils/collect.js";
-import {GetReqRespHandlerFn, Version, requestSszTypeByMethod, responseSszTypeByMethod} from "./reqresp/types.js";
-import {collectSequentialBlocksInRange} from "./reqresp/utils/collectSequentialBlocksInRange.js";
-import {getGossipSSZType, gossipTopicIgnoreDuplicatePublishError, stringifyGossipTopic} from "./gossip/topic.js";
-import {AggregatorTracker} from "./processor/aggregatorTracker.js";
-import {getActiveForks} from "./forks.js";
+import { GetReqRespHandlerFn, Version, requestSszTypeByMethod, responseSszTypeByMethod } from "./reqresp/types.js";
+import { collectSequentialBlocksInRange } from "./reqresp/utils/collectSequentialBlocksInRange.js";
+import { getGossipSSZType, gossipTopicIgnoreDuplicatePublishError, stringifyGossipTopic } from "./gossip/topic.js";
+import { AggregatorTracker } from "./processor/aggregatorTracker.js";
+import { getActiveForks } from "./forks.js";
 
 type NetworkModules = {
   opts: NetworkOptions;
@@ -126,10 +126,10 @@
     this.events.on(NetworkEvent.peerConnected, this.onPeerConnected);
     this.events.on(NetworkEvent.peerDisconnected, this.onPeerDisconnected);
     this.chain.emitter.on(routes.events.EventType.head, this.onHead);
-    this.chain.emitter.on(routes.events.EventType.lightClientFinalityUpdate, ({data}) =>
+    this.chain.emitter.on(routes.events.EventType.lightClientFinalityUpdate, ({ data }) =>
       this.onLightClientFinalityUpdate(data)
     );
-    this.chain.emitter.on(routes.events.EventType.lightClientOptimisticUpdate, ({data}) =>
+    this.chain.emitter.on(routes.events.EventType.lightClientOptimisticUpdate, ({ data }) =>
       this.onLightClientOptimisticUpdate(data)
     );
   }
@@ -159,37 +159,37 @@
 
     const core = opts.useWorker
       ? await WorkerNetworkCore.init({
-          opts: {
-            ...opts,
-            peerStoreDir,
-            metricsEnabled: Boolean(metrics),
-            activeValidatorCount,
-            genesisTime: chain.genesisTime,
-            initialStatus,
-          },
-          config,
-          peerId,
-          logger,
-          events,
-          metrics,
-          getReqRespHandler,
-        })
+        opts: {
+          ...opts,
+          peerStoreDir,
+          metricsEnabled: Boolean(metrics),
+          activeValidatorCount,
+          genesisTime: chain.genesisTime,
+          initialStatus,
+        },
+        config,
+        peerId,
+        logger,
+        events,
+        metrics,
+        getReqRespHandler,
+      })
       : await NetworkCore.init({
-          opts,
-          config,
-          peerId,
-          peerStoreDir,
-          logger,
-          clock: chain.clock,
-          events,
-          getReqRespHandler,
-          metricsRegistry: metrics ? new RegistryMetricCreator() : null,
-          initialStatus,
-          activeValidatorCount,
-        });
+        opts,
+        config,
+        peerId,
+        peerStoreDir,
+        logger,
+        clock: chain.clock,
+        events,
+        getReqRespHandler,
+        metricsRegistry: metrics ? new RegistryMetricCreator() : null,
+        initialStatus,
+        activeValidatorCount,
+      });
 
     const networkProcessor = new NetworkProcessor(
-      {chain, db, config, logger, metrics, events, gossipHandlers, core, aggregatorTracker},
+      { chain, db, config, logger, metrics, events, gossipHandlers, core, aggregatorTracker },
       opts
     );
 
@@ -269,8 +269,6 @@
   // REST API queries
   getConnectedPeers(): PeerIdStr[] {
     return Array.from(this.connectedPeers.keys());
-<<<<<<< HEAD
-=======
   }
   getConnectedPeerCustody(peerId: PeerIdStr): number[] {
     const columns = this.connectedPeers.get(peerId);
@@ -279,7 +277,6 @@
     }
 
     return columns;
->>>>>>> 81aaeb5b
   }
   getConnectedPeerCount(): number {
     return this.connectedPeers.size;
@@ -323,7 +320,7 @@
 
   async publishBeaconBlock(signedBlock: SignedBeaconBlock): Promise<number> {
     const fork = this.config.getForkName(signedBlock.message.slot);
-    return this.publishGossip<GossipType.beacon_block>({type: GossipType.beacon_block, fork}, signedBlock, {
+    return this.publishGossip<GossipType.beacon_block>({ type: GossipType.beacon_block, fork }, signedBlock, {
       ignoreDuplicatePublishError: true,
     });
   }
@@ -333,7 +330,7 @@
     const fork = this.config.getForkName(slot);
     const index = blobSidecar.index;
 
-    return this.publishGossip<GossipType.blob_sidecar>({type: GossipType.blob_sidecar, fork, index}, blobSidecar, {
+    return this.publishGossip<GossipType.blob_sidecar>({ type: GossipType.blob_sidecar, fork, index }, blobSidecar, {
       ignoreDuplicatePublishError: true,
     });
   }
@@ -344,7 +341,7 @@
     const index = dataColumnSidecar.index % DATA_COLUMN_SIDECAR_SUBNET_COUNT;
 
     return this.publishGossip<GossipType.data_column_sidecar>(
-      {type: GossipType.data_column_sidecar, fork, index},
+      { type: GossipType.data_column_sidecar, fork, index },
       dataColumnSidecar,
       {
         ignoreDuplicatePublishError: true,
@@ -355,24 +352,24 @@
   async publishBeaconAggregateAndProof(aggregateAndProof: phase0.SignedAggregateAndProof): Promise<number> {
     const fork = this.config.getForkName(aggregateAndProof.message.aggregate.data.slot);
     return this.publishGossip<GossipType.beacon_aggregate_and_proof>(
-      {type: GossipType.beacon_aggregate_and_proof, fork},
+      { type: GossipType.beacon_aggregate_and_proof, fork },
       aggregateAndProof,
-      {ignoreDuplicatePublishError: true}
+      { ignoreDuplicatePublishError: true }
     );
   }
 
   async publishBeaconAttestation(attestation: phase0.Attestation, subnet: number): Promise<number> {
     const fork = this.config.getForkName(attestation.data.slot);
     return this.publishGossip<GossipType.beacon_attestation>(
-      {type: GossipType.beacon_attestation, fork, subnet},
+      { type: GossipType.beacon_attestation, fork, subnet },
       attestation,
-      {ignoreDuplicatePublishError: true}
+      { ignoreDuplicatePublishError: true }
     );
   }
 
   async publishVoluntaryExit(voluntaryExit: phase0.SignedVoluntaryExit): Promise<number> {
     const fork = this.config.getForkName(computeStartSlotAtEpoch(voluntaryExit.message.epoch));
-    return this.publishGossip<GossipType.voluntary_exit>({type: GossipType.voluntary_exit, fork}, voluntaryExit, {
+    return this.publishGossip<GossipType.voluntary_exit>({ type: GossipType.voluntary_exit, fork }, voluntaryExit, {
       ignoreDuplicatePublishError: true,
     });
   }
@@ -382,9 +379,9 @@
     for (const fork of getActiveForks(this.config, this.clock.currentEpoch)) {
       if (ForkSeq[fork] >= ForkSeq.capella) {
         const publishPromise = this.publishGossip<GossipType.bls_to_execution_change>(
-          {type: GossipType.bls_to_execution_change, fork},
+          { type: GossipType.bls_to_execution_change, fork },
           blsToExecutionChange,
-          {ignoreDuplicatePublishError: true}
+          { ignoreDuplicatePublishError: true }
         );
         publishChanges.push(publishPromise);
       }
@@ -399,7 +396,7 @@
   async publishProposerSlashing(proposerSlashing: phase0.ProposerSlashing): Promise<number> {
     const fork = this.config.getForkName(Number(proposerSlashing.signedHeader1.message.slot as bigint));
     return this.publishGossip<GossipType.proposer_slashing>(
-      {type: GossipType.proposer_slashing, fork},
+      { type: GossipType.proposer_slashing, fork },
       proposerSlashing
     );
   }
@@ -407,14 +404,14 @@
   async publishAttesterSlashing(attesterSlashing: phase0.AttesterSlashing): Promise<number> {
     const fork = this.config.getForkName(Number(attesterSlashing.attestation1.data.slot as bigint));
     return this.publishGossip<GossipType.attester_slashing>(
-      {type: GossipType.attester_slashing, fork},
+      { type: GossipType.attester_slashing, fork },
       attesterSlashing
     );
   }
 
   async publishSyncCommitteeSignature(signature: altair.SyncCommitteeMessage, subnet: number): Promise<number> {
     const fork = this.config.getForkName(signature.slot);
-    return this.publishGossip<GossipType.sync_committee>({type: GossipType.sync_committee, fork, subnet}, signature, {
+    return this.publishGossip<GossipType.sync_committee>({ type: GossipType.sync_committee, fork, subnet }, signature, {
       ignoreDuplicatePublishError: true,
     });
   }
@@ -422,16 +419,16 @@
   async publishContributionAndProof(contributionAndProof: altair.SignedContributionAndProof): Promise<number> {
     const fork = this.config.getForkName(contributionAndProof.message.contribution.slot);
     return this.publishGossip<GossipType.sync_committee_contribution_and_proof>(
-      {type: GossipType.sync_committee_contribution_and_proof, fork},
+      { type: GossipType.sync_committee_contribution_and_proof, fork },
       contributionAndProof,
-      {ignoreDuplicatePublishError: true}
+      { ignoreDuplicatePublishError: true }
     );
   }
 
   async publishLightClientFinalityUpdate(update: LightClientFinalityUpdate): Promise<number> {
     const fork = this.config.getForkName(update.signatureSlot);
     return this.publishGossip<GossipType.light_client_finality_update>(
-      {type: GossipType.light_client_finality_update, fork},
+      { type: GossipType.light_client_finality_update, fork },
       update
     );
   }
@@ -439,7 +436,7 @@
   async publishLightClientOptimisticUpdate(update: LightClientOptimisticUpdate): Promise<number> {
     const fork = this.config.getForkName(update.signatureSlot);
     return this.publishGossip<GossipType.light_client_optimistic_update>(
-      {type: GossipType.light_client_optimistic_update, fork},
+      { type: GossipType.light_client_optimistic_update, fork },
       update
     );
   }
@@ -458,7 +455,7 @@
     };
     const sentPeers = await this.core.publishGossip(topicStr, messageData, opts);
 
-    this.logger.verbose("Publish to topic", {topic: topicStr, sentPeers, currentSlot: this.clock.currentSlot});
+    this.logger.verbose("Publish to topic", { topic: topicStr, sentPeers, currentSlot: this.clock.currentSlot });
     return sentPeers;
   }
 
@@ -585,7 +582,7 @@
     const requestData = requestType ? requestType.serialize(request as never) : new Uint8Array();
 
     // ReqResp outgoing request, emit from main thread to worker
-    return this.core.sendReqRespRequest({peerId, method, versions, requestData});
+    return this.core.sendReqRespRequest({ peerId, method, versions, requestData });
   }
 
   // Debug
@@ -687,10 +684,7 @@
   };
 
   private onPeerConnected = (data: NetworkEventData[NetworkEvent.peerConnected]): void => {
-<<<<<<< HEAD
-=======
-    this.logger.warn("onPeerConnected", {peer: data.peer, dataColumns: data.dataColumns.join(",")});
->>>>>>> 81aaeb5b
+    this.logger.warn("onPeerConnected", { peer: data.peer, dataColumns: data.dataColumns.join(",") });
     this.connectedPeers.set(data.peer, data.dataColumns);
   };
 
