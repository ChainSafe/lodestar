import {Multiaddr} from "@multiformats/multiaddr";
import type {PeerId, PeerInfo, PrivateKey} from "@libp2p/interface";
import {ENR} from "@chainsafe/enr";
import {BeaconConfig} from "@lodestar/config";
import {pruneSetToMax, sleep} from "@lodestar/utils";
import {ATTESTATION_SUBNET_COUNT, SYNC_COMMITTEE_SUBNET_COUNT} from "@lodestar/params";
import {LoggerNode} from "@lodestar/logger/node";
import {NetworkCoreMetrics} from "../core/metrics.js";
import {Libp2p} from "../interface.js";
import {ENRKey, SubnetType} from "../metadata.js";
import {getConnectionsMap, prettyPrintPeerId} from "../util.js";
import {Discv5Worker} from "../discv5/index.js";
import {LodestarDiscv5Opts} from "../discv5/types.js";
import {deserializeEnrSubnets, zeroAttnets, zeroSyncnets} from "./utils/enrSubnetsDeserialize.js";
import {IPeerRpcScoreStore, ScoreState} from "./score/index.js";

/** Max number of cached ENRs after discovering a good peer */
const MAX_CACHED_ENRS = 100;
/** Max age a cached ENR will be considered for dial */
const MAX_CACHED_ENR_AGE_MS = 5 * 60 * 1000;

export type PeerDiscoveryOpts = {
  maxPeers: number;
  discv5FirstQueryDelayMs: number;
  discv5: LodestarDiscv5Opts;
  connectToDiscv5Bootnodes?: boolean;
};

export type PeerDiscoveryModules = {
  privateKey: PrivateKey;
  libp2p: Libp2p;
  peerRpcScores: IPeerRpcScoreStore;
  metrics: NetworkCoreMetrics | null;
  logger: LoggerNode;
  config: BeaconConfig;
};

type PeerIdStr = string;

enum QueryStatusCode {
  NotActive,
  Active,
}
type QueryStatus = {code: QueryStatusCode.NotActive} | {code: QueryStatusCode.Active; count: number};

export enum DiscoveredPeerStatus {
  bad_score = "bad_score",
  already_connected = "already_connected",
  already_dialing = "already_dialing",
  error = "error",
  attempt_dial = "attempt_dial",
  cached = "cached",
  dropped = "dropped",
  no_multiaddrs = "no_multiaddrs",
}

type UnixMs = number;
/**
 * Maintain peersToConnect to avoid having too many topic peers at some point.
 * See https://github.com/ChainSafe/lodestar/issues/5741#issuecomment-1643113577
 */
type SubnetRequestInfo = {
  toUnixMs: UnixMs;
  // when node is stable this should be 0
  peersToConnect: number;
};

export type SubnetDiscvQueryMs = {
  subnet: number;
  type: SubnetType;
  toUnixMs: UnixMs;
  maxPeersToDiscover: number;
};

type CachedENR = {
  peerId: PeerId;
  multiaddrTCP: Multiaddr;
  subnets: Record<SubnetType, boolean[]>;
  addedUnixMs: number;
};

/**
 * PeerDiscovery discovers and dials new peers, and executes discv5 queries.
 * Currently relies on discv5 automatic periodic queries.
 */
export class PeerDiscovery {
  readonly discv5: Discv5Worker;
  private libp2p: Libp2p;
  private peerRpcScores: IPeerRpcScoreStore;
  private metrics: NetworkCoreMetrics | null;
  private logger: LoggerNode;
  private config: BeaconConfig;
  private cachedENRs = new Map<PeerIdStr, CachedENR>();
  private randomNodeQuery: QueryStatus = {code: QueryStatusCode.NotActive};
  private peersToConnect = 0;
  private subnetRequests: Record<SubnetType, Map<number, SubnetRequestInfo>> = {
    attnets: new Map(),
    syncnets: new Map(),
  };

  /** The maximum number of peers we allow (exceptions for subnet peers) */
  private maxPeers: number;
  private discv5StartMs: number;
  private discv5FirstQueryDelayMs: number;

  private connectToDiscv5BootnodesOnStart: boolean | undefined = false;

  constructor(modules: PeerDiscoveryModules, opts: PeerDiscoveryOpts, discv5: Discv5Worker) {
    const {libp2p, peerRpcScores, metrics, logger, config} = modules;
    this.libp2p = libp2p;
    this.peerRpcScores = peerRpcScores;
    this.metrics = metrics;
    this.logger = logger;
    this.config = config;
    this.discv5 = discv5;
    this.maxPeers = opts.maxPeers;
    this.discv5StartMs = 0;
    this.discv5StartMs = Date.now();
    this.discv5FirstQueryDelayMs = opts.discv5FirstQueryDelayMs;
    this.connectToDiscv5BootnodesOnStart = opts.connectToDiscv5Bootnodes;

    this.libp2p.addEventListener("peer:discovery", this.onDiscoveredPeer);
    this.discv5.on("discovered", this.onDiscoveredENR);

    const numBootEnrs = opts.discv5.bootEnrs.length;
    if (numBootEnrs === 0) {
      this.logger.error("PeerDiscovery: discv5 has no boot enr");
    } else {
      this.logger.verbose("PeerDiscovery: number of bootEnrs", {bootEnrs: numBootEnrs});
    }

    if (this.connectToDiscv5BootnodesOnStart) {
      // In devnet scenarios, especially, we want more control over which peers we connect to.
      // Only dial the discv5.bootEnrs if the option
      // network.connectToDiscv5Bootnodes has been set to true.
      for (const bootENR of opts.discv5.bootEnrs) {
        this.onDiscoveredENR(ENR.decodeTxt(bootENR)).catch((e) =>
          this.logger.error("error onDiscoveredENR bootENR", {}, e)
        );
      }
    }

    if (metrics) {
      metrics.discovery.cachedENRsSize.addCollect(() => {
        metrics.discovery.cachedENRsSize.set(this.cachedENRs.size);
        metrics.discovery.peersToConnect.set(this.peersToConnect);
        for (const type of [SubnetType.attnets, SubnetType.syncnets]) {
          const subnetPeersToConnect = Array.from(this.subnetRequests[type].values()).reduce(
            (acc, {peersToConnect}) => acc + peersToConnect,
            0
          );
          metrics.discovery.subnetPeersToConnect.set({type}, subnetPeersToConnect);
          metrics.discovery.subnetsToConnect.set({type}, this.subnetRequests[type].size);
        }
      });
    }
  }

  static async init(modules: PeerDiscoveryModules, opts: PeerDiscoveryOpts): Promise<PeerDiscovery> {
    const discv5 = await Discv5Worker.init({
      discv5: opts.discv5,
      privateKey: modules.privateKey,
      metrics: modules.metrics ?? undefined,
      logger: modules.logger,
      config: modules.config,
    });

    return new PeerDiscovery(modules, opts, discv5);
  }

  async stop(): Promise<void> {
    this.libp2p.removeEventListener("peer:discovery", this.onDiscoveredPeer);
    this.discv5.off("discovered", this.onDiscoveredENR);
    await this.discv5.close();
  }

  /**
   * Request to find peers, both on specific subnets and in general
   */
  discoverPeers(peersToConnect: number, subnetRequests: SubnetDiscvQueryMs[] = []): void {
    const subnetsToDiscoverPeers: SubnetDiscvQueryMs[] = [];
    const cachedENRsToDial = new Map<PeerIdStr, CachedENR>();
    // Iterate in reverse to consider first the most recent ENRs
    const cachedENRsReverse: CachedENR[] = [];
    const pendingDials = new Set(
      this.libp2p.services.components.connectionManager
        .getDialQueue()
        .map((pendingDial) => pendingDial.peerId?.toString())
    );
    for (const [id, cachedENR] of this.cachedENRs.entries()) {
      if (
        // time expired or
        Date.now() - cachedENR.addedUnixMs > MAX_CACHED_ENR_AGE_MS ||
        // already dialing
        pendingDials.has(id)
      ) {
        this.cachedENRs.delete(id);
      } else {
        cachedENRsReverse.push(cachedENR);
      }
    }
    cachedENRsReverse.reverse();

    this.peersToConnect += peersToConnect;

    subnet: for (const subnetRequest of subnetRequests) {
      // Get cached ENRs from the discovery service that are in the requested `subnetId`, but not connected yet
      let cachedENRsInSubnet = 0;
      for (const cachedENR of cachedENRsReverse) {
        if (cachedENR.subnets[subnetRequest.type][subnetRequest.subnet]) {
          cachedENRsToDial.set(cachedENR.peerId.toString(), cachedENR);

          if (++cachedENRsInSubnet >= subnetRequest.maxPeersToDiscover) {
            continue subnet;
          }
        }
      }

      const subnetPeersToConnect = Math.max(subnetRequest.maxPeersToDiscover - cachedENRsInSubnet, 0);

      // Extend the toUnixMs for this subnet
      const prevUnixMs = this.subnetRequests[subnetRequest.type].get(subnetRequest.subnet)?.toUnixMs;
      const newUnixMs =
        prevUnixMs !== undefined && prevUnixMs > subnetRequest.toUnixMs ? prevUnixMs : subnetRequest.toUnixMs;
      this.subnetRequests[subnetRequest.type].set(subnetRequest.subnet, {
        toUnixMs: newUnixMs,
        peersToConnect: subnetPeersToConnect,
      });

      // Query a discv5 query if more peers are needed
      subnetsToDiscoverPeers.push(subnetRequest);
    }

    // If subnetRequests won't connect enough peers for peersToConnect, add more
    if (cachedENRsToDial.size < peersToConnect) {
      for (const cachedENR of cachedENRsReverse) {
        cachedENRsToDial.set(cachedENR.peerId.toString(), cachedENR);
        if (cachedENRsToDial.size >= peersToConnect) {
          break;
        }
      }
    }

    // Queue an outgoing connection request to the cached peers that are on `s.subnet_id`.
    // If we connect to the cached peers before the discovery query starts, then we potentially
    // save a costly discovery query.
    for (const [id, cachedENRToDial] of cachedENRsToDial) {
      this.cachedENRs.delete(id);
      void this.dialPeer(cachedENRToDial);
    }

    // Run a discv5 subnet query to try to discover new peers
    const shouldRunFindRandomNodeQuery = subnetsToDiscoverPeers.length > 0 || cachedENRsToDial.size < peersToConnect;
    if (shouldRunFindRandomNodeQuery) {
      void this.runFindRandomNodeQuery();
    }

    this.logger.debug("Discover peers outcome", {
      peersToConnect,
      peersAvailableToDial: cachedENRsToDial.size,
      subnetsToDiscover: subnetsToDiscoverPeers.length,
      shouldRunFindRandomNodeQuery,
    });
  }

  /**
   * Request discv5 to find peers if there is no query in progress
   */
  private async runFindRandomNodeQuery(): Promise<void> {
    // Delay the 1st query after starting discv5
    // See https://github.com/ChainSafe/lodestar/issues/3423
    const msSinceDiscv5Start = Date.now() - this.discv5StartMs;
    if (msSinceDiscv5Start <= this.discv5FirstQueryDelayMs) {
      await sleep(this.discv5FirstQueryDelayMs - msSinceDiscv5Start);
    }

    // Run a general discv5 query if one is not already in progress
    if (this.randomNodeQuery.code === QueryStatusCode.Active) {
      this.metrics?.discovery.findNodeQueryRequests.inc({action: "ignore"});
      return;
    } else {
      this.metrics?.discovery.findNodeQueryRequests.inc({action: "start"});
    }

    // Use async version to prevent blocking the event loop
    // Time to completion of this function is not critical, in case this async call add extra lag
    this.randomNodeQuery = {code: QueryStatusCode.Active, count: 0};
    const timer = this.metrics?.discovery.findNodeQueryTime.startTimer();

    try {
      const enrs = await this.discv5.findRandomNode();
      this.metrics?.discovery.findNodeQueryEnrCount.inc(enrs.length);
    } catch (e) {
      this.logger.error("Error on discv5.findNode()", {}, e as Error);
    } finally {
      this.randomNodeQuery = {code: QueryStatusCode.NotActive};
      timer?.();
    }
  }

  /**
   * Progressively called by libp2p as a result of peer discovery or updates to its peer store
   */
  private onDiscoveredPeer = (evt: CustomEvent<PeerInfo>): void => {
    const {id, multiaddrs} = evt.detail;

    // libp2p may send us PeerInfos without multiaddrs https://github.com/libp2p/js-libp2p/issues/1873
    if (!multiaddrs || multiaddrs.length === 0) {
      this.metrics?.discovery.discoveredStatus.inc({status: DiscoveredPeerStatus.no_multiaddrs});
      return;
    }

    const attnets = zeroAttnets;
    const syncnets = zeroSyncnets;
    const status = this.handleDiscoveredPeer(id, multiaddrs[0], attnets, syncnets);
    this.logger.debug("Discovered peer via libp2p", {peer: prettyPrintPeerId(id), status});
    this.metrics?.discovery.discoveredStatus.inc({status});
  };

  /**
   * Progressively called by discv5 as a result of any query.
   */
  private onDiscoveredENR = async (enr: ENR): Promise<void> => {
    if (this.randomNodeQuery.code === QueryStatusCode.Active) {
      this.randomNodeQuery.count++;
    }
    const peerId = enr.peerId;
    // tcp multiaddr is known to be be present, checked inside the worker
    const multiaddrTCP = enr.getLocationMultiaddr(ENRKey.tcp);
    if (!multiaddrTCP) {
      this.logger.error("Discv5 worker sent enr without tcp multiaddr", {enr: enr.encodeTxt()});
      this.metrics?.discovery.discoveredStatus.inc({status: DiscoveredPeerStatus.error});
      return;
    }
    // Are this fields mandatory?
    const attnetsBytes = enr.kvs.get(ENRKey.attnets); // 64 bits
    const syncnetsBytes = enr.kvs.get(ENRKey.syncnets); // 4 bits

    // Use faster version than ssz's implementation that leverages pre-cached.
    // Some nodes don't serialize the bitfields properly, encoding the syncnets as attnets,
    // which cause the ssz implementation to throw on validation. deserializeEnrSubnets() will
    // never throw and treat too long or too short bitfields as zero-ed
    const attnets = attnetsBytes ? deserializeEnrSubnets(attnetsBytes, ATTESTATION_SUBNET_COUNT) : zeroAttnets;
    const syncnets = syncnetsBytes ? deserializeEnrSubnets(syncnetsBytes, SYNC_COMMITTEE_SUBNET_COUNT) : zeroSyncnets;

    const status = this.handleDiscoveredPeer(peerId, multiaddrTCP, attnets, syncnets);
    this.logger.debug("Discovered peer via discv5", {peer: prettyPrintPeerId(peerId), status});
    this.metrics?.discovery.discoveredStatus.inc({status});
  };

  /**
   * Progressively called by peer discovery as a result of any query.
   */
  private handleDiscoveredPeer(
    peerId: PeerId,
    multiaddrTCP: Multiaddr,
    attnets: boolean[],
    syncnets: boolean[]
  ): DiscoveredPeerStatus {
    try {
      // Check if peer is not banned or disconnected
      if (this.peerRpcScores.getScoreState(peerId) !== ScoreState.Healthy) {
        return DiscoveredPeerStatus.bad_score;
      }

      // Ignore connected peers. TODO: Is this check necessary?
      if (this.isPeerConnected(peerId.toString())) {
        return DiscoveredPeerStatus.already_connected;
      }

      // Ignore dialing peers
      if (
        this.libp2p.services.components.connectionManager
          .getDialQueue()
          .find((pendingDial) => pendingDial.peerId?.equals(peerId))
      ) {
        return DiscoveredPeerStatus.already_dialing;
      }

      // Should dial peer?
      const cachedPeer: CachedENR = {
        peerId,
        multiaddrTCP,
        subnets: {attnets, syncnets},
        addedUnixMs: Date.now(),
      };

      // Only dial peer if necessary
      if (this.shouldDialPeer(cachedPeer)) {
        void this.dialPeer(cachedPeer);
        return DiscoveredPeerStatus.attempt_dial;
      } else {
        // Add to pending good peers with a last seen time
        this.cachedENRs.set(peerId.toString(), cachedPeer);
        const dropped = pruneSetToMax(this.cachedENRs, MAX_CACHED_ENRS);
        // If the cache was already full, count the peer as dropped
        return dropped > 0 ? DiscoveredPeerStatus.dropped : DiscoveredPeerStatus.cached;
      }
    } catch (e) {
      this.logger.error("Error onDiscovered", {}, e as Error);
      return DiscoveredPeerStatus.error;
    }
  }

  private shouldDialPeer(peer: CachedENR): boolean {
    for (const type of [SubnetType.attnets, SubnetType.syncnets]) {
      for (const [subnet, {toUnixMs, peersToConnect}] of this.subnetRequests[type].entries()) {
        if (toUnixMs < Date.now() || peersToConnect === 0) {
          // Prune all requests so that we don't have to loop again
          // if we have low subnet peers then PeerManager will update us again with subnet + toUnixMs + peersToConnect
          this.subnetRequests[type].delete(subnet);
        } else {
          // not expired and peersToConnect > 0
          // if we have enough subnet peers, no need to dial more or we may have performance issues
          // see https://github.com/ChainSafe/lodestar/issues/5741#issuecomment-1643113577
          if (peer.subnets[type][subnet]) {
            this.subnetRequests[type].set(subnet, {toUnixMs, peersToConnect: Math.max(peersToConnect - 1, 0)});
            return true;
          }
        }
      }
    }

    // ideally we may want to leave this cheap condition at the top of the function
    // however we want to also update peersToConnect in this.subnetRequests
    // the this.subnetRequests[type] gradually has 0 subnet so this function should be cheap enough
    if (this.peersToConnect > 0) {
      return true;
    }

    return false;
  }

  /**
   * Handles DiscoveryEvent::QueryResult
   * Peers that have been returned by discovery requests are dialed here if they are suitable.
   */
  private async dialPeer(cachedPeer: CachedENR): Promise<void> {
    // we dial a peer when:
    // - this.peersToConnect > 0
    // - or the peer subscribes to a subnet that we want
    // If this.peersToConnect is 3 while we need to dial 5 subnet peers, in that case we want this.peersToConnect
    // to be 0 instead of a negative value. The next heartbeat may increase this.peersToConnect again if some dials
    // are not successful.
    this.peersToConnect = Math.max(this.peersToConnect - 1, 0);

    const {peerId, multiaddrTCP} = cachedPeer;

    // Must add the multiaddrs array to the address book before dialing
    // https://github.com/libp2p/js-libp2p/blob/aec8e3d3bb1b245051b60c2a890550d262d5b062/src/index.js#L638
    await this.libp2p.peerStore.merge(peerId, {multiaddrs: [multiaddrTCP]});

    // Note: PeerDiscovery adds the multiaddrTCP beforehand
    const peerIdShort = prettyPrintPeerId(peerId);
    this.logger.debug("Dialing discovered peer", {peer: peerIdShort});

    this.metrics?.discovery.dialAttempts.inc();
    const timer = this.metrics?.discovery.dialTime.startTimer();

    // Note: `libp2p.dial()` is what libp2p.connectionManager autoDial calls
    // Note: You must listen to the connected events to listen for a successful conn upgrade
    try {
      await this.libp2p.dial(peerId);
      timer?.({status: "success"});
      this.logger.debug("Dialed discovered peer", {peer: peerIdShort});
    } catch (e) {
      timer?.({status: "error"});
      formatLibp2pDialError(e as Error);
      this.logger.debug("Error dialing discovered peer", {peer: peerIdShort}, e as Error);
    }
  }

  /** Check if there is 1+ open connection with this peer */
  private isPeerConnected(peerIdStr: PeerIdStr): boolean {
    const connections = getConnectionsMap(this.libp2p).get(peerIdStr);
<<<<<<< HEAD
    return Boolean(connections?.some((connection) => connection.status === "open"));
=======
    return Boolean(connections && connections.value.some((connection) => connection.status === "open"));
>>>>>>> d37bdb0e
  }
}

/**
 * libp2p errors with extremely noisy errors here, which are deeply nested taking 30-50 lines.
 * Some known errors:
 * ```
 * Error: The operation was aborted
 * Error: stream ended before 1 bytes became available
 * Error: Error occurred during XX handshake: Error occurred while verifying signed payload: Peer ID doesn't match libp2p public key
 * ```
 *
 * Also the error's message is not properly formatted, where the error message is indented and includes the full stack
 * ```
 * {
 *  emessage: '\n' +
 *    '    Error: stream ended before 1 bytes became available\n' +
 *    '        at /home/lion/Code/eth2.0/lodestar/node_modules/it-reader/index.js:37:9\n' +
 *    '        at runMicrotasks (<anonymous>)\n' +
 *    '        at decoder (/home/lion/Code/eth2.0/lodestar/node_modules/it-length-prefixed/src/decode.js:113:22)\n' +
 *    '        at first (/home/lion/Code/eth2.0/lodestar/node_modules/it-first/index.js:11:20)\n' +
 *    '        at Object.exports.read (/home/lion/Code/eth2.0/lodestar/node_modules/multistream-select/src/multistream.js:31:15)\n' +
 *    '        at module.exports (/home/lion/Code/eth2.0/lodestar/node_modules/multistream-select/src/select.js:21:19)\n' +
 *    '        at Upgrader._encryptOutbound (/home/lion/Code/eth2.0/lodestar/node_modules/libp2p/src/upgrader.js:397:36)\n' +
 *    '        at Upgrader.upgradeOutbound (/home/lion/Code/eth2.0/lodestar/node_modules/libp2p/src/upgrader.js:176:11)\n' +
 *    '        at ClassIsWrapper.dial (/home/lion/Code/eth2.0/lodestar/node_modules/libp2p-tcp/src/index.js:49:18)'
 * }
 * ```
 *
 * Tracking issue https://github.com/libp2p/js-libp2p/issues/996
 */
function formatLibp2pDialError(e: Error): void {
  const errorMessage = e.message.trim();
  const newlineIndex = errorMessage.indexOf("\n");
  e.message = newlineIndex !== -1 ? errorMessage.slice(0, newlineIndex) : errorMessage;

  if (
    e.message.includes("The operation was aborted") ||
    e.message.includes("stream ended before 1 bytes became available") ||
    e.message.includes("The operation was aborted")
  ) {
    e.stack = undefined;
  }
}<|MERGE_RESOLUTION|>--- conflicted
+++ resolved
@@ -473,11 +473,7 @@
   /** Check if there is 1+ open connection with this peer */
   private isPeerConnected(peerIdStr: PeerIdStr): boolean {
     const connections = getConnectionsMap(this.libp2p).get(peerIdStr);
-<<<<<<< HEAD
-    return Boolean(connections?.some((connection) => connection.status === "open"));
-=======
-    return Boolean(connections && connections.value.some((connection) => connection.status === "open"));
->>>>>>> d37bdb0e
+    return Boolean(connections?.value.some((connection) => connection.status === "open"));
   }
 }
 
