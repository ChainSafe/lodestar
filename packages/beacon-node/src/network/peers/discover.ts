import {Multiaddr} from "@multiformats/multiaddr";
import type {PeerId, PeerInfo} from "@libp2p/interface";
import {ENR} from "@chainsafe/enr";
<<<<<<< HEAD
import {fromHexString, toHexString} from "@chainsafe/ssz";
=======
import {toHexString} from "@chainsafe/ssz";
>>>>>>> 81aaeb5b
import {BeaconConfig} from "@lodestar/config";
import {pruneSetToMax, sleep} from "@lodestar/utils";
import {ATTESTATION_SUBNET_COUNT, SYNC_COMMITTEE_SUBNET_COUNT} from "@lodestar/params";
import {LoggerNode} from "@lodestar/logger/node";
import {ssz} from "@lodestar/types";
import {NetworkCoreMetrics} from "../core/metrics.js";
import {Libp2p} from "../interface.js";
import {ENRKey, SubnetType} from "../metadata.js";
import {getConnectionsMap, prettyPrintPeerId} from "../util.js";
import {Discv5Worker} from "../discv5/index.js";
import {LodestarDiscv5Opts} from "../discv5/types.js";
<<<<<<< HEAD
import {NodeId} from "../subnets/interface.js";
=======
import {NodeId, computeNodeId} from "../subnets/interface.js";
>>>>>>> 81aaeb5b
import {getCustodyColumnSubnets} from "../../util/dataColumns.js";
import {deserializeEnrSubnets, zeroAttnets, zeroSyncnets} from "./utils/enrSubnetsDeserialize.js";
import {IPeerRpcScoreStore, ScoreState} from "./score/index.js";

/** Max number of cached ENRs after discovering a good peer */
const MAX_CACHED_ENRS = 100;
/** Max age a cached ENR will be considered for dial */
const MAX_CACHED_ENR_AGE_MS = 5 * 60 * 1000;

const MAX_CACHED_NODEIDS = 10000;

export type PeerDiscoveryOpts = {
  maxPeers: number;
  discv5FirstQueryDelayMs: number;
  discv5: LodestarDiscv5Opts;
  connectToDiscv5Bootnodes?: boolean;
  // experimental flags for debugging
  onlyConnectToBiggerDataNodes?: boolean;
  onlyConnectToMinimalCustodyOverlapNodes?: boolean;
};

export type PeerDiscoveryModules = {
  nodeId: NodeId;
  libp2p: Libp2p;
  peerRpcScores: IPeerRpcScoreStore;
  metrics: NetworkCoreMetrics | null;
  logger: LoggerNode;
  config: BeaconConfig;
};

type PeerIdStr = string;

enum QueryStatusCode {
  NotActive,
  Active,
}
type QueryStatus = {code: QueryStatusCode.NotActive} | {code: QueryStatusCode.Active; count: number};

export enum DiscoveredPeerStatus {
  bad_score = "bad_score",
  already_connected = "already_connected",
  already_dialing = "already_dialing",
  error = "error",
  attempt_dial = "attempt_dial",
  cached = "cached",
  dropped = "dropped",
  no_multiaddrs = "no_multiaddrs",
}

type UnixMs = number;
/**
 * Maintain peersToConnect to avoid having too many topic peers at some point.
 * See https://github.com/ChainSafe/lodestar/issues/5741#issuecomment-1643113577
 */
type SubnetRequestInfo = {
  toUnixMs: UnixMs;
  // when node is stable this should be 0
  peersToConnect: number;
};

export type SubnetDiscvQueryMs = {
  subnet: number;
  type: SubnetType;
  toUnixMs: UnixMs;
  maxPeersToDiscover: number;
};

type CachedENR = {
  peerId: PeerId;
  multiaddrTCP: Multiaddr;
  subnets: Record<SubnetType, boolean[]>;
  addedUnixMs: number;
  custodySubnetCount: number;
};

/**
 * PeerDiscovery discovers and dials new peers, and executes discv5 queries.
 * Currently relies on discv5 automatic periodic queries.
 */
export class PeerDiscovery {
  readonly discv5: Discv5Worker;
  private libp2p: Libp2p;
  private nodeId: NodeId;
  private custodySubnets: number[];
  private peerRpcScores: IPeerRpcScoreStore;
  private metrics: NetworkCoreMetrics | null;
  private logger: LoggerNode;
  private config: BeaconConfig;
  private cachedENRs = new Map<PeerIdStr, CachedENR>();
<<<<<<< HEAD
  private peerIdToNodeId = new Map<PeerIdStr, NodeId>();
=======
>>>>>>> 81aaeb5b
  private peerIdToCustodySubnetCount = new Map<PeerIdStr, number>();
  private randomNodeQuery: QueryStatus = {code: QueryStatusCode.NotActive};
  private peersToConnect = 0;
  private subnetRequests: Record<SubnetType, Map<number, SubnetRequestInfo>> = {
    attnets: new Map(),
    syncnets: new Map(),
  };

  /** The maximum number of peers we allow (exceptions for subnet peers) */
  private maxPeers: number;
  private discv5StartMs: number;
  private discv5FirstQueryDelayMs: number;

  private connectToDiscv5BootnodesOnStart: boolean | undefined = false;
  private onlyConnectToBiggerDataNodes: boolean | undefined = false;
  private onlyConnectToMinimalCustodyOverlapNodes: boolean | undefined = false;

  constructor(modules: PeerDiscoveryModules, opts: PeerDiscoveryOpts, discv5: Discv5Worker) {
    const {libp2p, peerRpcScores, metrics, logger, config, nodeId} = modules;
    this.libp2p = libp2p;
    this.peerRpcScores = peerRpcScores;
    this.metrics = metrics;
    this.logger = logger;
    this.config = config;
    this.discv5 = discv5;
<<<<<<< HEAD
    this.nodeId = fromHexString(ENR.decodeTxt(opts.discv5.enr).nodeId);
    // we will only connect to peers that can provide us custody
    this.custodySubnets = getCustodyColumnSubnets(this.nodeId, config.CUSTODY_REQUIREMENT);
=======
    this.nodeId = nodeId;
    // we will only connect to peers that can provide us custody
    this.custodySubnets = getCustodyColumnSubnets(
      nodeId,
      Math.max(config.CUSTODY_REQUIREMENT, config.NODE_CUSTODY_REQUIREMENT)
    );
>>>>>>> 81aaeb5b

    this.maxPeers = opts.maxPeers;
    this.discv5StartMs = 0;
    this.discv5StartMs = Date.now();
    this.discv5FirstQueryDelayMs = opts.discv5FirstQueryDelayMs;
    this.connectToDiscv5BootnodesOnStart = opts.connectToDiscv5Bootnodes;
    this.onlyConnectToBiggerDataNodes = opts.onlyConnectToBiggerDataNodes;
    this.onlyConnectToMinimalCustodyOverlapNodes = opts.onlyConnectToMinimalCustodyOverlapNodes;

    this.libp2p.addEventListener("peer:discovery", this.onDiscoveredPeer);
    this.discv5.on("discovered", this.onDiscoveredENR);

    const numBootEnrs = opts.discv5.bootEnrs.length;
    if (numBootEnrs === 0) {
      this.logger.error("PeerDiscovery: discv5 has no boot enr");
    } else {
      this.logger.verbose("PeerDiscovery: number of bootEnrs", {bootEnrs: numBootEnrs});
    }

    if (this.connectToDiscv5BootnodesOnStart) {
      // In devnet scenarios, especially, we want more control over which peers we connect to.
      // Only dial the discv5.bootEnrs if the option
      // network.connectToDiscv5Bootnodes has been set to true.
      for (const bootENR of opts.discv5.bootEnrs) {
        this.onDiscoveredENR(ENR.decodeTxt(bootENR)).catch((e) =>
          this.logger.error("error onDiscoveredENR bootENR", {}, e)
        );
      }
    }

    if (metrics) {
      metrics.discovery.cachedENRsSize.addCollect(() => {
        metrics.discovery.cachedENRsSize.set(this.cachedENRs.size);
        metrics.discovery.peersToConnect.set(this.peersToConnect);
        for (const type of [SubnetType.attnets, SubnetType.syncnets]) {
          const subnetPeersToConnect = Array.from(this.subnetRequests[type].values()).reduce(
            (acc, {peersToConnect}) => acc + peersToConnect,
            0
          );
          metrics.discovery.subnetPeersToConnect.set({type}, subnetPeersToConnect);
          metrics.discovery.subnetsToConnect.set({type}, this.subnetRequests[type].size);
        }
      });
    }
  }

  static async init(modules: PeerDiscoveryModules, opts: PeerDiscoveryOpts): Promise<PeerDiscovery> {
    const discv5 = await Discv5Worker.init({
      discv5: opts.discv5,
      peerId: modules.libp2p.peerId,
      metrics: modules.metrics ?? undefined,
      logger: modules.logger,
      config: modules.config,
    });

    return new PeerDiscovery(modules, opts, discv5);
  }

  async stop(): Promise<void> {
    this.libp2p.removeEventListener("peer:discovery", this.onDiscoveredPeer);
    this.discv5.off("discovered", this.onDiscoveredENR);
    await this.discv5.close();
  }

  /**
   * Request to find peers, both on specific subnets and in general
   */
  discoverPeers(peersToConnect: number, subnetRequests: SubnetDiscvQueryMs[] = []): void {
    const subnetsToDiscoverPeers: SubnetDiscvQueryMs[] = [];
    const cachedENRsToDial = new Map<PeerIdStr, CachedENR>();
    // Iterate in reverse to consider first the most recent ENRs
    const cachedENRsReverse: CachedENR[] = [];
    const pendingDials = new Set(
      this.libp2p.services.components.connectionManager
        .getDialQueue()
        .map((pendingDial) => pendingDial.peerId?.toString())
    );
    for (const [id, cachedENR] of this.cachedENRs.entries()) {
      if (
        // time expired or
        Date.now() - cachedENR.addedUnixMs > MAX_CACHED_ENR_AGE_MS ||
        // already dialing
        pendingDials.has(id)
      ) {
        this.cachedENRs.delete(id);
      } else {
        cachedENRsReverse.push(cachedENR);
      }
    }
    cachedENRsReverse.reverse();

    this.peersToConnect += peersToConnect;

    subnet: for (const subnetRequest of subnetRequests) {
      // Get cached ENRs from the discovery service that are in the requested `subnetId`, but not connected yet
      let cachedENRsInSubnet = 0;
      for (const cachedENR of cachedENRsReverse) {
        if (cachedENR.subnets[subnetRequest.type][subnetRequest.subnet]) {
          cachedENRsToDial.set(cachedENR.peerId.toString(), cachedENR);

          if (++cachedENRsInSubnet >= subnetRequest.maxPeersToDiscover) {
            continue subnet;
          }
        }
      }

      const subnetPeersToConnect = Math.max(subnetRequest.maxPeersToDiscover - cachedENRsInSubnet, 0);

      // Extend the toUnixMs for this subnet
      const prevUnixMs = this.subnetRequests[subnetRequest.type].get(subnetRequest.subnet)?.toUnixMs;
      const newUnixMs =
        prevUnixMs !== undefined && prevUnixMs > subnetRequest.toUnixMs ? prevUnixMs : subnetRequest.toUnixMs;
      this.subnetRequests[subnetRequest.type].set(subnetRequest.subnet, {
        toUnixMs: newUnixMs,
        peersToConnect: subnetPeersToConnect,
      });

      // Query a discv5 query if more peers are needed
      subnetsToDiscoverPeers.push(subnetRequest);
    }

    // If subnetRequests won't connect enough peers for peersToConnect, add more
    if (cachedENRsToDial.size < peersToConnect) {
      for (const cachedENR of cachedENRsReverse) {
        cachedENRsToDial.set(cachedENR.peerId.toString(), cachedENR);
        if (cachedENRsToDial.size >= peersToConnect) {
          break;
        }
      }
    }

    // Queue an outgoing connection request to the cached peers that are on `s.subnet_id`.
    // If we connect to the cached peers before the discovery query starts, then we potentially
    // save a costly discovery query.
    for (const [id, cachedENRToDial] of cachedENRsToDial) {
      this.cachedENRs.delete(id);
      void this.dialPeer(cachedENRToDial);
    }

    // Run a discv5 subnet query to try to discover new peers
    const shouldRunFindRandomNodeQuery = subnetsToDiscoverPeers.length > 0 || cachedENRsToDial.size < peersToConnect;
    if (shouldRunFindRandomNodeQuery) {
      void this.runFindRandomNodeQuery();
    }

    this.logger.debug("Discover peers outcome", {
      peersToConnect,
      peersAvailableToDial: cachedENRsToDial.size,
      subnetsToDiscover: subnetsToDiscoverPeers.length,
      shouldRunFindRandomNodeQuery,
    });
  }

  /**
   * Request discv5 to find peers if there is no query in progress
   */
  private async runFindRandomNodeQuery(): Promise<void> {
    // Delay the 1st query after starting discv5
    // See https://github.com/ChainSafe/lodestar/issues/3423
    const msSinceDiscv5Start = Date.now() - this.discv5StartMs;
    if (msSinceDiscv5Start <= this.discv5FirstQueryDelayMs) {
      await sleep(this.discv5FirstQueryDelayMs - msSinceDiscv5Start);
    }

    // Run a general discv5 query if one is not already in progress
    if (this.randomNodeQuery.code === QueryStatusCode.Active) {
      this.metrics?.discovery.findNodeQueryRequests.inc({action: "ignore"});
      return;
    } else {
      this.metrics?.discovery.findNodeQueryRequests.inc({action: "start"});
    }

    // Use async version to prevent blocking the event loop
    // Time to completion of this function is not critical, in case this async call add extra lag
    this.randomNodeQuery = {code: QueryStatusCode.Active, count: 0};
    const timer = this.metrics?.discovery.findNodeQueryTime.startTimer();

    try {
      const enrs = await this.discv5.findRandomNode();
      this.metrics?.discovery.findNodeQueryEnrCount.inc(enrs.length);
    } catch (e) {
      this.logger.error("Error on discv5.findNode()", {}, e as Error);
    } finally {
      this.randomNodeQuery = {code: QueryStatusCode.NotActive};
      timer?.();
    }
  }

  /**
   * Progressively called by libp2p as a result of peer discovery or updates to its peer store
   */
  private onDiscoveredPeer = (evt: CustomEvent<PeerInfo>): void => {
    const {id, multiaddrs} = evt.detail;

    // libp2p may send us PeerInfos without multiaddrs https://github.com/libp2p/js-libp2p/issues/1873
    // eslint-disable-next-line @typescript-eslint/strict-boolean-expressions
    if (!multiaddrs || multiaddrs.length === 0) {
      this.metrics?.discovery.discoveredStatus.inc({status: DiscoveredPeerStatus.no_multiaddrs});
      return;
    }

    const attnets = zeroAttnets;
    const syncnets = zeroSyncnets;
<<<<<<< HEAD
    const custodySubnetCount = 0;

    const status = this.handleDiscoveredPeer(id, multiaddrs[0], attnets, syncnets, custodySubnetCount);
=======
    const custodySubnetCount = this.peerIdToCustodySubnetCount.get(id.toString());
    if (custodySubnetCount === undefined) {
      this.logger.warn("onDiscoveredPeer with unknown custodySubnetCount assuming 4", {peerId: id.toString()});
    }

    const status = this.handleDiscoveredPeer(id, multiaddrs[0], attnets, syncnets, custodySubnetCount ?? 4);
    this.logger.debug("Discovered peer via libp2p", {peer: prettyPrintPeerId(id), status});
>>>>>>> 81aaeb5b
    this.metrics?.discovery.discoveredStatus.inc({status});
  };

  /**
   * Progressively called by discv5 as a result of any query.
   */
  private onDiscoveredENR = async (enr: ENR): Promise<void> => {
    if (this.randomNodeQuery.code === QueryStatusCode.Active) {
      this.randomNodeQuery.count++;
    }
    // async due to some crypto that's no longer necessary
    const peerId = await enr.peerId();

    const nodeId = fromHexString(enr.nodeId);
    this.peerIdToNodeId.set(peerId.toString(), nodeId);
    pruneSetToMax(this.peerIdToNodeId, MAX_CACHED_NODEIDS);

    // tcp multiaddr is known to be be present, checked inside the worker
    const multiaddrTCP = enr.getLocationMultiaddr(ENRKey.tcp);
    if (!multiaddrTCP) {
      this.logger.error("Discv5 worker sent enr without tcp multiaddr", {enr: enr.encodeTxt()});
      this.metrics?.discovery.discoveredStatus.inc({status: DiscoveredPeerStatus.error});
      return;
    }
    // Are this fields mandatory?
    const attnetsBytes = enr.kvs.get(ENRKey.attnets); // 64 bits
    const syncnetsBytes = enr.kvs.get(ENRKey.syncnets); // 4 bits
<<<<<<< HEAD
    const custodySubnetCountBytes = enr.kvs.get(ENRKey.custody_subnet_count); // 64 bits
=======
    const custodySubnetCountBytes = enr.kvs.get(ENRKey.csc); // 64 bits
    if (custodySubnetCountBytes === undefined) {
      this.logger.warn("peer discovered with no csc assuming 4", exportENRToJSON(enr));
    }
>>>>>>> 81aaeb5b

    // Use faster version than ssz's implementation that leverages pre-cached.
    // Some nodes don't serialize the bitfields properly, encoding the syncnets as attnets,
    // which cause the ssz implementation to throw on validation. deserializeEnrSubnets() will
    // never throw and treat too long or too short bitfields as zero-ed
    const attnets = attnetsBytes ? deserializeEnrSubnets(attnetsBytes, ATTESTATION_SUBNET_COUNT) : zeroAttnets;
    const syncnets = syncnetsBytes ? deserializeEnrSubnets(syncnetsBytes, SYNC_COMMITTEE_SUBNET_COUNT) : zeroSyncnets;
<<<<<<< HEAD
    const custodySubnetCount = custodySubnetCountBytes ? ssz.UintNum64.deserialize(custodySubnetCountBytes) : 1;
    this.peerIdToCustodySubnetCount.set(peerId.toString(), custodySubnetCount);

    const status = this.handleDiscoveredPeer(peerId, multiaddrTCP, attnets, syncnets, custodySubnetCount);
=======
    const custodySubnetCount = custodySubnetCountBytes ? ssz.Uint8.deserialize(custodySubnetCountBytes) : 4;
    this.peerIdToCustodySubnetCount.set(peerId.toString(), custodySubnetCount);

    const status = this.handleDiscoveredPeer(peerId, multiaddrTCP, attnets, syncnets, custodySubnetCount);
    this.logger.debug("Discovered peer via discv5", {peer: prettyPrintPeerId(peerId), status});
>>>>>>> 81aaeb5b
    this.metrics?.discovery.discoveredStatus.inc({status});
  };

  /**
   * Progressively called by peer discovery as a result of any query.
   */
  private handleDiscoveredPeer(
    peerId: PeerId,
    multiaddrTCP: Multiaddr,
    attnets: boolean[],
    syncnets: boolean[],
    custodySubnetCount: number
  ): DiscoveredPeerStatus {
<<<<<<< HEAD
    const nodeId = this.peerIdToNodeId.get(peerId.toString());
    this.logger.warn("handleDiscoveredPeer", {nodeId: nodeId ? toHexString(nodeId) : null, peerId: peerId.toString()});
=======
    const nodeId = computeNodeId(peerId);
    this.logger.warn("handleDiscoveredPeer", {nodeId: toHexString(nodeId), peerId: peerId.toString()});
>>>>>>> 81aaeb5b
    try {
      // Check if peer is not banned or disconnected
      if (this.peerRpcScores.getScoreState(peerId) !== ScoreState.Healthy) {
        return DiscoveredPeerStatus.bad_score;
      }

      // Ignore connected peers. TODO: Is this check necessary?
      if (this.isPeerConnected(peerId.toString())) {
        return DiscoveredPeerStatus.already_connected;
      }

      // Ignore dialing peers
      if (
        this.libp2p.services.components.connectionManager
          .getDialQueue()
          .find((pendingDial) => pendingDial.peerId && pendingDial.peerId.equals(peerId))
      ) {
        return DiscoveredPeerStatus.already_dialing;
      }

      // Should dial peer?
      const cachedPeer: CachedENR = {
        peerId,
        multiaddrTCP,
        subnets: {attnets, syncnets},
        addedUnixMs: Date.now(),
        custodySubnetCount,
      };

      // Only dial peer if necessary
      if (this.shouldDialPeer(cachedPeer)) {
        void this.dialPeer(cachedPeer);
        return DiscoveredPeerStatus.attempt_dial;
      } else {
        // Add to pending good peers with a last seen time
        this.cachedENRs.set(peerId.toString(), cachedPeer);
        const dropped = pruneSetToMax(this.cachedENRs, MAX_CACHED_ENRS);
        // If the cache was already full, count the peer as dropped
        return dropped > 0 ? DiscoveredPeerStatus.dropped : DiscoveredPeerStatus.cached;
      }
    } catch (e) {
      this.logger.error("Error onDiscovered", {}, e as Error);
      return DiscoveredPeerStatus.error;
    }
  }

  private shouldDialPeer(peer: CachedENR): boolean {
<<<<<<< HEAD
    const nodeId = this.peerIdToNodeId.get(peer.peerId.toString());
    if (nodeId === undefined) {
      return false;
    }
    const peerCustodySubnetCount = peer.custodySubnetCount;
    const peerCustodySubnets = getCustodyColumnSubnets(nodeId, peerCustodySubnetCount);
    const hasAllColumns = this.custodySubnets.reduce((acc, elem) => acc && peerCustodySubnets.includes(elem), true);

    this.logger.debug("peerCustodySubnets", {
=======
    const nodeId = computeNodeId(peer.peerId);
    const peerCustodySubnetCount = peer.custodySubnetCount;
    const peerCustodySubnets = getCustodyColumnSubnets(nodeId, peerCustodySubnetCount);

    const matchingSubnetsNum = this.custodySubnets.reduce(
      (acc, elem) => acc + (peerCustodySubnets.includes(elem) ? 1 : 0),
      0
    );
    const hasAllColumns = matchingSubnetsNum === this.custodySubnets.length;
    const hasMinCustodyMatchingColumns = matchingSubnetsNum >= this.config.CUSTODY_REQUIREMENT;

    this.logger.warn("peerCustodySubnets", {
>>>>>>> 81aaeb5b
      peerId: peer.peerId.toString(),
      peerNodeId: toHexString(nodeId),
      hasAllColumns,
      peerCustodySubnetCount,
      peerCustodySubnets: peerCustodySubnets.join(","),
      custodySubnets: this.custodySubnets.join(","),
      nodeId: `${toHexString(this.nodeId)}`,
    });
<<<<<<< HEAD
    if (!hasAllColumns) {
=======
    if (this.onlyConnectToBiggerDataNodes && !hasAllColumns) {
      return false;
    }
    if (this.onlyConnectToMinimalCustodyOverlapNodes && !hasMinCustodyMatchingColumns) {
>>>>>>> 81aaeb5b
      return false;
    }

    for (const type of [SubnetType.attnets, SubnetType.syncnets]) {
      for (const [subnet, {toUnixMs, peersToConnect}] of this.subnetRequests[type].entries()) {
        if (toUnixMs < Date.now() || peersToConnect === 0) {
          // Prune all requests so that we don't have to loop again
          // if we have low subnet peers then PeerManager will update us again with subnet + toUnixMs + peersToConnect
          this.subnetRequests[type].delete(subnet);
        } else {
          // not expired and peersToConnect > 0
          // if we have enough subnet peers, no need to dial more or we may have performance issues
          // see https://github.com/ChainSafe/lodestar/issues/5741#issuecomment-1643113577
          if (peer.subnets[type][subnet]) {
            this.subnetRequests[type].set(subnet, {toUnixMs, peersToConnect: Math.max(peersToConnect - 1, 0)});
            return true;
          }
        }
      }
    }

    // ideally we may want to leave this cheap condition at the top of the function
    // however we want to also update peersToConnect in this.subnetRequests
    // the this.subnetRequests[type] gradually has 0 subnet so this function should be cheap enough
    if (this.peersToConnect > 0) {
      return true;
    }

    return false;
  }

  /**
   * Handles DiscoveryEvent::QueryResult
   * Peers that have been returned by discovery requests are dialed here if they are suitable.
   */
  private async dialPeer(cachedPeer: CachedENR): Promise<void> {
    // we dial a peer when:
    // - this.peersToConnect > 0
    // - or the peer subscribes to a subnet that we want
    // If this.peersToConnect is 3 while we need to dial 5 subnet peers, in that case we want this.peersToConnect
    // to be 0 instead of a negative value. The next heartbeat may increase this.peersToConnect again if some dials
    // are not successful.
    this.peersToConnect = Math.max(this.peersToConnect - 1, 0);

    const {peerId, multiaddrTCP} = cachedPeer;

    // Must add the multiaddrs array to the address book before dialing
    // https://github.com/libp2p/js-libp2p/blob/aec8e3d3bb1b245051b60c2a890550d262d5b062/src/index.js#L638
    await this.libp2p.peerStore.merge(peerId, {multiaddrs: [multiaddrTCP]});

    // Note: PeerDiscovery adds the multiaddrTCP beforehand
    const peerIdShort = prettyPrintPeerId(peerId);
    this.logger.debug("Dialing discovered peer", {peer: peerIdShort});

    this.metrics?.discovery.dialAttempts.inc();
    const timer = this.metrics?.discovery.dialTime.startTimer();

    // Note: `libp2p.dial()` is what libp2p.connectionManager autoDial calls
    // Note: You must listen to the connected events to listen for a successful conn upgrade
    try {
      await this.libp2p.dial(peerId);
      timer?.({status: "success"});
      this.logger.debug("Dialed discovered peer", {peer: peerIdShort});
    } catch (e) {
      timer?.({status: "error"});
      formatLibp2pDialError(e as Error);
      this.logger.debug("Error dialing discovered peer", {peer: peerIdShort}, e as Error);
    }
  }

  /** Check if there is 1+ open connection with this peer */
  private isPeerConnected(peerIdStr: PeerIdStr): boolean {
    const connections = getConnectionsMap(this.libp2p).get(peerIdStr);
    return Boolean(connections && connections.some((connection) => connection.status === "open"));
  }
}

/**
 * libp2p errors with extremely noisy errors here, which are deeply nested taking 30-50 lines.
 * Some known errors:
 * ```
 * Error: The operation was aborted
 * Error: stream ended before 1 bytes became available
 * Error: Error occurred during XX handshake: Error occurred while verifying signed payload: Peer ID doesn't match libp2p public key
 * ```
 *
 * Also the error's message is not properly formatted, where the error message is indented and includes the full stack
 * ```
 * {
 *  emessage: '\n' +
 *    '    Error: stream ended before 1 bytes became available\n' +
 *    '        at /home/lion/Code/eth2.0/lodestar/node_modules/it-reader/index.js:37:9\n' +
 *    '        at runMicrotasks (<anonymous>)\n' +
 *    '        at decoder (/home/lion/Code/eth2.0/lodestar/node_modules/it-length-prefixed/src/decode.js:113:22)\n' +
 *    '        at first (/home/lion/Code/eth2.0/lodestar/node_modules/it-first/index.js:11:20)\n' +
 *    '        at Object.exports.read (/home/lion/Code/eth2.0/lodestar/node_modules/multistream-select/src/multistream.js:31:15)\n' +
 *    '        at module.exports (/home/lion/Code/eth2.0/lodestar/node_modules/multistream-select/src/select.js:21:19)\n' +
 *    '        at Upgrader._encryptOutbound (/home/lion/Code/eth2.0/lodestar/node_modules/libp2p/src/upgrader.js:397:36)\n' +
 *    '        at Upgrader.upgradeOutbound (/home/lion/Code/eth2.0/lodestar/node_modules/libp2p/src/upgrader.js:176:11)\n' +
 *    '        at ClassIsWrapper.dial (/home/lion/Code/eth2.0/lodestar/node_modules/libp2p-tcp/src/index.js:49:18)'
 * }
 * ```
 *
 * Tracking issue https://github.com/libp2p/js-libp2p/issues/996
 */
function formatLibp2pDialError(e: Error): void {
  const errorMessage = e.message.trim();
  const newlineIndex = errorMessage.indexOf("\n");
  e.message = newlineIndex !== -1 ? errorMessage.slice(0, newlineIndex) : errorMessage;

  if (
    e.message.includes("The operation was aborted") ||
    e.message.includes("stream ended before 1 bytes became available") ||
    e.message.includes("The operation was aborted")
  ) {
    e.stack = undefined;
  }
}

function exportENRToJSON(enr?: ENR): Record<string, string | undefined> | undefined {
  if (enr === undefined) {
    return undefined;
  }
  return {
    ip4: enr.kvs.get("ip")?.toString(),
    csc: enr.kvs.get("csc")?.toString(),
    nodeId: enr.nodeId,
  };
}<|MERGE_RESOLUTION|>--- conflicted
+++ resolved
@@ -1,30 +1,22 @@
-import {Multiaddr} from "@multiformats/multiaddr";
-import type {PeerId, PeerInfo} from "@libp2p/interface";
-import {ENR} from "@chainsafe/enr";
-<<<<<<< HEAD
-import {fromHexString, toHexString} from "@chainsafe/ssz";
-=======
-import {toHexString} from "@chainsafe/ssz";
->>>>>>> 81aaeb5b
-import {BeaconConfig} from "@lodestar/config";
-import {pruneSetToMax, sleep} from "@lodestar/utils";
-import {ATTESTATION_SUBNET_COUNT, SYNC_COMMITTEE_SUBNET_COUNT} from "@lodestar/params";
-import {LoggerNode} from "@lodestar/logger/node";
-import {ssz} from "@lodestar/types";
-import {NetworkCoreMetrics} from "../core/metrics.js";
-import {Libp2p} from "../interface.js";
-import {ENRKey, SubnetType} from "../metadata.js";
-import {getConnectionsMap, prettyPrintPeerId} from "../util.js";
-import {Discv5Worker} from "../discv5/index.js";
-import {LodestarDiscv5Opts} from "../discv5/types.js";
-<<<<<<< HEAD
-import {NodeId} from "../subnets/interface.js";
-=======
-import {NodeId, computeNodeId} from "../subnets/interface.js";
->>>>>>> 81aaeb5b
-import {getCustodyColumnSubnets} from "../../util/dataColumns.js";
-import {deserializeEnrSubnets, zeroAttnets, zeroSyncnets} from "./utils/enrSubnetsDeserialize.js";
-import {IPeerRpcScoreStore, ScoreState} from "./score/index.js";
+import { Multiaddr } from "@multiformats/multiaddr";
+import type { PeerId, PeerInfo } from "@libp2p/interface";
+import { ENR } from "@chainsafe/enr";
+import { toHexString } from "@chainsafe/ssz";
+import { BeaconConfig } from "@lodestar/config";
+import { pruneSetToMax, sleep } from "@lodestar/utils";
+import { ATTESTATION_SUBNET_COUNT, SYNC_COMMITTEE_SUBNET_COUNT } from "@lodestar/params";
+import { LoggerNode } from "@lodestar/logger/node";
+import { ssz } from "@lodestar/types";
+import { NetworkCoreMetrics } from "../core/metrics.js";
+import { Libp2p } from "../interface.js";
+import { ENRKey, SubnetType } from "../metadata.js";
+import { getConnectionsMap, prettyPrintPeerId } from "../util.js";
+import { Discv5Worker } from "../discv5/index.js";
+import { LodestarDiscv5Opts } from "../discv5/types.js";
+import { NodeId, computeNodeId } from "../subnets/interface.js";
+import { getCustodyColumnSubnets } from "../../util/dataColumns.js";
+import { deserializeEnrSubnets, zeroAttnets, zeroSyncnets } from "./utils/enrSubnetsDeserialize.js";
+import { IPeerRpcScoreStore, ScoreState } from "./score/index.js";
 
 /** Max number of cached ENRs after discovering a good peer */
 const MAX_CACHED_ENRS = 100;
@@ -58,7 +50,7 @@
   NotActive,
   Active,
 }
-type QueryStatus = {code: QueryStatusCode.NotActive} | {code: QueryStatusCode.Active; count: number};
+type QueryStatus = { code: QueryStatusCode.NotActive } | { code: QueryStatusCode.Active; count: number };
 
 export enum DiscoveredPeerStatus {
   bad_score = "bad_score",
@@ -111,12 +103,8 @@
   private logger: LoggerNode;
   private config: BeaconConfig;
   private cachedENRs = new Map<PeerIdStr, CachedENR>();
-<<<<<<< HEAD
-  private peerIdToNodeId = new Map<PeerIdStr, NodeId>();
-=======
->>>>>>> 81aaeb5b
   private peerIdToCustodySubnetCount = new Map<PeerIdStr, number>();
-  private randomNodeQuery: QueryStatus = {code: QueryStatusCode.NotActive};
+  private randomNodeQuery: QueryStatus = { code: QueryStatusCode.NotActive };
   private peersToConnect = 0;
   private subnetRequests: Record<SubnetType, Map<number, SubnetRequestInfo>> = {
     attnets: new Map(),
@@ -133,25 +121,19 @@
   private onlyConnectToMinimalCustodyOverlapNodes: boolean | undefined = false;
 
   constructor(modules: PeerDiscoveryModules, opts: PeerDiscoveryOpts, discv5: Discv5Worker) {
-    const {libp2p, peerRpcScores, metrics, logger, config, nodeId} = modules;
+    const { libp2p, peerRpcScores, metrics, logger, config, nodeId } = modules;
     this.libp2p = libp2p;
     this.peerRpcScores = peerRpcScores;
     this.metrics = metrics;
     this.logger = logger;
     this.config = config;
     this.discv5 = discv5;
-<<<<<<< HEAD
-    this.nodeId = fromHexString(ENR.decodeTxt(opts.discv5.enr).nodeId);
-    // we will only connect to peers that can provide us custody
-    this.custodySubnets = getCustodyColumnSubnets(this.nodeId, config.CUSTODY_REQUIREMENT);
-=======
     this.nodeId = nodeId;
     // we will only connect to peers that can provide us custody
     this.custodySubnets = getCustodyColumnSubnets(
       nodeId,
       Math.max(config.CUSTODY_REQUIREMENT, config.NODE_CUSTODY_REQUIREMENT)
     );
->>>>>>> 81aaeb5b
 
     this.maxPeers = opts.maxPeers;
     this.discv5StartMs = 0;
@@ -168,7 +150,7 @@
     if (numBootEnrs === 0) {
       this.logger.error("PeerDiscovery: discv5 has no boot enr");
     } else {
-      this.logger.verbose("PeerDiscovery: number of bootEnrs", {bootEnrs: numBootEnrs});
+      this.logger.verbose("PeerDiscovery: number of bootEnrs", { bootEnrs: numBootEnrs });
     }
 
     if (this.connectToDiscv5BootnodesOnStart) {
@@ -188,11 +170,11 @@
         metrics.discovery.peersToConnect.set(this.peersToConnect);
         for (const type of [SubnetType.attnets, SubnetType.syncnets]) {
           const subnetPeersToConnect = Array.from(this.subnetRequests[type].values()).reduce(
-            (acc, {peersToConnect}) => acc + peersToConnect,
+            (acc, { peersToConnect }) => acc + peersToConnect,
             0
           );
-          metrics.discovery.subnetPeersToConnect.set({type}, subnetPeersToConnect);
-          metrics.discovery.subnetsToConnect.set({type}, this.subnetRequests[type].size);
+          metrics.discovery.subnetPeersToConnect.set({ type }, subnetPeersToConnect);
+          metrics.discovery.subnetsToConnect.set({ type }, this.subnetRequests[type].size);
         }
       });
     }
@@ -318,15 +300,15 @@
 
     // Run a general discv5 query if one is not already in progress
     if (this.randomNodeQuery.code === QueryStatusCode.Active) {
-      this.metrics?.discovery.findNodeQueryRequests.inc({action: "ignore"});
+      this.metrics?.discovery.findNodeQueryRequests.inc({ action: "ignore" });
       return;
     } else {
-      this.metrics?.discovery.findNodeQueryRequests.inc({action: "start"});
+      this.metrics?.discovery.findNodeQueryRequests.inc({ action: "start" });
     }
 
     // Use async version to prevent blocking the event loop
     // Time to completion of this function is not critical, in case this async call add extra lag
-    this.randomNodeQuery = {code: QueryStatusCode.Active, count: 0};
+    this.randomNodeQuery = { code: QueryStatusCode.Active, count: 0 };
     const timer = this.metrics?.discovery.findNodeQueryTime.startTimer();
 
     try {
@@ -335,7 +317,7 @@
     } catch (e) {
       this.logger.error("Error on discv5.findNode()", {}, e as Error);
     } finally {
-      this.randomNodeQuery = {code: QueryStatusCode.NotActive};
+      this.randomNodeQuery = { code: QueryStatusCode.NotActive };
       timer?.();
     }
   }
@@ -344,31 +326,25 @@
    * Progressively called by libp2p as a result of peer discovery or updates to its peer store
    */
   private onDiscoveredPeer = (evt: CustomEvent<PeerInfo>): void => {
-    const {id, multiaddrs} = evt.detail;
+    const { id, multiaddrs } = evt.detail;
 
     // libp2p may send us PeerInfos without multiaddrs https://github.com/libp2p/js-libp2p/issues/1873
     // eslint-disable-next-line @typescript-eslint/strict-boolean-expressions
     if (!multiaddrs || multiaddrs.length === 0) {
-      this.metrics?.discovery.discoveredStatus.inc({status: DiscoveredPeerStatus.no_multiaddrs});
+      this.metrics?.discovery.discoveredStatus.inc({ status: DiscoveredPeerStatus.no_multiaddrs });
       return;
     }
 
     const attnets = zeroAttnets;
     const syncnets = zeroSyncnets;
-<<<<<<< HEAD
-    const custodySubnetCount = 0;
-
-    const status = this.handleDiscoveredPeer(id, multiaddrs[0], attnets, syncnets, custodySubnetCount);
-=======
     const custodySubnetCount = this.peerIdToCustodySubnetCount.get(id.toString());
     if (custodySubnetCount === undefined) {
-      this.logger.warn("onDiscoveredPeer with unknown custodySubnetCount assuming 4", {peerId: id.toString()});
+      this.logger.warn("onDiscoveredPeer with unknown custodySubnetCount assuming 4", { peerId: id.toString() });
     }
 
     const status = this.handleDiscoveredPeer(id, multiaddrs[0], attnets, syncnets, custodySubnetCount ?? 4);
-    this.logger.debug("Discovered peer via libp2p", {peer: prettyPrintPeerId(id), status});
->>>>>>> 81aaeb5b
-    this.metrics?.discovery.discoveredStatus.inc({status});
+    this.logger.debug("Discovered peer via libp2p", { peer: prettyPrintPeerId(id), status });
+    this.metrics?.discovery.discoveredStatus.inc({ status });
   };
 
   /**
@@ -388,21 +364,17 @@
     // tcp multiaddr is known to be be present, checked inside the worker
     const multiaddrTCP = enr.getLocationMultiaddr(ENRKey.tcp);
     if (!multiaddrTCP) {
-      this.logger.error("Discv5 worker sent enr without tcp multiaddr", {enr: enr.encodeTxt()});
-      this.metrics?.discovery.discoveredStatus.inc({status: DiscoveredPeerStatus.error});
+      this.logger.error("Discv5 worker sent enr without tcp multiaddr", { enr: enr.encodeTxt() });
+      this.metrics?.discovery.discoveredStatus.inc({ status: DiscoveredPeerStatus.error });
       return;
     }
     // Are this fields mandatory?
     const attnetsBytes = enr.kvs.get(ENRKey.attnets); // 64 bits
     const syncnetsBytes = enr.kvs.get(ENRKey.syncnets); // 4 bits
-<<<<<<< HEAD
-    const custodySubnetCountBytes = enr.kvs.get(ENRKey.custody_subnet_count); // 64 bits
-=======
     const custodySubnetCountBytes = enr.kvs.get(ENRKey.csc); // 64 bits
     if (custodySubnetCountBytes === undefined) {
       this.logger.warn("peer discovered with no csc assuming 4", exportENRToJSON(enr));
     }
->>>>>>> 81aaeb5b
 
     // Use faster version than ssz's implementation that leverages pre-cached.
     // Some nodes don't serialize the bitfields properly, encoding the syncnets as attnets,
@@ -410,19 +382,12 @@
     // never throw and treat too long or too short bitfields as zero-ed
     const attnets = attnetsBytes ? deserializeEnrSubnets(attnetsBytes, ATTESTATION_SUBNET_COUNT) : zeroAttnets;
     const syncnets = syncnetsBytes ? deserializeEnrSubnets(syncnetsBytes, SYNC_COMMITTEE_SUBNET_COUNT) : zeroSyncnets;
-<<<<<<< HEAD
-    const custodySubnetCount = custodySubnetCountBytes ? ssz.UintNum64.deserialize(custodySubnetCountBytes) : 1;
-    this.peerIdToCustodySubnetCount.set(peerId.toString(), custodySubnetCount);
-
-    const status = this.handleDiscoveredPeer(peerId, multiaddrTCP, attnets, syncnets, custodySubnetCount);
-=======
     const custodySubnetCount = custodySubnetCountBytes ? ssz.Uint8.deserialize(custodySubnetCountBytes) : 4;
     this.peerIdToCustodySubnetCount.set(peerId.toString(), custodySubnetCount);
 
     const status = this.handleDiscoveredPeer(peerId, multiaddrTCP, attnets, syncnets, custodySubnetCount);
-    this.logger.debug("Discovered peer via discv5", {peer: prettyPrintPeerId(peerId), status});
->>>>>>> 81aaeb5b
-    this.metrics?.discovery.discoveredStatus.inc({status});
+    this.logger.debug("Discovered peer via discv5", { peer: prettyPrintPeerId(peerId), status });
+    this.metrics?.discovery.discoveredStatus.inc({ status });
   };
 
   /**
@@ -435,13 +400,8 @@
     syncnets: boolean[],
     custodySubnetCount: number
   ): DiscoveredPeerStatus {
-<<<<<<< HEAD
-    const nodeId = this.peerIdToNodeId.get(peerId.toString());
-    this.logger.warn("handleDiscoveredPeer", {nodeId: nodeId ? toHexString(nodeId) : null, peerId: peerId.toString()});
-=======
     const nodeId = computeNodeId(peerId);
-    this.logger.warn("handleDiscoveredPeer", {nodeId: toHexString(nodeId), peerId: peerId.toString()});
->>>>>>> 81aaeb5b
+    this.logger.warn("handleDiscoveredPeer", { nodeId: toHexString(nodeId), peerId: peerId.toString() });
     try {
       // Check if peer is not banned or disconnected
       if (this.peerRpcScores.getScoreState(peerId) !== ScoreState.Healthy) {
@@ -466,7 +426,7 @@
       const cachedPeer: CachedENR = {
         peerId,
         multiaddrTCP,
-        subnets: {attnets, syncnets},
+        subnets: { attnets, syncnets },
         addedUnixMs: Date.now(),
         custodySubnetCount,
       };
@@ -489,17 +449,6 @@
   }
 
   private shouldDialPeer(peer: CachedENR): boolean {
-<<<<<<< HEAD
-    const nodeId = this.peerIdToNodeId.get(peer.peerId.toString());
-    if (nodeId === undefined) {
-      return false;
-    }
-    const peerCustodySubnetCount = peer.custodySubnetCount;
-    const peerCustodySubnets = getCustodyColumnSubnets(nodeId, peerCustodySubnetCount);
-    const hasAllColumns = this.custodySubnets.reduce((acc, elem) => acc && peerCustodySubnets.includes(elem), true);
-
-    this.logger.debug("peerCustodySubnets", {
-=======
     const nodeId = computeNodeId(peer.peerId);
     const peerCustodySubnetCount = peer.custodySubnetCount;
     const peerCustodySubnets = getCustodyColumnSubnets(nodeId, peerCustodySubnetCount);
@@ -512,7 +461,6 @@
     const hasMinCustodyMatchingColumns = matchingSubnetsNum >= this.config.CUSTODY_REQUIREMENT;
 
     this.logger.warn("peerCustodySubnets", {
->>>>>>> 81aaeb5b
       peerId: peer.peerId.toString(),
       peerNodeId: toHexString(nodeId),
       hasAllColumns,
@@ -521,19 +469,15 @@
       custodySubnets: this.custodySubnets.join(","),
       nodeId: `${toHexString(this.nodeId)}`,
     });
-<<<<<<< HEAD
-    if (!hasAllColumns) {
-=======
     if (this.onlyConnectToBiggerDataNodes && !hasAllColumns) {
       return false;
     }
     if (this.onlyConnectToMinimalCustodyOverlapNodes && !hasMinCustodyMatchingColumns) {
->>>>>>> 81aaeb5b
       return false;
     }
 
     for (const type of [SubnetType.attnets, SubnetType.syncnets]) {
-      for (const [subnet, {toUnixMs, peersToConnect}] of this.subnetRequests[type].entries()) {
+      for (const [subnet, { toUnixMs, peersToConnect }] of this.subnetRequests[type].entries()) {
         if (toUnixMs < Date.now() || peersToConnect === 0) {
           // Prune all requests so that we don't have to loop again
           // if we have low subnet peers then PeerManager will update us again with subnet + toUnixMs + peersToConnect
@@ -543,7 +487,7 @@
           // if we have enough subnet peers, no need to dial more or we may have performance issues
           // see https://github.com/ChainSafe/lodestar/issues/5741#issuecomment-1643113577
           if (peer.subnets[type][subnet]) {
-            this.subnetRequests[type].set(subnet, {toUnixMs, peersToConnect: Math.max(peersToConnect - 1, 0)});
+            this.subnetRequests[type].set(subnet, { toUnixMs, peersToConnect: Math.max(peersToConnect - 1, 0) });
             return true;
           }
         }
@@ -573,15 +517,15 @@
     // are not successful.
     this.peersToConnect = Math.max(this.peersToConnect - 1, 0);
 
-    const {peerId, multiaddrTCP} = cachedPeer;
+    const { peerId, multiaddrTCP } = cachedPeer;
 
     // Must add the multiaddrs array to the address book before dialing
     // https://github.com/libp2p/js-libp2p/blob/aec8e3d3bb1b245051b60c2a890550d262d5b062/src/index.js#L638
-    await this.libp2p.peerStore.merge(peerId, {multiaddrs: [multiaddrTCP]});
+    await this.libp2p.peerStore.merge(peerId, { multiaddrs: [multiaddrTCP] });
 
     // Note: PeerDiscovery adds the multiaddrTCP beforehand
     const peerIdShort = prettyPrintPeerId(peerId);
-    this.logger.debug("Dialing discovered peer", {peer: peerIdShort});
+    this.logger.debug("Dialing discovered peer", { peer: peerIdShort });
 
     this.metrics?.discovery.dialAttempts.inc();
     const timer = this.metrics?.discovery.dialTime.startTimer();
@@ -590,12 +534,12 @@
     // Note: You must listen to the connected events to listen for a successful conn upgrade
     try {
       await this.libp2p.dial(peerId);
-      timer?.({status: "success"});
-      this.logger.debug("Dialed discovered peer", {peer: peerIdShort});
+      timer?.({ status: "success" });
+      this.logger.debug("Dialed discovered peer", { peer: peerIdShort });
     } catch (e) {
-      timer?.({status: "error"});
+      timer?.({ status: "error" });
       formatLibp2pDialError(e as Error);
-      this.logger.debug("Error dialing discovered peer", {peer: peerIdShort}, e as Error);
+      this.logger.debug("Error dialing discovered peer", { peer: peerIdShort }, e as Error);
     }
   }
 
