import {Libp2p} from "libp2p";
import {PeerId} from "@libp2p/interface-peer-id";
<<<<<<< HEAD
import {Multiaddr} from "@multiformats/multiaddr";
=======
import {multiaddr, Multiaddr} from "@multiformats/multiaddr";
import {PeerInfo} from "@libp2p/interface-peer-info";
>>>>>>> 5b9a78e6
import {IBeaconConfig} from "@lodestar/config";
import {ILogger, pruneSetToMax} from "@lodestar/utils";
import {ENR, IDiscv5DiscoveryInputOptions} from "@chainsafe/discv5";
import {ATTESTATION_SUBNET_COUNT, SYNC_COMMITTEE_SUBNET_COUNT} from "@lodestar/params";
import {IMetrics} from "../../metrics/index.js";
import {ENRKey, SubnetType} from "../metadata.js";
import {getConnectionsMap, prettyPrintPeerId} from "../util.js";
import {Discv5Worker} from "../discv5/index.js";
import {IPeerRpcScoreStore, ScoreState} from "./score.js";
import {deserializeEnrSubnets, zeroAttnets, zeroSyncnets} from "./utils/enrSubnetsDeserialize.js";

/** Max number of cached ENRs after discovering a good peer */
const MAX_CACHED_ENRS = 100;
/** Max age a cached ENR will be considered for dial */
const MAX_CACHED_ENR_AGE_MS = 5 * 60 * 1000;

export type PeerDiscoveryOpts = {
  maxPeers: number;
  discv5FirstQueryDelayMs: number;
  discv5: Omit<IDiscv5DiscoveryInputOptions, "metrics" | "searchInterval" | "enabled">;
  connectToDiscv5Bootnodes?: boolean;
};

export type PeerDiscoveryModules = {
  libp2p: Libp2p;
  peerRpcScores: IPeerRpcScoreStore;
  metrics: IMetrics | null;
  logger: ILogger;
  config: IBeaconConfig;
};

type PeerIdStr = string;

enum QueryStatusCode {
  NotActive,
  Active,
}
type QueryStatus = {code: QueryStatusCode.NotActive} | {code: QueryStatusCode.Active; count: number};

enum DiscoveredPeerStatus {
  no_tcp = "no_tcp",
  no_eth2 = "no_eth2",
  unknown_forkDigest = "unknown_forkDigest",
  bad_score = "bad_score",
  already_connected = "already_connected",
  error = "error",
  attempt_dial = "attempt_dial",
  cached = "cached",
  dropped = "dropped",
}

type UnixMs = number;
export type SubnetDiscvQueryMs = {
  subnet: number;
  type: SubnetType;
  toUnixMs: UnixMs;
  maxPeersToDiscover: number;
};

type CachedENR = {
  peerId: PeerId;
  multiaddrTCP: Multiaddr;
  subnets: Record<SubnetType, boolean[]>;
  addedUnixMs: number;
};

/**
 * PeerDiscovery discovers and dials new peers, and executes discv5 queries.
 * Currently relies on discv5 automatic periodic queries.
 */
export class PeerDiscovery {
  readonly discv5: Discv5Worker;
  private libp2p: Libp2p;
  private peerRpcScores: IPeerRpcScoreStore;
  private metrics: IMetrics | null;
  private logger: ILogger;
  private config: IBeaconConfig;
  private cachedENRs = new Set<CachedENR>();
  private randomNodeQuery: QueryStatus = {code: QueryStatusCode.NotActive};
  private peersToConnect = 0;
  private subnetRequests: Record<SubnetType, Map<number, UnixMs>> = {
    attnets: new Map(),
    syncnets: new Map([[10, Date.now() + 2 * 60 * 60 * 1000]]),
  };

  /** The maximum number of peers we allow (exceptions for subnet peers) */
  private maxPeers: number;
  private discv5StartMs: number;
  private discv5FirstQueryDelayMs: number;

  private connectToDiscv5BootnodesOnStart: boolean | undefined = false;

  constructor(modules: PeerDiscoveryModules, opts: PeerDiscoveryOpts) {
    const {libp2p, peerRpcScores, metrics, logger, config} = modules;
    this.libp2p = libp2p;
    this.peerRpcScores = peerRpcScores;
    this.metrics = metrics;
    this.logger = logger;
    this.config = config;
    this.maxPeers = opts.maxPeers;
    this.discv5StartMs = 0;
    this.discv5FirstQueryDelayMs = opts.discv5FirstQueryDelayMs;
    this.connectToDiscv5BootnodesOnStart = opts.connectToDiscv5Bootnodes;

    this.discv5 = new Discv5Worker({
      discv5: opts.discv5,
      peerId: modules.libp2p.peerId,
      metrics: Boolean(modules.metrics),
      logger: this.logger,
    });
<<<<<<< HEAD
=======
    opts.discv5.bootEnrs.forEach((bootEnr) => this.discv5.addEnr(bootEnr));
    this.logger.verbose("PeerDiscovery number of bootEnrs", {bootEnrs: opts.discv5.bootEnrs.length});
>>>>>>> 5b9a78e6

    if (metrics) {
      metrics.discovery.cachedENRsSize.addCollect(() => {
        metrics.discovery.cachedENRsSize.set(this.cachedENRs.size);
        metrics.discovery.peersToConnect.set(this.peersToConnect);
      });
    }
  }

  async start(): Promise<void> {
    await this.discv5.start();
    this.discv5StartMs = Date.now();

    this.libp2p.addEventListener("peer:discovery", this.onDiscoveredPeer);
    this.discv5.on("discovered", this.onDiscoveredENR);

    if (this.connectToDiscv5BootnodesOnStart) {
      // In devnet scenarios, especially, we want more control over which peers we connect to.
      // Only dial the discv5.bootEnrs if the option
      // network.connectToDiscv5Bootnodes has been set to true.
<<<<<<< HEAD
      (await this.discv5.kadValues()).forEach((enr) => this.onDiscovered(enr));
=======
      this.discv5.kadValues().forEach((enr) => this.onDiscoveredENR(enr));
>>>>>>> 5b9a78e6
    }
  }

  async stop(): Promise<void> {
    this.libp2p.removeEventListener("peer:discovery", this.onDiscoveredPeer);
    this.discv5.off("discovered", this.onDiscoveredENR);
    await this.discv5.stop();
  }

  /**
   * Request to find peers, both on specific subnets and in general
   */
  discoverPeers(peersToConnect: number, subnetRequests: SubnetDiscvQueryMs[] = []): void {
    const subnetsToDiscoverPeers: SubnetDiscvQueryMs[] = [];
    const cachedENRsToDial = new Set<CachedENR>();
    // Iterate in reverse to consider first the most recent ENRs
    const cachedENRsReverse: CachedENR[] = [];
    for (const cachedENR of this.cachedENRs) {
      if (Date.now() - cachedENR.addedUnixMs > MAX_CACHED_ENR_AGE_MS) {
        this.cachedENRs.delete(cachedENR);
      } else {
        cachedENRsReverse.unshift(cachedENR);
      }
    }

    this.peersToConnect += peersToConnect;

    subnet: for (const subnetRequest of subnetRequests) {
      // Extend the toUnixMs for this subnet
      const prevUnixMs = this.subnetRequests[subnetRequest.type].get(subnetRequest.subnet);
      if (prevUnixMs === undefined || prevUnixMs < subnetRequest.toUnixMs) {
        this.subnetRequests[subnetRequest.type].set(subnetRequest.subnet, subnetRequest.toUnixMs);
      }

      // Get cached ENRs from the discovery service that are in the requested `subnetId`, but not connected yet
      let cachedENRsInSubnet = 0;
      for (const cachedENR of cachedENRsReverse) {
        if (cachedENR.subnets[subnetRequest.type][subnetRequest.subnet]) {
          cachedENRsToDial.add(cachedENR);

          if (++cachedENRsInSubnet >= subnetRequest.maxPeersToDiscover) {
            continue subnet;
          }
        }
      }

      // Query a discv5 query if more peers are needed
      subnetsToDiscoverPeers.push(subnetRequest);
    }

    // If subnetRequests won't connect enough peers for peersToConnect, add more
    if (cachedENRsToDial.size < peersToConnect) {
      for (const cachedENR of cachedENRsReverse) {
        cachedENRsToDial.add(cachedENR);
        if (cachedENRsToDial.size >= peersToConnect) {
          break;
        }
      }
    }

    // Queue an outgoing connection request to the cached peers that are on `s.subnet_id`.
    // If we connect to the cached peers before the discovery query starts, then we potentially
    // save a costly discovery query.
    for (const cachedENRToDial of cachedENRsToDial) {
      this.cachedENRs.delete(cachedENRToDial);
      void this.dialPeer(cachedENRToDial);
    }

    // Run a discv5 subnet query to try to discover new peers
    if (subnetsToDiscoverPeers.length > 0 || cachedENRsToDial.size < peersToConnect) {
      void this.runFindRandomNodeQuery();
    }
  }

  /**
   * Request to find peers. First, looked at cached peers in peerStore
   */
  private async runFindRandomNodeQuery(): Promise<void> {
    // Delay the 1st query after starting discv5
    // See https://github.com/ChainSafe/lodestar/issues/3423
    if (Date.now() - this.discv5StartMs <= this.discv5FirstQueryDelayMs) {
      return;
    }

    // Run a general discv5 query if one is not already in progress
    if (this.randomNodeQuery.code === QueryStatusCode.Active) {
      this.metrics?.discovery.findNodeQueryRequests.inc({action: "ignore"});
      return;
    } else {
      this.metrics?.discovery.findNodeQueryRequests.inc({action: "start"});
    }

    // Use async version to prevent blocking the event loop
    // Time to completion of this function is not critical, in case this async call add extra lag
    this.randomNodeQuery = {code: QueryStatusCode.Active, count: 0};
    const timer = this.metrics?.discovery.findNodeQueryTime.startTimer();

    try {
      const enrs = await this.discv5.findRandomNode();
      this.metrics?.discovery.findNodeQueryEnrCount.inc(enrs.length);
    } catch (e) {
      this.logger.error("Error on discv5.findNode()", {}, e as Error);
    } finally {
      this.randomNodeQuery = {code: QueryStatusCode.NotActive};
      timer?.();
    }
  }

  /**
   * Progressively called by libp2p peer discovery as a result of any query.
   */
  private onDiscoveredPeer = async (evt: CustomEvent<PeerInfo>): Promise<void> => {
    const {id, multiaddrs} = evt.detail;
    const status = await this.handleDiscoveredPeer(id, multiaddrs[0]);
    this.metrics?.discovery.discoveredStatus.inc({status});
  };
  /**
   * Progressively called by libp2p peer discovery as a result of any query.
   */
  private async handleDiscoveredPeer(peerId: PeerId, multiaddrTCP: Multiaddr): Promise<DiscoveredPeerStatus> {
    try {
      // Check if peer is not banned or disconnected
      if (this.peerRpcScores.getScoreState(peerId) !== ScoreState.Healthy) {
        return DiscoveredPeerStatus.bad_score;
      }

      // Ignore connected peers. TODO: Is this check necessary?
      if (this.isPeerConnected(peerId.toString())) {
        return DiscoveredPeerStatus.already_connected;
      }

      const attnets = zeroAttnets;
      const syncnets = zeroSyncnets;

      // Should dial peer?
      const cachedPeer: CachedENR = {
        peerId,
        multiaddrTCP,
        subnets: {attnets, syncnets},
        addedUnixMs: Date.now(),
      };

      // Only dial peer if necessary
      if (this.shouldDialPeer(cachedPeer)) {
        void this.dialPeer(cachedPeer);
        return DiscoveredPeerStatus.attempt_dial;
      } else {
        // Add to pending good peers with a last seen time
        this.cachedENRs.add(cachedPeer);
        const dropped = pruneSetToMax(this.cachedENRs, MAX_CACHED_ENRS);
        // If the cache was already full, count the peer as dropped
        return dropped > 0 ? DiscoveredPeerStatus.dropped : DiscoveredPeerStatus.cached;
      }
    } catch (e) {
      this.logger.error("Error onDiscovered", {}, e as Error);
      return DiscoveredPeerStatus.error;
    }
  }

  /**
   * Progressively called by discv5 as a result of any query.
   */
  private onDiscoveredENR = async (enr: ENR): Promise<void> => {
    const status = await this.handleDiscoveredENR(enr);
    this.metrics?.discovery.discoveredStatus.inc({status});
  };

  /**
   * Progressively called by discv5 as a result of any query.
   */
  private async handleDiscoveredENR(enr: ENR): Promise<DiscoveredPeerStatus> {
    try {
      if (this.randomNodeQuery.code === QueryStatusCode.Active) {
        this.randomNodeQuery.count++;
      }

      // We are not interested in peers that don't advertise their tcp addr
      const multiaddrTCP = enr.getLocationMultiaddr(ENRKey.tcp);
      if (!multiaddrTCP) {
        return DiscoveredPeerStatus.no_tcp;
      }

      // Check if the ENR.eth2 field matches and is of interest
      const eth2 = enr.get(ENRKey.eth2);
      if (!eth2) {
        return DiscoveredPeerStatus.no_eth2;
      }

      // Fast de-serialization without SSZ
      const forkDigest = eth2.slice(0, 4);
      // Check if forkDigest matches any of our known forks.
      const forkName = this.config.forkDigest2ForkNameOption(forkDigest);
      if (!forkName) {
        return DiscoveredPeerStatus.unknown_forkDigest;
      }

      // TODO: Then check if the next fork info matches ours
      // const enrForkId = ssz.phase0.ENRForkID.deserialize(eth2);

      // async due to some crypto that's no longer necessary
      const peerId = await enr.peerId();

      // Check if peer is not banned or disconnected
      if (this.peerRpcScores.getScoreState(peerId) !== ScoreState.Healthy) {
        return DiscoveredPeerStatus.bad_score;
      }

      // Ignore connected peers. TODO: Is this check necessary?
      if (this.isPeerConnected(peerId.toString())) {
        return DiscoveredPeerStatus.already_connected;
      }

      // Are this fields mandatory?
      const attnetsBytes = enr.get(ENRKey.attnets); // 64 bits
      const syncnetsBytes = enr.get(ENRKey.syncnets); // 4 bits

      // Use faster version than ssz's implementation that leverages pre-cached.
      // Some nodes don't serialize the bitfields properly, encoding the syncnets as attnets,
      // which cause the ssz implementation to throw on validation. deserializeEnrSubnets() will
      // never throw and treat too long or too short bitfields as zero-ed
      const attnets = attnetsBytes ? deserializeEnrSubnets(attnetsBytes, ATTESTATION_SUBNET_COUNT) : zeroAttnets;
      const syncnets = syncnetsBytes ? deserializeEnrSubnets(syncnetsBytes, SYNC_COMMITTEE_SUBNET_COUNT) : zeroSyncnets;

      // Should dial peer?
      const cachedPeer: CachedENR = {
        peerId,
        multiaddrTCP,
        subnets: {attnets, syncnets},
        addedUnixMs: Date.now(),
      };

      // Only dial peer if necessary
      if (this.shouldDialPeer(cachedPeer)) {
        void this.dialPeer(cachedPeer);
        return DiscoveredPeerStatus.attempt_dial;
      } else {
        // Add to pending good peers with a last seen time
        this.cachedENRs.add(cachedPeer);
        const dropped = pruneSetToMax(this.cachedENRs, MAX_CACHED_ENRS);
        // If the cache was already full, count the peer as dropped
        return dropped > 0 ? DiscoveredPeerStatus.dropped : DiscoveredPeerStatus.cached;
      }
    } catch (e) {
      this.logger.error("Error onDiscovered", {}, e as Error);
      return DiscoveredPeerStatus.error;
    }
  }

  private shouldDialPeer(peer: CachedENR): boolean {
    if (this.peersToConnect > 0) {
      return true;
    }

    for (const type of [SubnetType.attnets, SubnetType.syncnets]) {
      for (const [subnet, toUnixMs] of this.subnetRequests[type].entries()) {
        if (toUnixMs < Date.now()) {
          // Prune all requests
          this.subnetRequests[type].delete(subnet);
        } else {
          if (peer.subnets[type][subnet]) {
            return true;
          }
        }
      }
    }

    return false;
  }

  /**
   * Handles DiscoveryEvent::QueryResult
   * Peers that have been returned by discovery requests are dialed here if they are suitable.
   */
  private async dialPeer(cachedPeer: CachedENR): Promise<void> {
    // we dial a peer when:
    // - this.peersToConnect > 0
    // - or the peer subscribes to a subnet that we want
    // If this.peersToConnect is 3 while we need to dial 5 subnet peers, in that case we want this.peersToConnect
    // to be 0 instead of a negative value. The next heartbeat may increase this.peersToConnect again if some dials
    // are not successful.
    this.peersToConnect = Math.max(this.peersToConnect - 1, 0);

    const {peerId, multiaddrTCP} = cachedPeer;

    // Must add the multiaddrs array to the address book before dialing
    // https://github.com/libp2p/js-libp2p/blob/aec8e3d3bb1b245051b60c2a890550d262d5b062/src/index.js#L638
    await this.libp2p.peerStore.addressBook.add(peerId, [multiaddrTCP]);

    // Note: PeerDiscovery adds the multiaddrTCP beforehand
    const peerIdShort = prettyPrintPeerId(peerId);
    this.logger.debug("Dialing discovered peer", {peer: peerIdShort});

    this.metrics?.discovery.dialAttempts.inc();
    const timer = this.metrics?.discovery.dialTime.startTimer();

    // Note: `libp2p.dial()` is what libp2p.connectionManager autoDial calls
    // Note: You must listen to the connected events to listen for a successful conn upgrade
    try {
      await this.libp2p.dial(peerId);
      timer?.({status: "success"});
      this.logger.debug("Dialed discovered peer", {peer: peerIdShort});
    } catch (e) {
      timer?.({status: "error"});
      formatLibp2pDialError(e as Error);
      this.logger.debug("Error dialing discovered peer", {peer: peerIdShort}, e as Error);
    }
  }

  /** Check if there is 1+ open connection with this peer */
  private isPeerConnected(peerIdStr: PeerIdStr): boolean {
    const connections = getConnectionsMap(this.libp2p.connectionManager).get(peerIdStr);
    return Boolean(connections && connections.some((connection) => connection.stat.status === "OPEN"));
  }
}

/**
 * libp2p errors with extremely noisy errors here, which are deeply nested taking 30-50 lines.
 * Some known errors:
 * ```
 * Error: The operation was aborted
 * Error: stream ended before 1 bytes became available
 * Error: Error occurred during XX handshake: Error occurred while verifying signed payload: Peer ID doesn't match libp2p public key
 * ```
 *
 * Also the error's message is not properly formatted, where the error message is indented and includes the full stack
 * ```
 * {
 *  emessage: '\n' +
 *    '    Error: stream ended before 1 bytes became available\n' +
 *    '        at /home/lion/Code/eth2.0/lodestar/node_modules/it-reader/index.js:37:9\n' +
 *    '        at runMicrotasks (<anonymous>)\n' +
 *    '        at decoder (/home/lion/Code/eth2.0/lodestar/node_modules/it-length-prefixed/src/decode.js:113:22)\n' +
 *    '        at first (/home/lion/Code/eth2.0/lodestar/node_modules/it-first/index.js:11:20)\n' +
 *    '        at Object.exports.read (/home/lion/Code/eth2.0/lodestar/node_modules/multistream-select/src/multistream.js:31:15)\n' +
 *    '        at module.exports (/home/lion/Code/eth2.0/lodestar/node_modules/multistream-select/src/select.js:21:19)\n' +
 *    '        at Upgrader._encryptOutbound (/home/lion/Code/eth2.0/lodestar/node_modules/libp2p/src/upgrader.js:397:36)\n' +
 *    '        at Upgrader.upgradeOutbound (/home/lion/Code/eth2.0/lodestar/node_modules/libp2p/src/upgrader.js:176:11)\n' +
 *    '        at ClassIsWrapper.dial (/home/lion/Code/eth2.0/lodestar/node_modules/libp2p-tcp/src/index.js:49:18)'
 * }
 * ```
 *
 * Tracking issue https://github.com/libp2p/js-libp2p/issues/996
 */
function formatLibp2pDialError(e: Error): void {
  const errorMessage = e.message.trim();
  e.message = errorMessage.slice(0, errorMessage.indexOf("\n"));

  if (
    e.message.includes("The operation was aborted") ||
    e.message.includes("stream ended before 1 bytes became available") ||
    e.message.includes("The operation was aborted")
  ) {
    e.stack === undefined;
  }
}<|MERGE_RESOLUTION|>--- conflicted
+++ resolved
@@ -1,11 +1,7 @@
 import {Libp2p} from "libp2p";
 import {PeerId} from "@libp2p/interface-peer-id";
-<<<<<<< HEAD
 import {Multiaddr} from "@multiformats/multiaddr";
-=======
-import {multiaddr, Multiaddr} from "@multiformats/multiaddr";
 import {PeerInfo} from "@libp2p/interface-peer-info";
->>>>>>> 5b9a78e6
 import {IBeaconConfig} from "@lodestar/config";
 import {ILogger, pruneSetToMax} from "@lodestar/utils";
 import {ENR, IDiscv5DiscoveryInputOptions} from "@chainsafe/discv5";
@@ -116,11 +112,7 @@
       metrics: Boolean(modules.metrics),
       logger: this.logger,
     });
-<<<<<<< HEAD
-=======
-    opts.discv5.bootEnrs.forEach((bootEnr) => this.discv5.addEnr(bootEnr));
     this.logger.verbose("PeerDiscovery number of bootEnrs", {bootEnrs: opts.discv5.bootEnrs.length});
->>>>>>> 5b9a78e6
 
     if (metrics) {
       metrics.discovery.cachedENRsSize.addCollect(() => {
@@ -141,11 +133,7 @@
       // In devnet scenarios, especially, we want more control over which peers we connect to.
       // Only dial the discv5.bootEnrs if the option
       // network.connectToDiscv5Bootnodes has been set to true.
-<<<<<<< HEAD
-      (await this.discv5.kadValues()).forEach((enr) => this.onDiscovered(enr));
-=======
-      this.discv5.kadValues().forEach((enr) => this.onDiscoveredENR(enr));
->>>>>>> 5b9a78e6
+      (await this.discv5.kadValues()).forEach((enr) => this.onDiscoveredENR(enr));
     }
   }
 
