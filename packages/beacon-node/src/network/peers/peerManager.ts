import {Connection} from "@libp2p/interface-connection";
import {PeerId} from "@libp2p/interface-peer-id";
import {BitArray} from "@chainsafe/ssz";
import {SYNC_COMMITTEE_SUBNET_COUNT} from "@lodestar/params";
import {BeaconConfig} from "@lodestar/config";
import {allForks, altair, phase0} from "@lodestar/types";
import {withTimeout} from "@lodestar/utils";
import {LoggerNode} from "@lodestar/logger/node";
import {GoodByeReasonCode, GOODBYE_KNOWN_CODES, Libp2pEvent} from "../../constants/index.js";
import {IClock} from "../../util/clock.js";
import {NetworkEvent, INetworkEventBus, NetworkEventData} from "../events.js";
import {Libp2p} from "../interface.js";
import {ReqRespMethod} from "../reqresp/ReqRespBeaconNode.js";
import {getConnection, getConnectionsMap, prettyPrintPeerId} from "../util.js";
import {SubnetsService} from "../subnets/index.js";
import {SubnetType} from "../metadata.js";
import {Eth2Gossipsub} from "../gossip/gossipsub.js";
import {StatusCache} from "../statusCache.js";
import {NetworkCoreMetrics} from "../core/metrics.js";
import {LodestarDiscv5Opts} from "../discv5/types.js";
import {PeerDiscovery, SubnetDiscvQueryMs} from "./discover.js";
import {PeersData, PeerData} from "./peersData.js";
import {clientFromAgentVersion, ClientKind} from "./client.js";
import {
  getConnectedPeerIds,
  hasSomeConnectedPeer,
  assertPeerRelevance,
  prioritizePeers,
  renderIrrelevantPeerType,
} from "./utils/index.js";
import {IPeerRpcScoreStore, PeerAction, PeerScoreStats, ScoreState, updateGossipsubScores} from "./score/index.js";

/** heartbeat performs regular updates such as updating reputations and performing discovery requests */
const HEARTBEAT_INTERVAL_MS = 30 * 1000;
/** The time in seconds between PING events. We do not send a ping if the other peer has PING'd us */
const PING_INTERVAL_INBOUND_MS = 15 * 1000; // Offset to not ping when outbound reqs
const PING_INTERVAL_OUTBOUND_MS = 20 * 1000;
/** The time in seconds between re-status's peers. */
const STATUS_INTERVAL_MS = 5 * 60 * 1000;
/** Expect a STATUS request from on inbound peer for some time. Afterwards the node does a request */
const STATUS_INBOUND_GRACE_PERIOD = 15 * 1000;
/** Internal interval to check PING and STATUS timeouts */
const CHECK_PING_STATUS_INTERVAL = 10 * 1000;
/** A peer is considered long connection if it's >= 1 day */
const LONG_PEER_CONNECTION_MS = 24 * 60 * 60 * 1000;
/**
 * Tag peer when it's relevant and connecting to our node.
 * When node has > maxPeer (55), libp2p randomly prune peers if we don't tag peers in use.
 * See https://github.com/ChainSafe/lodestar/issues/4623#issuecomment-1374447934
 **/
const PEER_RELEVANT_TAG = "relevant";
/** Tag value of PEER_RELEVANT_TAG */
const PEER_RELEVANT_TAG_VALUE = 100;

/**
 * Relative factor of peers that are allowed to have a negative gossipsub score without penalizing them in lodestar.
 */
const ALLOWED_NEGATIVE_GOSSIPSUB_FACTOR = 0.1;

// TODO:
// maxPeers and targetPeers should be dynamic on the num of validators connected
// The Node should compute a recomended value every interval and log a warning
// to terminal if it deviates significantly from the user's settings

export type PeerManagerOpts = {
  /** The target number of peers we would like to connect to. */
  targetPeers: number;
  /** The maximum number of peers we allow (exceptions for subnet peers) */
  maxPeers: number;
  /**
   * Delay the 1st query after starting discv5
   * See https://github.com/ChainSafe/lodestar/issues/3423
   */
  discv5FirstQueryDelayMs: number;
  /**
   * If null, Don't run discv5 queries, nor connect to cached peers in the peerStore
   */
  discv5: LodestarDiscv5Opts | null;
  /**
   * If set to true, connect to Discv5 bootnodes. If not set or false, do not connect
   */
  connectToDiscv5Bootnodes?: boolean;
};

/**
 * ReqResp methods used only be PeerManager, so the main thread never has to call them
 */
export interface IReqRespBeaconNodePeerManager {
  sendPing(peerId: PeerId): Promise<phase0.Ping>;
  sendStatus(peerId: PeerId, request: phase0.Status): Promise<phase0.Status>;
  sendGoodbye(peerId: PeerId, request: phase0.Goodbye): Promise<void>;
  sendMetadata(peerId: PeerId): Promise<allForks.Metadata>;
}

export type PeerManagerModules = {
  libp2p: Libp2p;
  logger: LoggerNode;
  metrics: NetworkCoreMetrics | null;
  reqResp: IReqRespBeaconNodePeerManager;
  gossip: Eth2Gossipsub;
  attnetsService: SubnetsService;
  syncnetsService: SubnetsService;
  clock: IClock;
  config: BeaconConfig;
  peerRpcScores: IPeerRpcScoreStore;
  events: INetworkEventBus;
  peersData: PeersData;
  statusCache: StatusCache;
};

type PeerIdStr = string;

enum RelevantPeerStatus {
  Unknown = "unknown",
  relevant = "relevant",
  irrelevant = "irrelevant",
}

/**
 * Performs all peer managment functionality in a single grouped class:
 * - Ping peers every `PING_INTERVAL_MS`
 * - Status peers every `STATUS_INTERVAL_MS`
 * - Execute discovery query if under target peers
 * - Execute discovery query if need peers on some subnet: TODO
 * - Disconnect peers if over target peers
 */
export class PeerManager {
  private readonly libp2p: Libp2p;
  private readonly logger: LoggerNode;
  private readonly metrics: NetworkCoreMetrics | null;
  private readonly reqResp: IReqRespBeaconNodePeerManager;
  private readonly gossipsub: Eth2Gossipsub;
  private readonly attnetsService: SubnetsService;
  private readonly syncnetsService: SubnetsService;
  private readonly clock: IClock;
  private readonly config: BeaconConfig;
  private readonly peerRpcScores: IPeerRpcScoreStore;
  /** If null, discovery is disabled */
  private readonly discovery: PeerDiscovery | null;
  private readonly networkEventBus: INetworkEventBus;
  private readonly statusCache: StatusCache;

  // A single map of connected peers with all necessary data to handle PINGs, STATUS, and metrics
  private connectedPeers: Map<PeerIdStr, PeerData>;

  private opts: PeerManagerOpts;
  private intervals: NodeJS.Timeout[] = [];

  constructor(modules: PeerManagerModules, opts: PeerManagerOpts) {
    this.libp2p = modules.libp2p;
    this.logger = modules.logger;
    this.metrics = modules.metrics;
    this.reqResp = modules.reqResp;
    this.gossipsub = modules.gossip;
    this.attnetsService = modules.attnetsService;
    this.syncnetsService = modules.syncnetsService;
    this.statusCache = modules.statusCache;
    this.clock = modules.clock;
    this.config = modules.config;
    this.peerRpcScores = modules.peerRpcScores;
    this.networkEventBus = modules.events;
    this.connectedPeers = modules.peersData.connectedPeers;
    this.opts = opts;

    // opts.discv5 === null, discovery is disabled
    this.discovery =
      opts.discv5 &&
      new PeerDiscovery(modules, {
        maxPeers: opts.maxPeers,
        discv5FirstQueryDelayMs: opts.discv5FirstQueryDelayMs,
        discv5: opts.discv5,
        connectToDiscv5Bootnodes: opts.connectToDiscv5Bootnodes,
      });

    const {metrics} = modules;
    if (metrics) {
      metrics.peers.addCollect(() => this.runPeerCountMetrics(metrics));
    }

<<<<<<< HEAD
  async start(): Promise<void> {
    await this.discovery?.start();
    this.libp2p.services.components.events.addEventListener(Libp2pEvent.connectionOpen, this.onLibp2pPeerConnect);
    this.libp2p.services.components.events.addEventListener(Libp2pEvent.connectionClose, this.onLibp2pPeerDisconnect);
=======
    this.libp2p.connectionManager.addEventListener(Libp2pEvent.peerConnect, this.onLibp2pPeerConnect);
    this.libp2p.connectionManager.addEventListener(Libp2pEvent.peerDisconnect, this.onLibp2pPeerDisconnect);
>>>>>>> 2fbe6fab
    this.networkEventBus.on(NetworkEvent.reqRespRequest, this.onRequest);

    // On start-up will connected to existing peers in libp2p.peerStore, same as autoDial behaviour
    this.heartbeat();
    this.intervals = [
      setInterval(this.pingAndStatusTimeouts.bind(this), CHECK_PING_STATUS_INTERVAL),
      setInterval(this.heartbeat.bind(this), HEARTBEAT_INTERVAL_MS),
      setInterval(
        this.updateGossipsubScores.bind(this),
        this.gossipsub.scoreParams.decayInterval ?? HEARTBEAT_INTERVAL_MS
      ),
    ];
  }

  async startDiscovery(): Promise<void> {
    await this.discovery?.start();
  }

  async close(): Promise<void> {
    await this.discovery?.stop();
    this.libp2p.services.components.events.removeEventListener(Libp2pEvent.connectionOpen, this.onLibp2pPeerConnect);
    this.libp2p.services.components.events.removeEventListener(
      Libp2pEvent.connectionClose,
      this.onLibp2pPeerDisconnect
    );
    this.networkEventBus.off(NetworkEvent.reqRespRequest, this.onRequest);
    for (const interval of this.intervals) clearInterval(interval);
  }

  /**
   * Return peers with at least one connection in status "open"
   */
  getConnectedPeerIds(): PeerId[] {
    return getConnectedPeerIds(this.libp2p);
  }

  /**
   * Efficiently check if there is at least one peer connected
   */
  hasSomeConnectedPeer(): boolean {
    return hasSomeConnectedPeer(this.libp2p);
  }

  async goodbyeAndDisconnectAllPeers(): Promise<void> {
    await Promise.all(
      // Filter by peers that support the goodbye protocol: {supportsProtocols: [goodbyeProtocol]}
      this.getConnectedPeerIds().map(async (peer) => this.goodbyeAndDisconnect(peer, GoodByeReasonCode.CLIENT_SHUTDOWN))
    );
  }

  /**
   * Run after validator subscriptions request.
   */
  onCommitteeSubscriptions(): void {
    // TODO:
    // Only if the slot is more than epoch away, add an event to start looking for peers

    // Request to run heartbeat fn
    this.heartbeat();
  }

  reportPeer(peer: PeerId, action: PeerAction, actionName: string): void {
    this.peerRpcScores.applyAction(peer, action, actionName);
  }

  /**
   * The app layer needs to refresh the status of some peers. The sync have reached a target
   */
  reStatusPeers(peers: PeerIdStr[]): void {
    for (const peer of peers) {
      const peerData = this.connectedPeers.get(peer);
      if (peerData) {
        // Set to 0 to trigger a status request after calling pingAndStatusTimeouts()
        peerData.lastStatusUnixTsMs = 0;
      }
    }
    this.pingAndStatusTimeouts();
  }

  dumpPeerScoreStats(): PeerScoreStats {
    return this.peerRpcScores.dumpPeerScoreStats();
  }

  /**
   * Must be called when network ReqResp receives incoming requests
   */
  private onRequest = ({peer, request}: NetworkEventData[NetworkEvent.reqRespRequest]): void => {
    try {
      const peerData = this.connectedPeers.get(peer.toString());
      if (peerData) {
        peerData.lastReceivedMsgUnixTsMs = Date.now();
      }

      switch (request.method) {
        case ReqRespMethod.Ping:
          return this.onPing(peer, request.body);
        case ReqRespMethod.Goodbye:
          return this.onGoodbye(peer, request.body);
        case ReqRespMethod.Status:
          return this.onStatus(peer, request.body);
      }
    } catch (e) {
      this.logger.error("Error onRequest handler", {}, e as Error);
    }
  };

  /**
   * Handle a PING request + response (rpc handler responds with PONG automatically)
   */
  private onPing(peer: PeerId, seqNumber: phase0.Ping): void {
    // if the sequence number is unknown update the peer's metadata
    const metadata = this.connectedPeers.get(peer.toString())?.metadata;
    if (!metadata || metadata.seqNumber < seqNumber) {
      void this.requestMetadata(peer);
    }
  }

  /**
   * Handle a METADATA request + response (rpc handler responds with METADATA automatically)
   */
  private onMetadata(peer: PeerId, metadata: allForks.Metadata): void {
    // Store metadata always in case the peer updates attnets but not the sequence number
    // Trust that the peer always sends the latest metadata (From Lighthouse)
    const peerData = this.connectedPeers.get(peer.toString());
    if (peerData) {
      peerData.metadata = {
        seqNumber: metadata.seqNumber,
        attnets: metadata.attnets,
        syncnets: (metadata as Partial<altair.Metadata>).syncnets ?? BitArray.fromBitLen(SYNC_COMMITTEE_SUBNET_COUNT),
      };
    }
  }

  /**
   * Handle a GOODBYE request (rpc handler responds automatically)
   */
  private onGoodbye(peer: PeerId, goodbye: phase0.Goodbye): void {
    const reason = GOODBYE_KNOWN_CODES[goodbye.toString()] || "";
    this.logger.verbose("Received goodbye request", {peer: prettyPrintPeerId(peer), goodbye, reason});
    this.metrics?.peerGoodbyeReceived.inc({reason});

    const conn = getConnection(this.libp2p, peer.toString());
    if (conn && Date.now() - conn.stat.timeline.open > LONG_PEER_CONNECTION_MS) {
      this.metrics?.peerLongConnectionDisconnect.inc({reason});
    }

    // TODO: Consider register that we are banned, if discovery keeps attempting to connect to the same peers

    void this.disconnect(peer);
  }

  /**
   * Handle a STATUS request + response (rpc handler responds with STATUS automatically)
   */
  private onStatus(peer: PeerId, status: phase0.Status): void {
    // reset the to-status timer of this peer
    const peerData = this.connectedPeers.get(peer.toString());
    if (peerData) peerData.lastStatusUnixTsMs = Date.now();

    let isIrrelevant: boolean;
    try {
      const irrelevantReasonType = assertPeerRelevance(status, this.statusCache.get(), this.clock.currentSlot);
      if (irrelevantReasonType === null) {
        isIrrelevant = false;
      } else {
        isIrrelevant = true;
        this.logger.debug("Irrelevant peer", {
          peer: prettyPrintPeerId(peer),
          reason: renderIrrelevantPeerType(irrelevantReasonType),
        });
      }
    } catch (e) {
      this.logger.error("Irrelevant peer - unexpected error", {peer: prettyPrintPeerId(peer)}, e as Error);
      isIrrelevant = true;
    }

    if (isIrrelevant) {
      if (peerData) peerData.relevantStatus = RelevantPeerStatus.irrelevant;
      void this.goodbyeAndDisconnect(peer, GoodByeReasonCode.IRRELEVANT_NETWORK);
      return;
    }

    // Peer is usable, send it to the rangeSync
    // NOTE: Peer may not be connected anymore at this point, potential race condition
    // libp2p.connectionManager.get() returns not null if there's +1 open connections with `peer`
    if (peerData && peerData.relevantStatus !== RelevantPeerStatus.relevant) {
      this.libp2p.peerStore
        .merge(peer, {
          // ttl = undefined means it's never expired
          tags: {[PEER_RELEVANT_TAG]: {ttl: undefined, value: PEER_RELEVANT_TAG_VALUE}},
        })
        .catch((e) => this.logger.verbose("cannot tag peer", {peerId: peer.toString()}, e as Error));
      peerData.relevantStatus = RelevantPeerStatus.relevant;
    }
    if (getConnection(this.libp2p, peer.toString())) {
      this.networkEventBus.emit(NetworkEvent.peerConnected, {peer: peer.toString(), status});
    }
  }

  private async requestMetadata(peer: PeerId): Promise<void> {
    try {
      this.onMetadata(peer, await this.reqResp.sendMetadata(peer));
    } catch (e) {
      // TODO: Downvote peer here or in the reqResp layer
    }
  }

  private async requestPing(peer: PeerId): Promise<void> {
    try {
      this.onPing(peer, await this.reqResp.sendPing(peer));

      // If peer replies a PING request also update lastReceivedMsg
      const peerData = this.connectedPeers.get(peer.toString());
      if (peerData) peerData.lastReceivedMsgUnixTsMs = Date.now();
    } catch (e) {
      // TODO: Downvote peer here or in the reqResp layer
    }
  }

  private async requestStatus(peer: PeerId, localStatus: phase0.Status): Promise<void> {
    try {
      this.onStatus(peer, await this.reqResp.sendStatus(peer, localStatus));
    } catch (e) {
      // TODO: Failed to get peer latest status: downvote but don't disconnect
    }
  }

  private async requestStatusMany(peers: PeerId[]): Promise<void> {
    try {
      const localStatus = this.statusCache.get();
      await Promise.all(peers.map(async (peer) => this.requestStatus(peer, localStatus)));
    } catch (e) {
      this.logger.verbose("Error requesting new status to peers", {}, e as Error);
    }
  }

  /**
   * The Peer manager's heartbeat maintains the peer count and maintains peer reputations.
   * It will request discovery queries if the peer count has not reached the desired number of peers.
   * NOTE: Discovery should only add a new query if one isn't already queued.
   */
  private heartbeat(): void {
    // timer is safe without a try {} catch {}, in case of error the metric won't register and timer is GC'ed
    const timer = this.metrics?.peerManager.heartbeatDuration.startTimer();

    const connectedPeers = this.getConnectedPeerIds();

    // Decay scores before reading them. Also prunes scores
    this.peerRpcScores.update();

    // ban and disconnect peers with bad score, collect rest of healthy peers
    const connectedHealthyPeers: PeerId[] = [];
    for (const peer of connectedPeers) {
      switch (this.peerRpcScores.getScoreState(peer)) {
        case ScoreState.Banned:
          void this.goodbyeAndDisconnect(peer, GoodByeReasonCode.BANNED);
          break;
        case ScoreState.Disconnected:
          void this.goodbyeAndDisconnect(peer, GoodByeReasonCode.SCORE_TOO_LOW);
          break;
        case ScoreState.Healthy:
          connectedHealthyPeers.push(peer);
      }
    }

    const {peersToDisconnect, peersToConnect, attnetQueries, syncnetQueries} = prioritizePeers(
      connectedHealthyPeers.map((peer) => {
        const peerData = this.connectedPeers.get(peer.toString());
        return {
          id: peer,
          direction: peerData?.direction ?? null,
          attnets: peerData?.metadata?.attnets ?? null,
          syncnets: peerData?.metadata?.syncnets ?? null,
          score: this.peerRpcScores.getScore(peer),
        };
      }),
      // Collect subnets which we need peers for in the current slot
      this.attnetsService.getActiveSubnets(),
      this.syncnetsService.getActiveSubnets(),
      this.opts
    );

    const queriesMerged: SubnetDiscvQueryMs[] = [];
    for (const {type, queries} of [
      {type: SubnetType.attnets, queries: attnetQueries},
      {type: SubnetType.syncnets, queries: syncnetQueries},
    ]) {
      if (queries.length > 0) {
        let count = 0;
        for (const query of queries) {
          count += query.maxPeersToDiscover;
          queriesMerged.push({
            subnet: query.subnet,
            type,
            maxPeersToDiscover: query.maxPeersToDiscover,
            toUnixMs: 1000 * (this.clock.genesisTime + query.toSlot * this.config.SECONDS_PER_SLOT),
          });
        }

        this.metrics?.peersRequestedSubnetsToQuery.inc({type}, queries.length);
        this.metrics?.peersRequestedSubnetsPeerCount.inc({type}, count);
      }
    }

    // disconnect first to have more slots before we dial new peers
    for (const [reason, peers] of peersToDisconnect) {
      this.metrics?.peersRequestedToDisconnect.inc({reason}, peers.length);
      for (const peer of peers) {
        void this.goodbyeAndDisconnect(peer, GoodByeReasonCode.TOO_MANY_PEERS);
      }
    }

    if (this.discovery) {
      try {
        this.metrics?.peersRequestedToConnect.inc(peersToConnect);
        this.discovery.discoverPeers(peersToConnect, queriesMerged);
      } catch (e) {
        this.logger.error("Error on discoverPeers", {}, e as Error);
      }
    }

    // Prune connectedPeers map in case it leaks. It has happen in previous nodes,
    // disconnect is not always called for all peers
    if (this.connectedPeers.size > connectedPeers.length * 2) {
      const actualConnectedPeerIds = new Set(connectedPeers.map((peerId) => peerId.toString()));
      for (const peerIdStr of this.connectedPeers.keys()) {
        if (!actualConnectedPeerIds.has(peerIdStr)) {
          this.connectedPeers.delete(peerIdStr);
        }
      }
    }

    timer?.();
  }

  private updateGossipsubScores(): void {
    const gossipsubScores = new Map<string, number>();
    for (const peerIdStr of this.connectedPeers.keys()) {
      gossipsubScores.set(peerIdStr, this.gossipsub.getScore(peerIdStr));
    }

    const toIgnoreNegativePeers = Math.ceil(this.opts.targetPeers * ALLOWED_NEGATIVE_GOSSIPSUB_FACTOR);
    updateGossipsubScores(this.peerRpcScores, gossipsubScores, toIgnoreNegativePeers);
  }

  private pingAndStatusTimeouts(): void {
    const now = Date.now();
    const peersToStatus: PeerId[] = [];

    for (const peer of this.connectedPeers.values()) {
      // Every interval request to send some peers our seqNumber and process theirs
      // If the seqNumber is different it must request the new metadata
      const pingInterval = peer.direction === "inbound" ? PING_INTERVAL_INBOUND_MS : PING_INTERVAL_OUTBOUND_MS;
      if (now > peer.lastReceivedMsgUnixTsMs + pingInterval) {
        void this.requestPing(peer.peerId);
      }

      // TODO: Consider sending status request to peers that do support status protocol
      // {supportsProtocols: getStatusProtocols()}

      // Every interval request to send some peers our status, and process theirs
      // Must re-check if this peer is relevant to us and emit an event if the status changes
      // So the sync layer can update things
      if (now > peer.lastStatusUnixTsMs + STATUS_INTERVAL_MS) {
        peersToStatus.push(peer.peerId);
      }
    }

    if (peersToStatus.length > 0) {
      void this.requestStatusMany(peersToStatus);
    }
  }

  /**
   * The libp2p Upgrader has successfully upgraded a peer connection on a particular multiaddress
   * This event is routed through the connectionManager
   *
   * Registers a peer as connected. The `direction` parameter determines if the peer is being
   * dialed or connecting to us.
   */
  private onLibp2pPeerConnect = async (evt: CustomEvent<Connection>): Promise<void> => {
    const libp2pConnection = evt.detail;
    const {direction, status} = libp2pConnection.stat;
    const peer = libp2pConnection.remotePeer;
    this.logger.verbose("peer connected", {peer: prettyPrintPeerId(peer), direction, status});
    // NOTE: The peerConnect event is not emitted here here, but after asserting peer relevance
    this.metrics?.peerConnectedEvent.inc({direction, status});
    // libp2p may emit closed connection, we don't want to handle it
    // see https://github.com/libp2p/js-libp2p/issues/1565
    if (this.connectedPeers.has(peer.toString()) || status !== "OPEN") {
      return;
    }

    // On connection:
    // - Outbound connections: send a STATUS and PING request
    // - Inbound connections: expect to be STATUS'd, schedule STATUS and PING for latter
    // NOTE: libp2p may emit two "peer:connect" events: One for inbound, one for outbound
    // If that happens, it's okay. Only the "outbound" connection triggers immediate action
    const now = Date.now();
    const peerData: PeerData = {
      lastReceivedMsgUnixTsMs: direction === "outbound" ? 0 : now,
      // If inbound, request after STATUS_INBOUND_GRACE_PERIOD
      lastStatusUnixTsMs: direction === "outbound" ? 0 : now - STATUS_INTERVAL_MS + STATUS_INBOUND_GRACE_PERIOD,
      connectedUnixTsMs: now,
      relevantStatus: RelevantPeerStatus.Unknown,
      direction,
      peerId: peer,
      metadata: null,
      agentVersion: null,
      agentClient: null,
      encodingPreference: null,
    };
    this.connectedPeers.set(peer.toString(), peerData);

    if (direction === "outbound") {
      //this.pingAndStatusTimeouts();
      void this.requestPing(peer);
      void this.requestStatus(peer, this.statusCache.get());
    }

    // AgentVersion was set in libp2p IdentifyService, 'peer:connect' event handler
    // since it's not possible to handle it async, we have to wait for a while to set AgentVersion
    // See https://github.com/libp2p/js-libp2p/pull/1168
    setTimeout(async () => {
      const agentVersionBytes = (await this.libp2p.peerStore.get(peerData.peerId)).metadata.get("AgentVersion");
      if (agentVersionBytes) {
        const agentVersion = new TextDecoder().decode(agentVersionBytes) || "N/A";
        peerData.agentVersion = agentVersion;
        peerData.agentClient = clientFromAgentVersion(agentVersion);
      }
    }, 1000);
  };

  /**
   * The libp2p Upgrader has ended a connection
   */
  private onLibp2pPeerDisconnect = (evt: CustomEvent<Connection>): void => {
    const libp2pConnection = evt.detail;
    const {direction, status} = libp2pConnection.stat;
    const peer = libp2pConnection.remotePeer;

    // remove the ping and status timer for the peer
    this.connectedPeers.delete(peer.toString());

    this.logger.verbose("peer disconnected", {peer: prettyPrintPeerId(peer), direction, status});
    this.networkEventBus.emit(NetworkEvent.peerDisconnected, {peer: peer.toString()});
    this.metrics?.peerDisconnectedEvent.inc({direction});
    this.libp2p.peerStore
      .merge(peer, {tags: {[PEER_RELEVANT_TAG]: undefined}})
      .catch((e) => this.logger.verbose("cannot untag peer", {peerId: peer.toString()}, e as Error));
  };

  private async disconnect(peer: PeerId): Promise<void> {
    try {
      await this.libp2p.hangUp(peer);
    } catch (e) {
      this.logger.debug("Unclean disconnect", {peer: prettyPrintPeerId(peer)}, e as Error);
    }
  }

  private async goodbyeAndDisconnect(peer: PeerId, goodbye: GoodByeReasonCode): Promise<void> {
    try {
      const reason = GOODBYE_KNOWN_CODES[goodbye.toString()] || "";
      this.metrics?.peerGoodbyeSent.inc({reason});

      const conn = getConnection(this.libp2p, peer.toString());
      if (conn && Date.now() - conn.stat.timeline.open > LONG_PEER_CONNECTION_MS) {
        this.metrics?.peerLongConnectionDisconnect.inc({reason});
      }

      // Wrap with shorter timeout than regular ReqResp requests to speed up shutdown
      await withTimeout(() => this.reqResp.sendGoodbye(peer, BigInt(goodbye)), 1_000);
    } catch (e) {
      this.logger.verbose("Failed to send goodbye", {peer: prettyPrintPeerId(peer)}, e as Error);
    } finally {
      void this.disconnect(peer);
    }
  }

  /** Register peer count metrics */
  private async runPeerCountMetrics(metrics: NetworkCoreMetrics): Promise<void> {
    let total = 0;

    const peersByDirection = new Map<string, number>();
    const peersByClient = new Map<string, number>();
    const now = Date.now();

    // peerLongLivedAttnets metric is a count
    metrics.peerLongLivedAttnets.reset();
    metrics.peerScoreByClient.reset();
    metrics.peerConnectionLength.reset();
    metrics.peerGossipScoreByClient.reset();

    // reset client counts _for each client_ to 0
    for (const client of Object.values(ClientKind)) {
      peersByClient.set(client, 0);
    }

    for (const connections of getConnectionsMap(this.libp2p).values()) {
      const openCnx = connections.find((cnx) => cnx.stat.status === "OPEN");
      if (openCnx) {
        const direction = openCnx.stat.direction;
        peersByDirection.set(direction, 1 + (peersByDirection.get(direction) ?? 0));
        const peerId = openCnx.remotePeer;
        const peerData = this.connectedPeers.get(peerId.toString());
        const client = peerData?.agentClient ?? ClientKind.Unknown;
        peersByClient.set(client, 1 + (peersByClient.get(client) ?? 0));

        const attnets = peerData?.metadata?.attnets;

        // TODO: Consider optimizing by doing observe in batch
        metrics.peerLongLivedAttnets.observe(attnets ? attnets.getTrueBitIndexes().length : 0);
        metrics.peerScoreByClient.observe({client}, this.peerRpcScores.getScore(peerId));
        metrics.peerGossipScoreByClient.observe({client}, this.peerRpcScores.getGossipScore(peerId));
        metrics.peerConnectionLength.observe((now - openCnx.stat.timeline.open) / 1000);
        total++;
      }
    }

    for (const [direction, peers] of peersByDirection.entries()) {
      metrics.peersByDirection.set({direction}, peers);
    }

    for (const [client, peers] of peersByClient.entries()) {
      metrics.peersByClient.set({client}, peers);
    }

    let syncPeers = 0;
    for (const peer of this.connectedPeers.values()) {
      if (peer.relevantStatus === RelevantPeerStatus.relevant) {
        syncPeers++;
      }
    }

    metrics.peers.set(total);
    metrics.peersSync.set(syncPeers);
  }
}<|MERGE_RESOLUTION|>--- conflicted
+++ resolved
@@ -176,16 +176,11 @@
     if (metrics) {
       metrics.peers.addCollect(() => this.runPeerCountMetrics(metrics));
     }
-
-<<<<<<< HEAD
+  }
+
   async start(): Promise<void> {
-    await this.discovery?.start();
     this.libp2p.services.components.events.addEventListener(Libp2pEvent.connectionOpen, this.onLibp2pPeerConnect);
     this.libp2p.services.components.events.addEventListener(Libp2pEvent.connectionClose, this.onLibp2pPeerDisconnect);
-=======
-    this.libp2p.connectionManager.addEventListener(Libp2pEvent.peerConnect, this.onLibp2pPeerConnect);
-    this.libp2p.connectionManager.addEventListener(Libp2pEvent.peerDisconnect, this.onLibp2pPeerDisconnect);
->>>>>>> 2fbe6fab
     this.networkEventBus.on(NetworkEvent.reqRespRequest, this.onRequest);
 
     // On start-up will connected to existing peers in libp2p.peerStore, same as autoDial behaviour
