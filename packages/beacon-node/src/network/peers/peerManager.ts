--- conflicted
+++ resolved
@@ -124,9 +124,8 @@
  * - Disconnect peers if over target peers
  */
 export class PeerManager {
-<<<<<<< HEAD
   private readonly libp2p: Libp2p;
-  private readonly logger: Logger;
+  private readonly logger: LoggerNode;
   private readonly metrics: NetworkCoreMetrics | null;
   private readonly reqResp: IReqRespBeaconNodePeerManager;
   private readonly gossipsub: Eth2Gossipsub;
@@ -135,19 +134,6 @@
   private readonly clock: IClock;
   private readonly config: BeaconConfig;
   private readonly peerRpcScores: IPeerRpcScoreStore;
-=======
-  private libp2p: Libp2p;
-  private logger: LoggerNode;
-  private metrics: NetworkCoreMetrics | null;
-  private reqResp: IReqRespBeaconNode;
-  private gossipsub: Eth2Gossipsub;
-  private attnetsService: SubnetsService;
-  private syncnetsService: SubnetsService;
-  private statusCache: StatusCache;
-  private clock: IClock;
-  private config: BeaconConfig;
-  private peerRpcScores: IPeerRpcScoreStore;
->>>>>>> c2e96c8a
   /** If null, discovery is disabled */
   private readonly discovery: PeerDiscovery | null;
   private readonly networkEventBus: INetworkEventBus;
