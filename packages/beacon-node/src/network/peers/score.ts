--- conflicted
+++ resolved
@@ -112,13 +112,8 @@
     return scoreToState(this.getScore(peer));
   }
 
-<<<<<<< HEAD
-  applyAction(peer: PeerId, action: PeerAction, actionName?: string): void {
+  applyAction(peer: PeerId, action: PeerAction, actionName: string): void {
     const peerScore = this.scores.getOrDefault(peer.toString());
-=======
-  applyAction(peer: PeerId, action: PeerAction, actionName: string): void {
-    const peerScore = this.scores.getOrDefault(peer.toB58String());
->>>>>>> 172513f5
     peerScore.add(peerActionScore[action]);
 
     this.metrics?.peersReportPeerCount.inc({reason: actionName});
