--- conflicted
+++ resolved
@@ -1,20 +1,9 @@
-<<<<<<< HEAD
-/**
- * @module network/nodejs
- */
-
 import {createLibp2p, Libp2p} from "libp2p";
 import {TCP} from "@libp2p/tcp";
 import {Mplex} from "@libp2p/mplex";
 import {Bootstrap} from "@libp2p/bootstrap";
 import {MulticastDNS} from "@libp2p/mdns";
 import {PeerId} from "@libp2p/interface-peer-id";
-=======
-import LibP2p from "libp2p";
-import TCP from "libp2p-tcp";
-import Mplex from "libp2p-mplex";
-import PeerId from "peer-id";
->>>>>>> 7703607b
 import {Datastore} from "interface-datastore";
 import {Noise} from "@chainsafe/libp2p-noise";
 
