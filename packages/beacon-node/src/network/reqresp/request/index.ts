--- conflicted
+++ resolved
@@ -55,16 +55,10 @@
   requestId = 0
 ): Promise<T> {
   const {REQUEST_TIMEOUT, DIAL_TIMEOUT} = {...timeoutOptions, ...options};
-<<<<<<< HEAD
-  const peer = prettyPrintPeerId(peerId);
-  const client = peersData.getPeerKind(peerId.toString());
-  const logCtx = {method, encoding, client, peer, requestId};
-=======
-  const peerIdStr = peerId.toB58String();
+  const peerIdStr = peerId.toString();
   const peerIdStrShort = prettyPrintPeerId(peerId);
   const client = peersData.getPeerKind(peerIdStr);
   const logCtx = {method, encoding, client, peer: peerIdStrShort, requestId};
->>>>>>> 172513f5
 
   if (signal?.aborted) {
     throw new ErrorAborted("sendRequest");
@@ -157,26 +151,8 @@
 
     try {
       // Note: libp2p.stop() will close all connections, so not necessary to abort this pipe on parent stop
-<<<<<<< HEAD
-      const responses = await withTimeout(
-        () =>
-          pipe(
-            stream.source as AsyncIterable<Uint8ArrayList>,
-            responseTimeoutsHandler(responseDecode(forkDigestContext, protocol), options),
-            collectResponses(method, maxResponses)
-          ),
-        maxTotalResponseTimeout(maxResponses, options)
-      ).catch((e: Error) => {
-        // No need to close the stream here, the outter finally {} block will
-        if (e instanceof TimeoutError) {
-          throw new RequestInternalError({code: RequestErrorCode.RESPONSE_TIMEOUT});
-        } else {
-          throw e; // The error will be typed in the outter catch {} block
-        }
-      });
-=======
       const responses = await pipe(
-        abortableSource(stream.source, [
+        abortableSource(stream.source as AsyncIterable<Uint8ArrayList>, [
           {
             signal: ttfbTimeoutController.signal,
             getError: () => new RequestInternalError({code: RequestErrorCode.TTFB_TIMEOUT}),
@@ -206,7 +182,6 @@
 
         collectResponses(method, maxResponses)
       );
->>>>>>> 172513f5
 
       // NOTE: Only log once per request to verbose, intermediate steps to debug
       // NOTE: Do not log the response, logs get extremely cluttered
