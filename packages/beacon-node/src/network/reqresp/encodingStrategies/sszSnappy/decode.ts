--- conflicted
+++ resolved
@@ -79,11 +79,7 @@
  * Reads `<encoded-payload>` for ssz-snappy and decompress.
  * The returned bytes can be SSZ deseralized
  */
-<<<<<<< HEAD
-async function readSszSnappyBody(bufferedSource: BufferedSource, sszDataLength: number): Promise<Uint8Array> {
-=======
-export async function readSszSnappyBody(bufferedSource: BufferedSource, sszDataLength: number): Promise<Buffer> {
->>>>>>> 3ec84c38
+export async function readSszSnappyBody(bufferedSource: BufferedSource, sszDataLength: number): Promise<Uint8Array> {
   const decompressor = new SnappyFramesUncompress();
   const uncompressedData = new Uint8ArrayList();
   let readBytes = 0;
@@ -134,13 +130,8 @@
  * `isSszTree` option allows the SignedBeaconBlock type to be deserialized as a tree
  */
 function deserializeSszBody<T extends RequestOrIncomingResponseBody>(
-<<<<<<< HEAD
   bytes: Uint8Array,
-  type: RequestOrResponseType
-=======
-  bytes: Buffer,
   type: RequestOrResponseTypeRead
->>>>>>> 3ec84c38
 ): T {
   try {
     return type.deserialize(bytes) as T;
