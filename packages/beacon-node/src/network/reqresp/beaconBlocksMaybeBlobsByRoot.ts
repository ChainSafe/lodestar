import {ChainForkConfig} from "@lodestar/config";
import {RequestError, RequestErrorCode} from "@lodestar/reqresp";
import {Epoch, phase0, Root, Slot} from "@lodestar/types";
import {toHex} from "@lodestar/utils";
import {ForkSeq} from "@lodestar/params";
import {BlockInput, BlockSource, getBlockInput} from "../../chain/blocks/types.js";
import {wrapError} from "../../util/wrapError.js";
import {PeerIdStr} from "../../util/peerId.js";
import {INetwork} from "../interface.js";

export async function beaconBlocksMaybeBlobsByRoot(
  config: ChainForkConfig,
  network: INetwork,
  peerId: PeerIdStr,
  request: phase0.BeaconBlocksByRootRequest,
  currentSlot: Epoch,
  finalizedSlot: Slot
): Promise<BlockInput[]> {
  // Assume all requests are post Deneb
  if (config.getForkSeq(finalizedSlot) >= ForkSeq.deneb) {
    const blocksAndBlobs = await network.sendBeaconBlockAndBlobsSidecarByRoot(peerId, request);
    return blocksAndBlobs.map(({beaconBlock, blobsSidecar}) =>
      getBlockInput.postDeneb(config, beaconBlock, BlockSource.byRoot, blobsSidecar)
    );
  }

  // Assume all request are pre EIP-4844
  else if (config.getForkSeq(currentSlot) < ForkSeq.deneb) {
<<<<<<< HEAD
    const blocks = await network.sendBeaconBlocksByRoot(peerId, request);
    return blocks.map((block) => getBlockInput.preDeneb(config, block));
=======
    const blocks = await reqResp.beaconBlocksByRoot(peerId, request);
    return blocks.map((block) => getBlockInput.preDeneb(config, block, BlockSource.byRoot));
>>>>>>> c2e96c8a
  }

  // We don't know if a requested root is after the deneb fork or not.
  // Thus some sort of retry is necessary while deneb is not finalized
  else {
    return Promise.all(
      request.map(async (beaconBlockRoot) =>
        beaconBlockAndBlobsSidecarByRootFallback(config, network, peerId, beaconBlockRoot)
      )
    );
  }
}

async function beaconBlockAndBlobsSidecarByRootFallback(
  config: ChainForkConfig,
  network: INetwork,
  peerId: PeerIdStr,
  beaconBlockRoot: Root
): Promise<BlockInput> {
  const resBlockBlobs = await wrapError(network.sendBeaconBlockAndBlobsSidecarByRoot(peerId, [beaconBlockRoot]));

  if (resBlockBlobs.err) {
    // From the spec, if the block is from before the fork, errors with 3: ResourceUnavailable
    // > Clients MUST support requesting blocks and sidecars since minimum_request_epoch, where
    //   minimum_request_epoch = max(finalized_epoch, current_epoch - MIN_EPOCHS_FOR_BLOB_SIDECARS_REQUESTS, DENEB_FORK_EPOCH).
    //   If any root in the request content references a block earlier than minimum_request_epoch,
    //   peers SHOULD respond with error code 3: ResourceUnavailable.
    // Ref: https://github.com/ethereum/consensus-specs/blob/aede132f4999ed54b98d35e27aca9451042a1ee9/specs/eip4844/p2p-interface.md#beaconblockandblobssidecarbyroot-v1
    if (
      resBlockBlobs.err instanceof RequestError &&
      resBlockBlobs.err.type.code === RequestErrorCode.RESOURCE_UNAVAILABLE
    ) {
      // retry with blocks
    } else {
      // Unexpected error, throw
      throw resBlockBlobs.err;
    }
  } else {
    if (resBlockBlobs.result.length < 1) {
      throw Error(`beaconBlockAndBlobsSidecarByRoot return empty for block root ${toHex(beaconBlockRoot)}`);
    }

    const {beaconBlock, blobsSidecar} = resBlockBlobs.result[0];
    return getBlockInput.postDeneb(config, beaconBlock, BlockSource.byRoot, blobsSidecar);
  }

  const resBlocks = await network.sendBeaconBlocksByRoot(peerId, [beaconBlockRoot]);
  if (resBlocks.length < 1) {
    throw Error(`beaconBlocksByRoot return empty for block root ${toHex(beaconBlockRoot)}`);
  }

  return getBlockInput.preDeneb(config, resBlocks[0], BlockSource.byRoot);
}<|MERGE_RESOLUTION|>--- conflicted
+++ resolved
@@ -26,13 +26,8 @@
 
   // Assume all request are pre EIP-4844
   else if (config.getForkSeq(currentSlot) < ForkSeq.deneb) {
-<<<<<<< HEAD
     const blocks = await network.sendBeaconBlocksByRoot(peerId, request);
-    return blocks.map((block) => getBlockInput.preDeneb(config, block));
-=======
-    const blocks = await reqResp.beaconBlocksByRoot(peerId, request);
     return blocks.map((block) => getBlockInput.preDeneb(config, block, BlockSource.byRoot));
->>>>>>> c2e96c8a
   }
 
   // We don't know if a requested root is after the deneb fork or not.
