--- conflicted
+++ resolved
@@ -1,7 +1,7 @@
-import {fromHexString} from "@chainsafe/ssz";
-import {ChainForkConfig} from "@lodestar/config";
-import {phase0, deneb, electra} from "@lodestar/types";
-import {ForkName, ForkSeq, NUMBER_OF_COLUMNS} from "@lodestar/params";
+import { fromHexString } from "@chainsafe/ssz";
+import { ChainForkConfig } from "@lodestar/config";
+import { phase0, deneb, electra } from "@lodestar/types";
+import { ForkName, ForkSeq, NUMBER_OF_COLUMNS } from "@lodestar/params";
 import {
   BlockInput,
   BlockInputType,
@@ -12,49 +12,33 @@
   BlobsSource,
   BlockInputDataBlobs,
   DataColumnsSource,
-<<<<<<< HEAD
-  getBlockInputDataColumns,
-=======
->>>>>>> 81aaeb5b
   BlockInputDataDataColumns,
 } from "../../chain/blocks/types.js";
-import {PeerIdStr} from "../../util/peerId.js";
-import {INetwork} from "../interface.js";
-import {BlockInputAvailabilitySource} from "../../chain/seenCache/seenGossipBlockInput.js";
-import {Metrics} from "../../metrics/index.js";
-<<<<<<< HEAD
-import {matchBlockWithBlobs, matchBlockWithDataColumns} from "./beaconBlocksMaybeBlobsByRange.js";
-=======
-import {PartialDownload, matchBlockWithBlobs, matchBlockWithDataColumns} from "./beaconBlocksMaybeBlobsByRange.js";
->>>>>>> 81aaeb5b
+import { PeerIdStr } from "../../util/peerId.js";
+import { INetwork } from "../interface.js";
+import { BlockInputAvailabilitySource } from "../../chain/seenCache/seenGossipBlockInput.js";
+import { Metrics } from "../../metrics/index.js";
+import { PartialDownload, matchBlockWithBlobs, matchBlockWithDataColumns } from "./beaconBlocksMaybeBlobsByRange.js";
 
 export async function beaconBlocksMaybeBlobsByRoot(
   config: ChainForkConfig,
   network: INetwork,
   peerId: PeerIdStr,
-<<<<<<< HEAD
-  request: phase0.BeaconBlocksByRootRequest
-): Promise<BlockInput[]> {
-  const allBlocks = await network.sendBeaconBlocksByRoot(peerId, request);
-=======
   request: phase0.BeaconBlocksByRootRequest,
   partialDownload: null | PartialDownload
-): Promise<{blocks: BlockInput[]; pendingDataColumns: null | number[]}> {
+): Promise<{ blocks: BlockInput[]; pendingDataColumns: null | number[] }> {
   console.log("beaconBlocksMaybeBlobsByRoot", request);
   const allBlocks = partialDownload
-    ? partialDownload.blocks.map((blockInput) => ({data: blockInput.block, bytes: blockInput.blockBytes!}))
+    ? partialDownload.blocks.map((blockInput) => ({ data: blockInput.block, bytes: blockInput.blockBytes! }))
     : await network.sendBeaconBlocksByRoot(peerId, request);
 
-  console.log("beaconBlocksMaybeBlobsByRoot response", {allBlocks: allBlocks.length});
-
->>>>>>> 81aaeb5b
+  console.log("beaconBlocksMaybeBlobsByRoot response", { allBlocks: allBlocks.length });
+
   const preDataBlocks = [];
   const blobsDataBlocks = [];
   const dataColumnsDataBlocks = [];
 
-<<<<<<< HEAD
-=======
-  const {custodyConfig} = network;
+  const { custodyConfig } = network;
   const neededColumns = partialDownload ? partialDownload.pendingDataColumns : custodyConfig.custodyColumns;
   const peerColumns = network.getConnectedPeerCustody(peerId);
 
@@ -67,7 +51,6 @@
   }, [] as number[]);
   let pendingDataColumns = null;
 
->>>>>>> 81aaeb5b
   const blobIdentifiers: deneb.BlobIdentifier[] = [];
   const dataColumnIdentifiers: electra.DataColumnIdentifier[] = [];
 
@@ -76,33 +59,26 @@
     const slot = block.data.message.slot;
     const blockRoot = config.getForkTypes(slot).BeaconBlock.hashTreeRoot(block.data.message);
     const fork = config.getForkName(slot);
-<<<<<<< HEAD
-=======
     if (fork !== (prevFork ?? fork)) {
       throw Error("beaconBlocksMaybeBlobsByRoot only accepts requests of same fork");
     }
     prevFork = fork;
 
->>>>>>> 81aaeb5b
     if (ForkSeq[fork] < ForkSeq.deneb) {
       preDataBlocks.push(block);
     } else if (fork === ForkName.deneb) {
       blobsDataBlocks.push(block);
       const blobKzgCommitmentsLen = (block.data.message.body as deneb.BeaconBlockBody).blobKzgCommitments.length;
-      console.log("beaconBlocksMaybeBlobsByRoot", {blobKzgCommitmentsLen});
+      console.log("beaconBlocksMaybeBlobsByRoot", { blobKzgCommitmentsLen });
       for (let index = 0; index < blobKzgCommitmentsLen; index++) {
-        blobIdentifiers.push({blockRoot, index});
+        blobIdentifiers.push({ blockRoot, index });
       }
     } else if (fork === ForkName.electra) {
       dataColumnsDataBlocks.push(block);
       const blobKzgCommitmentsLen = (block.data.message.body as deneb.BeaconBlockBody).blobKzgCommitments.length;
-<<<<<<< HEAD
-      const custodyColumnIndexes = blobKzgCommitmentsLen > 0 ? network.custodyConfig.custodyColumns : [];
-=======
       const custodyColumnIndexes = blobKzgCommitmentsLen > 0 ? columns : [];
->>>>>>> 81aaeb5b
       for (const columnIndex of custodyColumnIndexes) {
-        dataColumnIdentifiers.push({blockRoot, index: columnIndex});
+        dataColumnIdentifiers.push({ blockRoot, index: columnIndex });
       }
     } else {
       throw Error(`Invalid fork=${fork} in beaconBlocksMaybeBlobsByRoot`);
@@ -132,34 +108,6 @@
       BlobsSource.byRoot
     );
     blockInputs = [...blockInputs, ...blockInputWithBlobs];
-<<<<<<< HEAD
-  }
-
-  if (dataColumnsDataBlocks.length > 0) {
-    let allDataColumnsSidecars: electra.DataColumnSidecar[];
-    if (dataColumnIdentifiers.length > 0) {
-      allDataColumnsSidecars = await network.sendDataColumnSidecarsByRoot(peerId, dataColumnIdentifiers);
-    } else {
-      allDataColumnsSidecars = [];
-    }
-
-    // The last arg is to provide slot to which all blobs should be exausted in matching
-    // and here it should be infinity since all bobs should match
-    const blockInputWithBlobs = matchBlockWithDataColumns(
-      peerId,
-      config,
-      network.custodyConfig,
-      allBlocks,
-      allDataColumnsSidecars,
-      Infinity,
-      BlockSource.byRoot,
-      DataColumnsSource.byRoot
-    );
-    blockInputs = [...blockInputs, ...blockInputWithBlobs];
-  }
-
-  return blockInputs;
-=======
   }
 
   if (dataColumnsDataBlocks.length > 0) {
@@ -203,7 +151,6 @@
     blocks: blockInputs,
     pendingDataColumns: pendingDataColumns && pendingDataColumns.length > 0 ? pendingDataColumns : null,
   };
->>>>>>> 81aaeb5b
 }
 
 export async function unavailableBeaconBlobsByRoot(
@@ -224,17 +171,14 @@
     block = allBlocks[0].data;
     blockBytes = allBlocks[0].bytes;
     cachedData = unavailableBlockInput.cachedData;
-<<<<<<< HEAD
-=======
     console.log("downloaded sendBeaconBlocksByRoot", block);
->>>>>>> 81aaeb5b
   } else {
-    ({block, cachedData, blockBytes} = unavailableBlockInput);
+    ({ block, cachedData, blockBytes } = unavailableBlockInput);
   }
 
   let availableBlockInput;
   if (cachedData.fork === ForkName.deneb) {
-    const {blobsCache, resolveAvailability} = cachedData;
+    const { blobsCache, resolveAvailability } = cachedData;
 
     // resolve missing blobs
     const blobIdentifiers: deneb.BlobIdentifier[] = [];
@@ -243,7 +187,7 @@
 
     const blobKzgCommitmentsLen = (block.message.body as deneb.BeaconBlockBody).blobKzgCommitments.length;
     for (let index = 0; index < blobKzgCommitmentsLen; index++) {
-      if (blobsCache.has(index) === false) blobIdentifiers.push({blockRoot, index});
+      if (blobsCache.has(index) === false) blobIdentifiers.push({ blockRoot, index });
     }
 
     let allBlobSidecars: deneb.BlobSidecar[];
@@ -257,22 +201,22 @@
     // for e.g. a blockInput that might be awaiting blobs promise fullfillment in
     // verifyBlocksDataAvailability
     for (const blobSidecar of allBlobSidecars) {
-      blobsCache.set(blobSidecar.index, {blobSidecar, blobBytes: null});
+      blobsCache.set(blobSidecar.index, { blobSidecar, blobBytes: null });
     }
 
     // check and see if all blobs are now available and in that case resolve availability
     // if not this will error and the leftover blobs will be tried from another peer
     const allBlobs = getBlockInputBlobs(blobsCache);
-    const {blobs} = allBlobs;
+    const { blobs } = allBlobs;
     if (blobs.length !== blobKzgCommitmentsLen) {
       throw Error(`Not all blobs fetched missingBlobs=${blobKzgCommitmentsLen - blobs.length}`);
     }
-    const blockData = {fork: cachedData.fork, ...allBlobs, blobsSource: BlobsSource.byRoot} as BlockInputDataBlobs;
+    const blockData = { fork: cachedData.fork, ...allBlobs, blobsSource: BlobsSource.byRoot } as BlockInputDataBlobs;
     resolveAvailability(blockData);
-    metrics?.syncUnknownBlock.resolveAvailabilitySource.inc({source: BlockInputAvailabilitySource.UNKNOWN_SYNC});
+    metrics?.syncUnknownBlock.resolveAvailabilitySource.inc({ source: BlockInputAvailabilitySource.UNKNOWN_SYNC });
     availableBlockInput = getBlockInput.availableData(config, block, BlockSource.byRoot, blockBytes, blockData);
   } else if (cachedData.fork === ForkName.electra) {
-    const {dataColumnsCache, resolveAvailability} = cachedData;
+    const { dataColumnsCache, resolveAvailability } = cachedData;
 
     // resolve missing blobs
     const dataColumnIdentifiers: electra.DataColumnIdentifier[] = [];
@@ -289,26 +233,12 @@
         dataColumnsIndex: new Uint8Array(NUMBER_OF_COLUMNS),
         dataColumnsSource: DataColumnsSource.gossip,
       } as BlockInputDataDataColumns;
-<<<<<<< HEAD
 
       resolveAvailability(blockData);
-      metrics?.syncUnknownBlock.resolveAvailabilitySource.inc({source: BlockInputAvailabilitySource.UNKNOWN_SYNC});
+      metrics?.syncUnknownBlock.resolveAvailabilitySource.inc({ source: BlockInputAvailabilitySource.UNKNOWN_SYNC });
       availableBlockInput = getBlockInput.availableData(config, block, BlockSource.byRoot, blockBytes, blockData);
     } else {
-      const custodyColumnIndexes = network.custodyConfig.custodyColumns;
-      for (const columnIndex of custodyColumnIndexes) {
-        if (dataColumnsCache.has(columnIndex) === false) {
-          dataColumnIdentifiers.push({blockRoot, index: columnIndex});
-        }
-      }
-
-=======
-
-      resolveAvailability(blockData);
-      metrics?.syncUnknownBlock.resolveAvailabilitySource.inc({source: BlockInputAvailabilitySource.UNKNOWN_SYNC});
-      availableBlockInput = getBlockInput.availableData(config, block, BlockSource.byRoot, blockBytes, blockData);
-    } else {
-      const {custodyConfig} = network;
+      const { custodyConfig } = network;
       const neededColumns = custodyConfig.custodyColumns.reduce((acc, elem) => {
         if (dataColumnsCache.get(elem) === undefined) {
           acc.push(elem);
@@ -331,10 +261,9 @@
       }
 
       for (const columnIndex of columns) {
-        dataColumnIdentifiers.push({blockRoot, index: columnIndex});
-      }
-
->>>>>>> 81aaeb5b
+        dataColumnIdentifiers.push({ blockRoot, index: columnIndex });
+      }
+
       let allDataColumnSidecars: electra.DataColumnSidecar[];
       if (dataColumnIdentifiers.length > 0) {
         allDataColumnSidecars = await network.sendDataColumnSidecarsByRoot(peerId, dataColumnIdentifiers);
@@ -342,50 +271,21 @@
         allDataColumnSidecars = [];
       }
 
-<<<<<<< HEAD
-      // add them in cache so that its reflected in all the blockInputs that carry this
-      // for e.g. a blockInput that might be awaiting blobs promise fullfillment in
-      // verifyBlocksDataAvailability
-      for (const dataColumnSidecar of allDataColumnSidecars) {
-        dataColumnsCache.set(dataColumnSidecar.index, {dataColumnSidecar, dataColumnBytes: null});
-      }
-
-      // check and see if all blobs are now available and in that case resolve availability
-      // if not this will error and the leftover blobs will be tried from another peer
-      const allDataColumns = getBlockInputDataColumns(dataColumnsCache, custodyColumnIndexes);
-      const {dataColumns} = allDataColumns;
-      if (dataColumns.length !== network.custodyConfig.custodyColumnsLen) {
-        throw Error(
-          `Not all dataColumns fetched missingColumns=${network.custodyConfig.custodyColumnsLen - dataColumns.length}`
-        );
-      }
-      const blockData = {
-        fork: cachedData.fork,
-        ...allDataColumns,
-        dataColumnsLen: network.custodyConfig.custodyColumnsLen,
-        dataColumnsIndex: network.custodyConfig.custodyColumnsIndex,
-        dataColumnsSource: DataColumnsSource.byRoot,
-      } as BlockInputDataDataColumns;
-      resolveAvailability(blockData);
-      metrics?.syncUnknownBlock.resolveAvailabilitySource.inc({source: BlockInputAvailabilitySource.UNKNOWN_SYNC});
-      availableBlockInput = getBlockInput.availableData(config, block, BlockSource.byRoot, blockBytes, blockData);
-=======
       [availableBlockInput] = matchBlockWithDataColumns(
         network,
         peerId,
         config,
         custodyConfig,
         columns,
-        [{data: block, bytes: blockBytes}],
+        [{ data: block, bytes: blockBytes }],
         allDataColumnSidecars,
         block.message.slot,
         BlockSource.byRoot,
         DataColumnsSource.byRoot,
         unavailableBlockInput.block !== null
-          ? {blocks: [unavailableBlockInput], pendingDataColumns: neededColumns}
+          ? { blocks: [unavailableBlockInput], pendingDataColumns: neededColumns }
           : null
       );
->>>>>>> 81aaeb5b
     }
   } else {
     throw Error(`Invalid cachedData fork=${cachedData.fork} for unavailableBeaconBlobsByRoot`);
