--- conflicted
+++ resolved
@@ -1,13 +1,8 @@
-import {toHexString} from "@chainsafe/ssz";
-import {ChainForkConfig} from "@lodestar/config";
-<<<<<<< HEAD
-import {deneb, Epoch, phase0, SignedBeaconBlock, Slot, electra} from "@lodestar/types";
-import {ForkSeq, NUMBER_OF_COLUMNS} from "@lodestar/params";
-=======
-import {deneb, Epoch, phase0, SignedBeaconBlock, Slot, electra, ssz} from "@lodestar/types";
-import {ForkSeq, NUMBER_OF_COLUMNS, ForkName} from "@lodestar/params";
->>>>>>> 81aaeb5b
-import {computeEpochAtSlot} from "@lodestar/state-transition";
+import { toHexString } from "@chainsafe/ssz";
+import { ChainForkConfig } from "@lodestar/config";
+import { deneb, Epoch, phase0, SignedBeaconBlock, Slot, electra, ssz } from "@lodestar/types";
+import { ForkSeq, NUMBER_OF_COLUMNS, ForkName } from "@lodestar/params";
+import { computeEpochAtSlot } from "@lodestar/state-transition";
 
 import {
   BlobsSource,
@@ -17,23 +12,16 @@
   BlockInputDataBlobs,
   BlockInputDataDataColumns,
   DataColumnsSource,
-<<<<<<< HEAD
-} from "../../chain/blocks/types.js";
-import {PeerIdStr} from "../../util/peerId.js";
-import {INetwork, WithBytes} from "../interface.js";
-import {CustodyConfig} from "../../util/dataColumns.js";
-=======
   BlockInputType,
   getBlockInputDataColumns,
 } from "../../chain/blocks/types.js";
-import {PeerIdStr} from "../../util/peerId.js";
-import {INetwork, WithBytes, WithOptionalBytes} from "../interface.js";
-import {CustodyConfig} from "../../util/dataColumns.js";
-import {getEmptyBlockInputCacheEntry} from "../../chain/seenCache/seenGossipBlockInput.js";
-import {computeNodeId} from "../subnets/index.js";
->>>>>>> 81aaeb5b
-
-export type PartialDownload = null | {blocks: BlockInput[]; pendingDataColumns: number[]};
+import { PeerIdStr } from "../../util/peerId.js";
+import { INetwork, WithBytes, WithOptionalBytes } from "../interface.js";
+import { CustodyConfig } from "../../util/dataColumns.js";
+import { getEmptyBlockInputCacheEntry } from "../../chain/seenCache/seenGossipBlockInput.js";
+import { computeNodeId } from "../subnets/index.js";
+
+export type PartialDownload = null | { blocks: BlockInput[]; pendingDataColumns: number[] };
 export async function beaconBlocksMaybeBlobsByRange(
   config: ChainForkConfig,
   network: INetwork,
@@ -41,12 +29,12 @@
   request: phase0.BeaconBlocksByRangeRequest,
   currentEpoch: Epoch,
   partialDownload: PartialDownload
-): Promise<{blocks: BlockInput[]; pendingDataColumns: null | number[]}> {
+): Promise<{ blocks: BlockInput[]; pendingDataColumns: null | number[] }> {
   // Code below assumes the request is in the same epoch
   // Range sync satisfies this condition, but double check here for sanity
-  const {startSlot, count} = request;
+  const { startSlot, count } = request;
   if (count < 1) {
-    return {blocks: [], pendingDataColumns: null};
+    return { blocks: [], pendingDataColumns: null };
   }
   const endSlot = startSlot + count - 1;
 
@@ -62,16 +50,11 @@
 
   // Note: Assumes all blocks in the same epoch
   if (forkSeq < ForkSeq.deneb) {
-<<<<<<< HEAD
-    const blocks = await network.sendBeaconBlocksByRange(peerId, request);
-    return blocks.map((block) => getBlockInput.preData(config, block.data, BlockSource.byRange, block.bytes));
-=======
     const beaconBlocks = await network.sendBeaconBlocksByRange(peerId, request);
     const blocks = beaconBlocks.map((block) =>
       getBlockInput.preData(config, block.data, BlockSource.byRange, block.bytes)
     );
-    return {blocks, pendingDataColumns: null};
->>>>>>> 81aaeb5b
+    return { blocks, pendingDataColumns: null };
   }
 
   // Only request blobs if they are recent enough
@@ -82,23 +65,6 @@
         network.sendBlobSidecarsByRange(peerId, request),
       ]);
 
-<<<<<<< HEAD
-      return matchBlockWithBlobs(config, allBlocks, allBlobSidecars, endSlot, BlockSource.byRange, BlobsSource.byRange);
-    } else {
-      const {custodyConfig} = network;
-      // get columns
-      const {custodyColumns: columns} = custodyConfig;
-      const dataColumnRequest = {...request, columns};
-      const [allBlocks, allDataColumnSidecars] = await Promise.all([
-        network.sendBeaconBlocksByRange(peerId, request),
-        network.sendDataColumnSidecarsByRange(peerId, dataColumnRequest),
-      ]);
-
-      return matchBlockWithDataColumns(
-        peerId,
-        config,
-        custodyConfig,
-=======
       const blocks = matchBlockWithBlobs(
         config,
         allBlocks,
@@ -107,9 +73,9 @@
         BlockSource.byRange,
         BlobsSource.byRange
       );
-      return {blocks, pendingDataColumns: null};
+      return { blocks, pendingDataColumns: null };
     } else {
-      const {custodyConfig} = network;
+      const { custodyConfig } = network;
       // get columns
       const neededColumns = partialDownload ? partialDownload.pendingDataColumns : custodyConfig.custodyColumns;
       const peerColumns = network.getConnectedPeerCustody(peerId);
@@ -135,10 +101,10 @@
         return acc;
       }, [] as number[]);
 
-      const dataColumnRequest = {...request, columns};
+      const dataColumnRequest = { ...request, columns };
       const [allBlocks, allDataColumnSidecars] = await Promise.all([
         partialDownload
-          ? partialDownload.blocks.map((blockInput) => ({data: blockInput.block, bytes: blockInput.blockBytes!}))
+          ? partialDownload.blocks.map((blockInput) => ({ data: blockInput.block, bytes: blockInput.blockBytes! }))
           : network.sendBeaconBlocksByRange(peerId, request),
         columns.length === 0 ? [] : network.sendDataColumnSidecarsByRange(peerId, dataColumnRequest),
       ]);
@@ -153,21 +119,15 @@
         config,
         custodyConfig,
         columns,
->>>>>>> 81aaeb5b
         allBlocks,
         allDataColumnSidecars,
         endSlot,
         BlockSource.byRange,
-<<<<<<< HEAD
-        DataColumnsSource.byRange
-      );
-=======
         DataColumnsSource.byRange,
         partialDownload
       );
 
-      return {blocks, pendingDataColumns: pendingDataColumns.length > 0 ? pendingDataColumns : null};
->>>>>>> 81aaeb5b
+      return { blocks, pendingDataColumns: pendingDataColumns.length > 0 ? pendingDataColumns : null };
     }
   }
 
@@ -224,7 +184,7 @@
         fork: config.getForkName(block.data.message.slot),
         blobs: blobSidecars,
         blobsSource,
-        blobsBytes: Array.from({length: blobKzgCommitmentsLen}, () => null),
+        blobsBytes: Array.from({ length: blobKzgCommitmentsLen }, () => null),
       } as BlockInputDataBlobs;
 
       // TODO DENEB: instead of null, pass payload in bytes
@@ -240,8 +200,7 @@
     allBlobSidecars[blobSideCarIndex].signedBlockHeader.message.slot <= endSlot
   ) {
     throw Error(
-      `Unmatched blobSidecars, blocks=${allBlocks.length}, blobs=${
-        allBlobSidecars.length
+      `Unmatched blobSidecars, blocks=${allBlocks.length}, blobs=${allBlobSidecars.length
       } lastMatchedSlot=${lastMatchedSlot}, pending blobSidecars slots=${allBlobSidecars
         .slice(blobSideCarIndex)
         .map((blb) => blb.signedBlockHeader.message.slot)
@@ -252,16 +211,6 @@
 }
 
 export function matchBlockWithDataColumns(
-<<<<<<< HEAD
-  peerId: PeerIdStr,
-  config: ChainForkConfig,
-  custodyConfig: CustodyConfig,
-  allBlocks: WithBytes<SignedBeaconBlock>[],
-  allDataColumnSidecars: electra.DataColumnSidecar[],
-  endSlot: Slot,
-  blockSource: BlockSource,
-  dataColumnsSource: DataColumnsSource
-=======
   network: INetwork,
   peerId: PeerIdStr,
   config: ChainForkConfig,
@@ -273,17 +222,13 @@
   blockSource: BlockSource,
   dataColumnsSource: DataColumnsSource,
   prevPartialDownload: null | PartialDownload
->>>>>>> 81aaeb5b
 ): BlockInput[] {
   const blockInputs: BlockInput[] = [];
   let dataColumnSideCarIndex = 0;
   let lastMatchedSlot = -1;
-<<<<<<< HEAD
-=======
-  const {custodyColumns, custodyColumnsLen, custodyColumnsIndex} = custodyConfig;
+  const { custodyColumns, custodyColumnsLen, custodyColumnsIndex } = custodyConfig;
   const neededColumns = prevPartialDownload?.pendingDataColumns ?? custodyColumns;
   const shouldHaveAllData = neededColumns.reduce((acc, elem) => acc && requestedColumns.includes(elem), true);
->>>>>>> 81aaeb5b
 
   // Match dataColumnSideCar with the block as some blocks would have no dataColumns and hence
   // would be omitted from the response. If there are any inconsitencies in the
@@ -310,10 +255,7 @@
       }
 
       const blobKzgCommitmentsLen = (block.data.message.body as deneb.BeaconBlockBody).blobKzgCommitments.length;
-<<<<<<< HEAD
-=======
-      console.log("matchBlockWithDataColumns", {blobKzgCommitmentsLen});
->>>>>>> 81aaeb5b
+      console.log("matchBlockWithDataColumns", { blobKzgCommitmentsLen });
       if (blobKzgCommitmentsLen === 0) {
         if (dataColumnSidecars.length > 0) {
           throw Error(
@@ -332,41 +274,12 @@
         blockInputs.push(getBlockInput.availableData(config, block.data, blockSource, null, blockData));
       } else {
         // Quick inspect how many blobSidecars was expected
-<<<<<<< HEAD
-        const {custodyColumns: columnIndexes, custodyColumnsLen, custodyColumnsIndex} = custodyConfig;
-        const dataColumnIndexes = dataColumnSidecars.map((dataColumnSidecar) => dataColumnSidecar.index);
-        const custodyIndexesPresent = columnIndexes.reduce(
-=======
         const dataColumnIndexes = dataColumnSidecars.map((dataColumnSidecar) => dataColumnSidecar.index);
         const requestedColumnsPresent = requestedColumns.reduce(
->>>>>>> 81aaeb5b
           (acc, columnIndex) => acc && dataColumnIndexes.includes(columnIndex),
           true
         );
 
-<<<<<<< HEAD
-        if (
-          dataColumnSidecars.length < custodyColumnsLen ||
-          dataColumnSidecars.length > NUMBER_OF_COLUMNS ||
-          !custodyIndexesPresent
-        ) {
-          throw Error(
-            `Missing or mismatching dataColumnSidecars from peerId=${peerId} for blockSlot=${block.data.message.slot} with numColumns=${columnIndexes.length} dataColumnSidecars=${dataColumnSidecars.length} custodyIndexesPresent=${custodyIndexesPresent} received dataColumnIndexes=${dataColumnIndexes.join(",")} expected=${columnIndexes.join(",")}`
-          );
-        }
-
-        const blockData = {
-          fork: config.getForkName(block.data.message.slot),
-          dataColumnsLen: custodyColumnsLen,
-          dataColumnsIndex: custodyColumnsIndex,
-          dataColumns: dataColumnSidecars,
-          dataColumnsSource,
-          dataColumnsBytes: Array.from({length: dataColumnSidecars.length}, () => null),
-        } as BlockInputDataDataColumns;
-
-        // TODO DENEB: instead of null, pass payload in bytes
-        blockInputs.push(getBlockInput.availableData(config, block.data, blockSource, null, blockData));
-=======
         if (dataColumnSidecars.length !== requestedColumns.length || !requestedColumnsPresent) {
           console.log(
             "matchBlockWithDataColumns",
@@ -403,11 +316,11 @@
         }
 
         for (const dataColumnSidecar of dataColumnSidecars) {
-          cachedData.dataColumnsCache.set(dataColumnSidecar.index, {dataColumnSidecar, dataColumnBytes: null});
+          cachedData.dataColumnsCache.set(dataColumnSidecar.index, { dataColumnSidecar, dataColumnBytes: null });
         }
 
         if (shouldHaveAllData) {
-          const {dataColumns, dataColumnsBytes} = getBlockInputDataColumns(cachedData.dataColumnsCache, custodyColumns);
+          const { dataColumns, dataColumnsBytes } = getBlockInputDataColumns(cachedData.dataColumnsCache, custodyColumns);
 
           const blockData = {
             fork: config.getForkName(block.data.message.slot),
@@ -423,7 +336,6 @@
         } else {
           blockInputs.push(getBlockInput.dataPromise(config, block.data, blockSource, block.bytes, cachedData));
         }
->>>>>>> 81aaeb5b
       }
     }
   }
@@ -436,8 +348,7 @@
     allDataColumnSidecars[dataColumnSideCarIndex].signedBlockHeader.message.slot <= endSlot
   ) {
     throw Error(
-      `Unmatched blobSidecars, blocks=${allBlocks.length}, blobs=${
-        allDataColumnSidecars.length
+      `Unmatched blobSidecars, blocks=${allBlocks.length}, blobs=${allDataColumnSidecars.length
       } lastMatchedSlot=${lastMatchedSlot}, pending blobSidecars slots=${allDataColumnSidecars
         .slice(dataColumnSideCarIndex)
         .map((blb) => blb.signedBlockHeader.message.slot)
