import {PeerId} from "@libp2p/interface";
import {Libp2p} from "libp2p";
import {BeaconConfig} from "@lodestar/config";
import {ForkName, ForkSeq} from "@lodestar/params";
import {
  Encoding,
  ProtocolDescriptor,
  ProtocolHandler,
  ReqResp,
  ReqRespOpts,
  ReqRespRequest,
  RequestError,
  ResponseIncoming,
  ResponseOutgoing,
} from "@lodestar/reqresp";
import {Metadata, phase0, ssz} from "@lodestar/types";
import {Logger} from "@lodestar/utils";
import {INetworkEventBus, NetworkEvent} from "../events.js";
import {MetadataController} from "../metadata.js";
import {PeersData} from "../peers/peersData.js";
import {IPeerRpcScoreStore, PeerAction} from "../peers/score/index.js";
import {NetworkCoreMetrics} from "../core/metrics.js";
import {StatusCache} from "../statusCache.js";
import {callInNextEventLoop} from "../../util/eventLoop.js";
import {onOutgoingReqRespError} from "./score.js";
import {
  GetReqRespHandlerFn,
  ProtocolNoHandler,
  ReqRespMethod,
  RequestTypedContainer,
  Version,
  requestSszTypeByMethod,
  responseSszTypeByMethod,
} from "./types.js";
import * as protocols from "./protocols.js";
import {collectExactOneTyped} from "./utils/collect.js";

export {getReqRespHandlers} from "./handlers/index.js";
export {ReqRespMethod, type RequestTypedContainer} from "./types.js";

export interface ReqRespBeaconNodeModules {
  libp2p: Libp2p;
  peersData: PeersData;
  logger: Logger;
  config: BeaconConfig;
  metrics: NetworkCoreMetrics | null;
  metadata: MetadataController;
  peerRpcScores: IPeerRpcScoreStore;
  events: INetworkEventBus;
  statusCache: StatusCache;
  getHandler: GetReqRespHandlerFn;
}

export type ReqRespBeaconNodeOpts = ReqRespOpts & {disableLightClientServer?: boolean};

/**
 * Implementation of Ethereum Consensus p2p Req/Resp domain.
 * For the spec that this code is based on, see:
 * https://github.com/ethereum/consensus-specs/blob/v1.1.10/specs/phase0/p2p-interface.md#the-reqresp-domain
 * https://github.com/ethereum/consensus-specs/blob/dev/specs/altair/light-client/p2p-interface.md#the-reqresp-domain
 */
export class ReqRespBeaconNode extends ReqResp {
  private readonly metadataController: MetadataController;
  private readonly peerRpcScores: IPeerRpcScoreStore;
  private readonly networkEventBus: INetworkEventBus;
  private readonly peersData: PeersData;
  private readonly statusCache: StatusCache;
  private readonly getHandler: GetReqRespHandlerFn;

  /** Track registered fork to only send to known protocols */
  private currentRegisteredFork: ForkSeq = ForkSeq.phase0;

  private readonly config: BeaconConfig;
  protected readonly logger: Logger;
  protected readonly disableLightClientServer: boolean;

  constructor(modules: ReqRespBeaconNodeModules, options: ReqRespBeaconNodeOpts = {}) {
    const {events, peersData, peerRpcScores, metadata, metrics, logger} = modules;

    super(
      {
        ...modules,
        metricsRegister: metrics?.register ?? null,
      },
      {
        ...options,
        onRateLimit(peerId, method) {
          logger.debug("Do not serve request due to rate limit", {peerId: peerId.toString()});
          peerRpcScores.applyAction(peerId, PeerAction.Fatal, "rate_limit_rpc");
          metrics?.reqResp.rateLimitErrors.inc({method});
        },
        getPeerLogMetadata(peerId) {
          // this logs the whole agent version for unknown client which is good for debugging
          return peersData.getPeerKind(peerId) ?? peersData.getAgentVersion(peerId);
        },
      }
    );

    this.disableLightClientServer = options.disableLightClientServer ?? false;
    this.peerRpcScores = peerRpcScores;
    this.peersData = peersData;
    this.config = modules.config;
    this.logger = logger;
    this.metadataController = metadata;
    this.networkEventBus = events;
    this.statusCache = modules.statusCache;
    this.getHandler = modules.getHandler;
  }

  async start(): Promise<void> {
    await super.start();
  }

  async stop(): Promise<void> {
    await super.stop();
  }

  // NOTE: Do not pruneOnPeerDisconnect. Persist peer rate limit data until pruned by time
  // pruneOnPeerDisconnect(peerId: PeerId): void {
  //   this.rateLimiter.prune(peerId);

  registerProtocolsAtFork(fork: ForkName): void {
    this.currentRegisteredFork = ForkSeq[fork];

    const mustSubscribeProtocols = this.getProtocolsAtFork(fork);
    const mustSubscribeProtocolIDs = new Set(
      mustSubscribeProtocols.map(([protocol]) => this.formatProtocolID(protocol))
    );

    // Un-subscribe not required protocols
    for (const protocolID of this.getRegisteredProtocols()) {
      if (!mustSubscribeProtocolIDs.has(protocolID)) {
        // Async because of writing to peerstore -_- should never throw
        this.unregisterProtocol(protocolID).catch((e) => {
          this.logger.error("Error on ReqResp.unregisterProtocol", {protocolID}, e);
        });
      }
    }

    // Subscribe required protocols, prevent libp2p for throwing if already registered
    for (const [protocol, handler] of mustSubscribeProtocols) {
      this.registerProtocol({...protocol, handler}, {ignoreIfDuplicate: true}).catch((e) => {
        this.logger.error("Error on ReqResp.registerProtocol", {protocolID: this.formatProtocolID(protocol)}, e);
      });
    }
  }

  sendRequestWithoutEncoding(
    peerId: PeerId,
    method: ReqRespMethod,
    versions: number[],
    requestData: Uint8Array
  ): AsyncIterable<ResponseIncoming> {
    // Remember preferred encoding
    const encoding = this.peersData.getEncodingPreference(peerId.toString()) ?? Encoding.SSZ_SNAPPY;

    // Overwrite placeholder requestData from main thread with correct sequenceNumber
    if (method === ReqRespMethod.Ping) {
      requestData = requestSszTypeByMethod[ReqRespMethod.Ping].serialize(this.metadataController.seqNumber);
    }

    // ReqResp outgoing request, emit from main thread to worker
    return this.sendRequest(peerId, method, versions, encoding, requestData);
  }

  async sendPing(peerId: PeerId): Promise<phase0.Ping> {
    return collectExactOneTyped(
      // Ping method request data is overwritten in worker with correct sequence number
      this.sendReqRespRequest(peerId, ReqRespMethod.Ping, [Version.V1], this.metadataController.seqNumber),
      responseSszTypeByMethod[ReqRespMethod.Ping]
    );
  }

  async sendStatus(peerId: PeerId, request: phase0.Status): Promise<phase0.Status> {
    return collectExactOneTyped(
      this.sendReqRespRequest(peerId, ReqRespMethod.Status, [Version.V1], request),
      responseSszTypeByMethod[ReqRespMethod.Status]
    );
  }

  async sendGoodbye(peerId: PeerId, request: phase0.Goodbye): Promise<void> {
    // TODO: Replace with "ignore response after request"
    await collectExactOneTyped(
      this.sendReqRespRequest(peerId, ReqRespMethod.Goodbye, [Version.V1], request),
      responseSszTypeByMethod[ReqRespMethod.Goodbye]
    );
  }

  async sendMetadata(peerId: PeerId): Promise<Metadata> {
    return collectExactOneTyped(
      this.sendReqRespRequest(
        peerId,
        ReqRespMethod.Metadata,
        // Before altair, prioritize V2. After altair only request V2
        this.currentRegisteredFork >= ForkSeq.electra
          ? [Version.V3]
          : this.currentRegisteredFork >= ForkSeq.altair
            ? [Version.V3, Version.V2]
            : [(Version.V3, Version.V2, Version.V1)],
        null
      ),
      responseSszTypeByMethod[ReqRespMethod.Metadata]
    );
  }

  private sendReqRespRequest<Req>(
    peerId: PeerId,
    method: ReqRespMethod,
    versions: number[],
    request: Req
  ): AsyncIterable<ResponseIncoming> {
    const requestType = requestSszTypeByMethod[method];
    const requestData = requestType ? requestType.serialize(request as never) : new Uint8Array();
    return this.sendRequestWithoutEncoding(peerId, method, versions, requestData);
  }

  /**
   * Returns the list of protocols that must be subscribed during a specific fork.
   * Any protocol not in this list must be un-subscribed.
   */
  private getProtocolsAtFork(fork: ForkName): [ProtocolNoHandler, ProtocolHandler][] {
    const protocolsAtFork: [ProtocolNoHandler, ProtocolHandler][] = [
      [protocols.Ping(this.config), this.onPing.bind(this)],
      [protocols.Status(this.config), this.onStatus.bind(this)],
      [protocols.Goodbye(this.config), this.onGoodbye.bind(this)],
      // Support V2 methods as soon as implemented (for altair)
      // Ref https://github.com/ethereum/consensus-specs/blob/v1.2.0/specs/altair/p2p-interface.md#transitioning-from-v1-to-v2
      [protocols.MetadataV2(this.config), this.onMetadata.bind(this)],
      [protocols.BeaconBlocksByRangeV2(this.config), this.getHandler(ReqRespMethod.BeaconBlocksByRange)],
      [protocols.BeaconBlocksByRootV2(this.config), this.getHandler(ReqRespMethod.BeaconBlocksByRoot)],
    ];

    if (ForkSeq[fork] < ForkSeq.altair) {
      // Unregister V1 topics at the fork boundary, so only declare for pre-altair
      protocolsAtFork.push(
        [protocols.Metadata(this.config), this.onMetadata.bind(this)],
        [protocols.BeaconBlocksByRange(this.config), this.getHandler(ReqRespMethod.BeaconBlocksByRange)],
        [protocols.BeaconBlocksByRoot(this.config), this.getHandler(ReqRespMethod.BeaconBlocksByRoot)]
      );
    }

    if (ForkSeq[fork] >= ForkSeq.altair && !this.disableLightClientServer) {
      // Should be okay to enable before altair, but for consistency only enable afterwards
      protocolsAtFork.push(
        [protocols.LightClientBootstrap(this.config), this.getHandler(ReqRespMethod.LightClientBootstrap)],
        [protocols.LightClientFinalityUpdate(this.config), this.getHandler(ReqRespMethod.LightClientFinalityUpdate)],
        [
          protocols.LightClientOptimisticUpdate(this.config),
          this.getHandler(ReqRespMethod.LightClientOptimisticUpdate),
        ],
        [protocols.LightClientUpdatesByRange(this.config), this.getHandler(ReqRespMethod.LightClientUpdatesByRange)]
      );
    }

    if (ForkSeq[fork] >= ForkSeq.deneb) {
      protocolsAtFork.push(
        [protocols.BlobSidecarsByRoot(this.config), this.getHandler(ReqRespMethod.BlobSidecarsByRoot)],
        [protocols.BlobSidecarsByRange(this.config), this.getHandler(ReqRespMethod.BlobSidecarsByRange)]
      );
    }

    if (ForkSeq[fork] >= ForkSeq.electra) {
      protocolsAtFork.push(
<<<<<<< HEAD
=======
        [protocols.MetadataV3(this.config), this.onMetadata.bind(this)],
>>>>>>> 81aaeb5b
        [protocols.DataColumnSidecarsByRoot(this.config), this.getHandler(ReqRespMethod.DataColumnSidecarsByRoot)],
        [protocols.DataColumnSidecarsByRange(this.config), this.getHandler(ReqRespMethod.DataColumnSidecarsByRange)]
      );
    }

    return protocolsAtFork;
  }

  protected onIncomingRequestBody(request: RequestTypedContainer, peer: PeerId): void {
    // Allow onRequest to return and close the stream
    // For Goodbye there may be a race condition where the listener of `receivedGoodbye`
    // disconnects in the same synchronous call, preventing the stream from ending cleanly
    callInNextEventLoop(() => this.networkEventBus.emit(NetworkEvent.reqRespRequest, {request, peer}));
  }

  protected onIncomingRequest(peerId: PeerId, protocol: ProtocolDescriptor): void {
    // Remember preferred encoding
    if (protocol.method === ReqRespMethod.Status) {
      this.peersData.setEncodingPreference(peerId.toString(), protocol.encoding);
    }
  }

  protected onOutgoingRequestError(peerId: PeerId, method: ReqRespMethod, error: RequestError): void {
    const peerAction = onOutgoingReqRespError(error, method);
    if (peerAction !== null) {
      this.peerRpcScores.applyAction(peerId, peerAction, error.type.code);
    }
  }

  private async *onStatus(req: ReqRespRequest, peerId: PeerId): AsyncIterable<ResponseOutgoing> {
    const body = ssz.phase0.Status.deserialize(req.data);
    this.onIncomingRequestBody({method: ReqRespMethod.Status, body}, peerId);

    yield {
      data: ssz.phase0.Status.serialize(this.statusCache.get()),
      // Status topic is fork-agnostic
      fork: ForkName.phase0,
    };
  }

  private async *onGoodbye(req: ReqRespRequest, peerId: PeerId): AsyncIterable<ResponseOutgoing> {
    const body = ssz.phase0.Goodbye.deserialize(req.data);
    this.onIncomingRequestBody({method: ReqRespMethod.Goodbye, body}, peerId);

    yield {
      data: ssz.phase0.Goodbye.serialize(BigInt(0)),
      // Goodbye topic is fork-agnostic
      fork: ForkName.phase0,
    };
  }

  private async *onPing(req: ReqRespRequest, peerId: PeerId): AsyncIterable<ResponseOutgoing> {
    const body = ssz.phase0.Ping.deserialize(req.data);
    this.onIncomingRequestBody({method: ReqRespMethod.Ping, body}, peerId);
    yield {
      data: ssz.phase0.Ping.serialize(this.metadataController.seqNumber),
      // Ping topic is fork-agnostic
      fork: ForkName.phase0,
    };
  }

  private async *onMetadata(req: ReqRespRequest, peerId: PeerId): AsyncIterable<ResponseOutgoing> {
    this.onIncomingRequestBody({method: ReqRespMethod.Metadata, body: null}, peerId);

    const metadata = this.metadataController.json;
    // Metadata topic is fork-agnostic
    const fork = ForkName.phase0;
    const type = responseSszTypeByMethod[ReqRespMethod.Metadata](fork, req.version);

    yield {
      data: type.serialize(metadata),
      fork,
    };
  }
}<|MERGE_RESOLUTION|>--- conflicted
+++ resolved
@@ -1,7 +1,7 @@
-import {PeerId} from "@libp2p/interface";
-import {Libp2p} from "libp2p";
-import {BeaconConfig} from "@lodestar/config";
-import {ForkName, ForkSeq} from "@lodestar/params";
+import { PeerId } from "@libp2p/interface";
+import { Libp2p } from "libp2p";
+import { BeaconConfig } from "@lodestar/config";
+import { ForkName, ForkSeq } from "@lodestar/params";
 import {
   Encoding,
   ProtocolDescriptor,
@@ -13,16 +13,16 @@
   ResponseIncoming,
   ResponseOutgoing,
 } from "@lodestar/reqresp";
-import {Metadata, phase0, ssz} from "@lodestar/types";
-import {Logger} from "@lodestar/utils";
-import {INetworkEventBus, NetworkEvent} from "../events.js";
-import {MetadataController} from "../metadata.js";
-import {PeersData} from "../peers/peersData.js";
-import {IPeerRpcScoreStore, PeerAction} from "../peers/score/index.js";
-import {NetworkCoreMetrics} from "../core/metrics.js";
-import {StatusCache} from "../statusCache.js";
-import {callInNextEventLoop} from "../../util/eventLoop.js";
-import {onOutgoingReqRespError} from "./score.js";
+import { Metadata, phase0, ssz } from "@lodestar/types";
+import { Logger } from "@lodestar/utils";
+import { INetworkEventBus, NetworkEvent } from "../events.js";
+import { MetadataController } from "../metadata.js";
+import { PeersData } from "../peers/peersData.js";
+import { IPeerRpcScoreStore, PeerAction } from "../peers/score/index.js";
+import { NetworkCoreMetrics } from "../core/metrics.js";
+import { StatusCache } from "../statusCache.js";
+import { callInNextEventLoop } from "../../util/eventLoop.js";
+import { onOutgoingReqRespError } from "./score.js";
 import {
   GetReqRespHandlerFn,
   ProtocolNoHandler,
@@ -33,10 +33,10 @@
   responseSszTypeByMethod,
 } from "./types.js";
 import * as protocols from "./protocols.js";
-import {collectExactOneTyped} from "./utils/collect.js";
-
-export {getReqRespHandlers} from "./handlers/index.js";
-export {ReqRespMethod, type RequestTypedContainer} from "./types.js";
+import { collectExactOneTyped } from "./utils/collect.js";
+
+export { getReqRespHandlers } from "./handlers/index.js";
+export { ReqRespMethod, type RequestTypedContainer } from "./types.js";
 
 export interface ReqRespBeaconNodeModules {
   libp2p: Libp2p;
@@ -51,7 +51,7 @@
   getHandler: GetReqRespHandlerFn;
 }
 
-export type ReqRespBeaconNodeOpts = ReqRespOpts & {disableLightClientServer?: boolean};
+export type ReqRespBeaconNodeOpts = ReqRespOpts & { disableLightClientServer?: boolean };
 
 /**
  * Implementation of Ethereum Consensus p2p Req/Resp domain.
@@ -75,7 +75,7 @@
   protected readonly disableLightClientServer: boolean;
 
   constructor(modules: ReqRespBeaconNodeModules, options: ReqRespBeaconNodeOpts = {}) {
-    const {events, peersData, peerRpcScores, metadata, metrics, logger} = modules;
+    const { events, peersData, peerRpcScores, metadata, metrics, logger } = modules;
 
     super(
       {
@@ -85,9 +85,9 @@
       {
         ...options,
         onRateLimit(peerId, method) {
-          logger.debug("Do not serve request due to rate limit", {peerId: peerId.toString()});
+          logger.debug("Do not serve request due to rate limit", { peerId: peerId.toString() });
           peerRpcScores.applyAction(peerId, PeerAction.Fatal, "rate_limit_rpc");
-          metrics?.reqResp.rateLimitErrors.inc({method});
+          metrics?.reqResp.rateLimitErrors.inc({ method });
         },
         getPeerLogMetadata(peerId) {
           // this logs the whole agent version for unknown client which is good for debugging
@@ -132,15 +132,15 @@
       if (!mustSubscribeProtocolIDs.has(protocolID)) {
         // Async because of writing to peerstore -_- should never throw
         this.unregisterProtocol(protocolID).catch((e) => {
-          this.logger.error("Error on ReqResp.unregisterProtocol", {protocolID}, e);
+          this.logger.error("Error on ReqResp.unregisterProtocol", { protocolID }, e);
         });
       }
     }
 
     // Subscribe required protocols, prevent libp2p for throwing if already registered
     for (const [protocol, handler] of mustSubscribeProtocols) {
-      this.registerProtocol({...protocol, handler}, {ignoreIfDuplicate: true}).catch((e) => {
-        this.logger.error("Error on ReqResp.registerProtocol", {protocolID: this.formatProtocolID(protocol)}, e);
+      this.registerProtocol({ ...protocol, handler }, { ignoreIfDuplicate: true }).catch((e) => {
+        this.logger.error("Error on ReqResp.registerProtocol", { protocolID: this.formatProtocolID(protocol) }, e);
       });
     }
   }
@@ -261,10 +261,7 @@
 
     if (ForkSeq[fork] >= ForkSeq.electra) {
       protocolsAtFork.push(
-<<<<<<< HEAD
-=======
         [protocols.MetadataV3(this.config), this.onMetadata.bind(this)],
->>>>>>> 81aaeb5b
         [protocols.DataColumnSidecarsByRoot(this.config), this.getHandler(ReqRespMethod.DataColumnSidecarsByRoot)],
         [protocols.DataColumnSidecarsByRange(this.config), this.getHandler(ReqRespMethod.DataColumnSidecarsByRange)]
       );
@@ -277,7 +274,7 @@
     // Allow onRequest to return and close the stream
     // For Goodbye there may be a race condition where the listener of `receivedGoodbye`
     // disconnects in the same synchronous call, preventing the stream from ending cleanly
-    callInNextEventLoop(() => this.networkEventBus.emit(NetworkEvent.reqRespRequest, {request, peer}));
+    callInNextEventLoop(() => this.networkEventBus.emit(NetworkEvent.reqRespRequest, { request, peer }));
   }
 
   protected onIncomingRequest(peerId: PeerId, protocol: ProtocolDescriptor): void {
@@ -296,7 +293,7 @@
 
   private async *onStatus(req: ReqRespRequest, peerId: PeerId): AsyncIterable<ResponseOutgoing> {
     const body = ssz.phase0.Status.deserialize(req.data);
-    this.onIncomingRequestBody({method: ReqRespMethod.Status, body}, peerId);
+    this.onIncomingRequestBody({ method: ReqRespMethod.Status, body }, peerId);
 
     yield {
       data: ssz.phase0.Status.serialize(this.statusCache.get()),
@@ -307,7 +304,7 @@
 
   private async *onGoodbye(req: ReqRespRequest, peerId: PeerId): AsyncIterable<ResponseOutgoing> {
     const body = ssz.phase0.Goodbye.deserialize(req.data);
-    this.onIncomingRequestBody({method: ReqRespMethod.Goodbye, body}, peerId);
+    this.onIncomingRequestBody({ method: ReqRespMethod.Goodbye, body }, peerId);
 
     yield {
       data: ssz.phase0.Goodbye.serialize(BigInt(0)),
@@ -318,7 +315,7 @@
 
   private async *onPing(req: ReqRespRequest, peerId: PeerId): AsyncIterable<ResponseOutgoing> {
     const body = ssz.phase0.Ping.deserialize(req.data);
-    this.onIncomingRequestBody({method: ReqRespMethod.Ping, body}, peerId);
+    this.onIncomingRequestBody({ method: ReqRespMethod.Ping, body }, peerId);
     yield {
       data: ssz.phase0.Ping.serialize(this.metadataController.seqNumber),
       // Ping topic is fork-agnostic
@@ -327,7 +324,7 @@
   }
 
   private async *onMetadata(req: ReqRespRequest, peerId: PeerId): AsyncIterable<ResponseOutgoing> {
-    this.onIncomingRequestBody({method: ReqRespMethod.Metadata, body: null}, peerId);
+    this.onIncomingRequestBody({ method: ReqRespMethod.Metadata, body: null }, peerId);
 
     const metadata = this.metadataController.json;
     // Metadata topic is fork-agnostic
