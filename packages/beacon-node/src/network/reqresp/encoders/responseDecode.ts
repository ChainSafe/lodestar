import {Uint8ArrayList} from "uint8arraylist";
import {ForkName} from "@lodestar/params";
import {IForkDigestContext} from "@lodestar/config";
import {RespStatus} from "../../../constants/index.js";
import {BufferedSource, decodeErrorMessage} from "../utils/index.js";
import {readEncodedPayload} from "../encodingStrategies/index.js";
import {ResponseError} from "../response/index.js";
import {
  Protocol,
  IncomingResponseBody,
  ContextBytesType,
  contextBytesTypeByProtocol,
  getResponseSzzTypeByMethod,
  CONTEXT_BYTES_FORK_DIGEST_LENGTH,
} from "../types.js";

/**
 * Internal helper type to signal stream ended early
 */
enum StreamStatus {
  Ended = "STREAM_ENDED",
}

/**
 * Consumes a stream source to read a `<response>`
 * ```bnf
 * response        ::= <response_chunk>*
 * response_chunk  ::= <result> | <context-bytes> | <encoding-dependent-header> | <encoded-payload>
 * result          ::= "0" | "1" | "2" | ["128" ... "255"]
 * ```
 */
export function responseDecode(
  forkDigestContext: IForkDigestContext,
  protocol: Protocol
): (source: AsyncIterable<Uint8Array | Uint8ArrayList>) => AsyncGenerator<IncomingResponseBody> {
  return async function* responseDecodeSink(source) {
    const contextBytesType = contextBytesTypeByProtocol(protocol);
    const bufferedSource = new BufferedSource(source as AsyncGenerator<Uint8ArrayList>);

    // Consumers of `responseDecode()` may limit the number of <response_chunk> and break out of the while loop
    while (!bufferedSource.isDone) {
      const status = await readResultHeader(bufferedSource);

      // Stream is only allowed to end at the start of a <response_chunk> block
      // The happens when source ends before readResultHeader() can fetch 1 byte
      if (status === StreamStatus.Ended) {
        break;
      }

      // For multiple chunks, only the last chunk is allowed to have a non-zero error
      // code (i.e. The chunk stream is terminated once an error occurs
      if (status !== RespStatus.SUCCESS) {
        const errorMessage = await readErrorMessage(bufferedSource);
        throw new ResponseError(status, errorMessage);
      }

      const forkName = await readForkName(forkDigestContext, bufferedSource, contextBytesType);
      const type = getResponseSzzTypeByMethod(protocol, forkName);

      yield await readEncodedPayload(bufferedSource, protocol.encoding, type);
    }
  };
}

/**
 * Consumes a stream source to read a `<result>`
 * ```bnf
 * result  ::= "0" | "1" | "2" | ["128" ... "255"]
 * ```
 * `<response_chunk>` starts with a single-byte response code which determines the contents of the response_chunk
 */
export async function readResultHeader(bufferedSource: BufferedSource): Promise<RespStatus | StreamStatus> {
  for await (const buffer of bufferedSource) {
    const status = buffer.get(0);
    buffer.consume(1);

    // If first chunk had zero bytes status === null, get next
    if (status !== null) {
      return status;
    }
  }

  return StreamStatus.Ended;
}

/**
 * Consumes a stream source to read an optional `<error_response>?`
 * ```bnf
 * error_response  ::= <result> | <error_message>?
 * result          ::= "1" | "2" | ["128" ... "255"]
 * ```
 */
export async function readErrorMessage(bufferedSource: BufferedSource): Promise<string> {
  // Read at least 256 or wait for the stream to end
  for await (const buffer of bufferedSource) {
    // Wait for next chunk with bytes or for the stream to end
    // Note: The entire <error_message> is expected to be in the same chunk
<<<<<<< HEAD
    if (buffer.length === 0) {
      continue;
    }

    const bytes = buffer.slice();
    try {
      return decodeErrorMessage(bytes);
    } catch {
      // eslint-disable-next-line @typescript-eslint/no-unsafe-return, @typescript-eslint/no-unsafe-member-access, @typescript-eslint/no-unsafe-call
      return Buffer.prototype.toString.call(bytes, "hex");
=======
    if (buffer.length >= 256) {
      break;
>>>>>>> 3ec84c38
    }
  }

  const bytes = bufferedSource["buffer"].slice(0, 256);

  try {
    return decodeErrorMessage(bytes);
  } catch {
    // Error message is optional and may not be included in the response stream
    return bytes.toString("hex");
  }
}

/**
 * Consumes a stream source to read a variable length `<context-bytes>` depending on the method.
 * While `<context-bytes>` has a single type of `ForkDigest`, this function only parses the `ForkName`
 * of the `ForkDigest` or defaults to `phase0`
 */
export async function readForkName(
  forkDigestContext: IForkDigestContext,
  bufferedSource: BufferedSource,
  contextBytes: ContextBytesType
): Promise<ForkName> {
  switch (contextBytes) {
    case ContextBytesType.Empty:
      return ForkName.phase0;

    case ContextBytesType.ForkDigest: {
      const forkDigest = await readContextBytesForkDigest(bufferedSource);
      return forkDigestContext.forkDigest2ForkName(forkDigest);
    }
  }
}

/**
 * Consumes a stream source to read `<context-bytes>`, where it's a fixed-width 4 byte
 */
export async function readContextBytesForkDigest(bufferedSource: BufferedSource): Promise<Uint8Array> {
  for await (const buffer of bufferedSource) {
    if (buffer.length >= CONTEXT_BYTES_FORK_DIGEST_LENGTH) {
      const bytes = buffer.slice(0, CONTEXT_BYTES_FORK_DIGEST_LENGTH);
      buffer.consume(CONTEXT_BYTES_FORK_DIGEST_LENGTH);
      return bytes;
    }
  }

  // TODO: Use typed error
  throw Error("Source ended while reading context bytes");
}<|MERGE_RESOLUTION|>--- conflicted
+++ resolved
@@ -95,21 +95,8 @@
   for await (const buffer of bufferedSource) {
     // Wait for next chunk with bytes or for the stream to end
     // Note: The entire <error_message> is expected to be in the same chunk
-<<<<<<< HEAD
-    if (buffer.length === 0) {
-      continue;
-    }
-
-    const bytes = buffer.slice();
-    try {
-      return decodeErrorMessage(bytes);
-    } catch {
-      // eslint-disable-next-line @typescript-eslint/no-unsafe-return, @typescript-eslint/no-unsafe-member-access, @typescript-eslint/no-unsafe-call
-      return Buffer.prototype.toString.call(bytes, "hex");
-=======
     if (buffer.length >= 256) {
       break;
->>>>>>> 3ec84c38
     }
   }
 
@@ -119,7 +106,8 @@
     return decodeErrorMessage(bytes);
   } catch {
     // Error message is optional and may not be included in the response stream
-    return bytes.toString("hex");
+    // eslint-disable-next-line @typescript-eslint/no-unsafe-return, @typescript-eslint/no-unsafe-member-access, @typescript-eslint/no-unsafe-call
+    return Buffer.prototype.toString.call(bytes, "hex");
   }
 }
 
