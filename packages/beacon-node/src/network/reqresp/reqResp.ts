<<<<<<< HEAD
/**
 * @module network
 */
import {Libp2p} from "libp2p";
import {PeerId} from "@libp2p/interface-peer-id";
import {Connection, Stream} from "@libp2p/interface-connection";
=======
import {Connection} from "libp2p";
import {HandlerProps} from "libp2p/src/registrar";
import LibP2p from "libp2p";
import PeerId from "peer-id";
>>>>>>> 7703607b
import {ForkName} from "@lodestar/params";
import {IBeaconConfig} from "@lodestar/config";
import {allForks, phase0} from "@lodestar/types";
import {ILogger} from "@lodestar/utils";
import {RespStatus, timeoutOptions} from "../../constants/index.js";
import {PeersData} from "../peers/peersData.js";
import {MetadataController} from "../metadata.js";
import {IPeerRpcScoreStore} from "../peers/score.js";
import {INetworkEventBus, NetworkEvent} from "../events.js";
import {IMetrics} from "../../metrics/metrics.js";
import {IReqResp, IReqRespModules, IRateLimiter} from "./interface.js";
import {sendRequest} from "./request/index.js";
import {handleRequest, ResponseError} from "./response/index.js";
import {onOutgoingReqRespError} from "./score.js";
import {assertSequentialBlocksInRange, formatProtocolId} from "./utils/index.js";
import {ReqRespHandlers} from "./handlers/index.js";
import {RequestError, RequestErrorCode} from "./request/index.js";
import {
  Method,
  Version,
  Encoding,
  Protocol,
  OutgoingResponseBody,
  RequestBody,
  RequestTypedContainer,
  protocolsSupported,
  IncomingResponseBody,
} from "./types.js";
import {InboundRateLimiter, RateLimiterOpts} from "./response/rateLimiter.js";

export type IReqRespOptions = Partial<typeof timeoutOptions>;

/**
 * Implementation of Ethereum Consensus p2p Req/Resp domain.
 * For the spec that this code is based on, see:
 * https://github.com/ethereum/consensus-specs/blob/v1.1.10/specs/phase0/p2p-interface.md#the-reqresp-domain
 */
export class ReqResp implements IReqResp {
  private config: IBeaconConfig;
  private libp2p: Libp2p;
  private readonly peersData: PeersData;
  private logger: ILogger;
  private reqRespHandlers: ReqRespHandlers;
  private metadataController: MetadataController;
  private peerRpcScores: IPeerRpcScoreStore;
  private inboundRateLimiter: IRateLimiter;
  private networkEventBus: INetworkEventBus;
  private controller = new AbortController();
  private options?: IReqRespOptions;
  private reqCount = 0;
  private respCount = 0;
  private metrics: IMetrics | null;

  constructor(modules: IReqRespModules, options: IReqRespOptions & RateLimiterOpts) {
    this.config = modules.config;
    this.libp2p = modules.libp2p;
    this.peersData = modules.peersData;
    this.logger = modules.logger;
    this.reqRespHandlers = modules.reqRespHandlers;
    this.metadataController = modules.metadata;
    this.peerRpcScores = modules.peerRpcScores;
    this.inboundRateLimiter = new InboundRateLimiter(options, {...modules});
    this.networkEventBus = modules.networkEventBus;
    this.options = options;
    this.metrics = modules.metrics;
  }

  async start(): Promise<void> {
    this.controller = new AbortController();
    for (const [method, version, encoding] of protocolsSupported) {
      await this.libp2p.handle(
        formatProtocolId(method, version, encoding),
        this.getRequestHandler({method, version, encoding})
      );
    }
    this.inboundRateLimiter.start();
  }

  async stop(): Promise<void> {
    for (const [method, version, encoding] of protocolsSupported) {
      await this.libp2p.unhandle(formatProtocolId(method, version, encoding));
    }
    this.controller.abort();
    this.inboundRateLimiter.stop();
  }

  async status(peerId: PeerId, request: phase0.Status): Promise<phase0.Status> {
    return await this.sendRequest<phase0.Status>(peerId, Method.Status, [Version.V1], request);
  }

  async goodbye(peerId: PeerId, request: phase0.Goodbye): Promise<void> {
    await this.sendRequest<phase0.Goodbye>(peerId, Method.Goodbye, [Version.V1], request);
  }

  async ping(peerId: PeerId): Promise<phase0.Ping> {
    return await this.sendRequest<phase0.Ping>(peerId, Method.Ping, [Version.V1], this.metadataController.seqNumber);
  }

  async metadata(peerId: PeerId, fork?: ForkName): Promise<allForks.Metadata> {
    // Only request V1 if forcing phase0 fork. It's safe to not specify `fork` and let stream negotiation pick the version
    const versions = fork === ForkName.phase0 ? [Version.V1] : [Version.V2, Version.V1];
    return await this.sendRequest<allForks.Metadata>(peerId, Method.Metadata, versions, null);
  }

  async beaconBlocksByRange(
    peerId: PeerId,
    request: phase0.BeaconBlocksByRangeRequest
  ): Promise<allForks.SignedBeaconBlock[]> {
    const blocks = await this.sendRequest<allForks.SignedBeaconBlock[]>(
      peerId,
      Method.BeaconBlocksByRange,
      [Version.V2, Version.V1], // Prioritize V2
      request,
      request.count
    );
    assertSequentialBlocksInRange(blocks, request);
    return blocks;
  }

  async beaconBlocksByRoot(
    peerId: PeerId,
    request: phase0.BeaconBlocksByRootRequest
  ): Promise<allForks.SignedBeaconBlock[]> {
    return await this.sendRequest<allForks.SignedBeaconBlock[]>(
      peerId,
      Method.BeaconBlocksByRoot,
      [Version.V2, Version.V1], // Prioritize V2
      request,
      request.length
    );
  }

  pruneOnPeerDisconnect(peerId: PeerId): void {
    this.inboundRateLimiter.prune(peerId);
  }

  // Helper to reduce code duplication
  private async sendRequest<T extends IncomingResponseBody | IncomingResponseBody[]>(
    peerId: PeerId,
    method: Method,
    versions: Version[],
    body: RequestBody,
    maxResponses = 1
  ): Promise<T> {
    this.metrics?.reqResp.outgoingRequests.inc({method});
    const timer = this.metrics?.reqResp.outgoingRequestRoundtripTime.startTimer();

    try {
      const encoding = this.peersData.getEncodingPreference(peerId.toString()) ?? Encoding.SSZ_SNAPPY;
      const result = await sendRequest<T>(
        {forkDigestContext: this.config, logger: this.logger, libp2p: this.libp2p, peersData: this.peersData},
        peerId,
        method,
        encoding,
        versions,
        body,
        maxResponses,
        this.controller.signal,
        this.options,
        this.reqCount++
      );

      return result;
    } catch (e) {
      this.metrics?.reqResp.outgoingErrors.inc({method});

      const peerAction = onOutgoingReqRespError(e as Error, method);
      if (
        e instanceof RequestError &&
        (e.type.code === RequestErrorCode.DIAL_ERROR || e.type.code === RequestErrorCode.DIAL_TIMEOUT)
      ) {
        this.metrics?.reqResp.dialErrors.inc();
      }
      if (peerAction !== null) this.peerRpcScores.applyAction(peerId, peerAction);

      throw e;
    } finally {
      timer?.();
    }
  }

  private getRequestHandler({method, version, encoding}: Protocol) {
    return async ({connection, stream}: {connection: Connection; stream: Stream}) => {
      const peerId = connection.remotePeer;

      // TODO: Do we really need this now that there is only one encoding?
      // Remember the prefered encoding of this peer
      if (method === Method.Status) {
        this.peersData.setEncodingPreference(peerId.toString(), encoding);
      }

      this.metrics?.reqResp.incomingRequests.inc({method});
      const timer = this.metrics?.reqResp.incomingRequestHandlerTime.startTimer();

      try {
        await handleRequest(
          {config: this.config, logger: this.logger, peersData: this.peersData},
          this.onRequest.bind(this),
          stream,
          peerId,
          {method, version, encoding},
          this.controller.signal,
          this.respCount++
        );
        // TODO: Do success peer scoring here
      } catch {
        this.metrics?.reqResp.incomingErrors.inc({method});

        // TODO: Do error peer scoring here
        // Must not throw since this is an event handler
      } finally {
        timer?.();
      }
    };
  }

  private async *onRequest(
    protocol: Protocol,
    requestBody: RequestBody,
    peerId: PeerId
  ): AsyncIterable<OutgoingResponseBody> {
    const requestTyped = {method: protocol.method, body: requestBody} as RequestTypedContainer;

    if (requestTyped.method !== Method.Goodbye && !this.inboundRateLimiter.allowRequest(peerId, requestTyped)) {
      throw new ResponseError(RespStatus.RATE_LIMITED, "rate limit");
    }

    switch (requestTyped.method) {
      case Method.Ping:
        yield this.metadataController.seqNumber;
        break;
      case Method.Metadata:
        // V1 -> phase0, V2 -> altair. But the type serialization of phase0.Metadata will just ignore the extra .syncnets property
        // It's safe to return altair.Metadata here for all versions
        yield this.metadataController.json;
        break;
      case Method.Goodbye:
        yield BigInt(0);
        break;

      // Don't bubble Ping, Metadata, and, Goodbye requests to the app layer

      case Method.Status:
        yield* this.reqRespHandlers.onStatus();
        break;
      case Method.BeaconBlocksByRange:
        yield* this.reqRespHandlers.onBeaconBlocksByRange(requestTyped.body);
        break;
      case Method.BeaconBlocksByRoot:
        yield* this.reqRespHandlers.onBeaconBlocksByRoot(requestTyped.body);
        break;

      default:
        throw Error(`Unsupported method ${protocol.method}`);
    }

    // Allow onRequest to return and close the stream
    // For Goodbye there may be a race condition where the listener of `receivedGoodbye`
    // disconnects in the same syncronous call, preventing the stream from ending cleanly
    setTimeout(() => this.networkEventBus.emit(NetworkEvent.reqRespRequest, requestTyped, peerId), 0);
  }
}<|MERGE_RESOLUTION|>--- conflicted
+++ resolved
@@ -1,16 +1,6 @@
-<<<<<<< HEAD
-/**
- * @module network
- */
 import {Libp2p} from "libp2p";
 import {PeerId} from "@libp2p/interface-peer-id";
 import {Connection, Stream} from "@libp2p/interface-connection";
-=======
-import {Connection} from "libp2p";
-import {HandlerProps} from "libp2p/src/registrar";
-import LibP2p from "libp2p";
-import PeerId from "peer-id";
->>>>>>> 7703607b
 import {ForkName} from "@lodestar/params";
 import {IBeaconConfig} from "@lodestar/config";
 import {allForks, phase0} from "@lodestar/types";
