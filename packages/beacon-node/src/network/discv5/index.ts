--- conflicted
+++ resolved
@@ -29,10 +29,6 @@
  * Wrapper class abstracting the details of discv5 worker instantiation and message-passing
  */
 export class Discv5Worker extends (EventEmitter as {new (): StrictEventEmitter<EventEmitter, Discv5Events>}) {
-<<<<<<< HEAD
-=======
-  private logger: LoggerNode;
->>>>>>> c2e96c8a
   private status: Discv5WorkerStatus;
   private keypair: IKeypair;
 
