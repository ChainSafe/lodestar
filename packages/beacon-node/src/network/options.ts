--- conflicted
+++ resolved
@@ -32,16 +32,11 @@
   /** disabled by default */
   discv5: null,
   rateLimitMultiplier: 1,
-<<<<<<< HEAD
   // TODO set to false in order to release 1.9.0 in a timely manner
   useWorker: false,
   // default set via research in https://github.com/ChainSafe/lodestar/issues/2115
   maxYoungGenerationSizeMb: 152,
   // subscribe to 2 subnets per node
-=======
-  useWorker: true,
-  // subscribe to 2 subnets per node since v1.10
->>>>>>> 945f8926
   deterministicLongLivedAttnets: true,
   // subscribe 2 slots before aggregator dutied slot to get stable mesh peers as monitored on goerli
   slotsToSubscribeBeforeAggregatorDuty: 2,
