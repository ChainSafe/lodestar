--- conflicted
+++ resolved
@@ -29,10 +29,7 @@
 export type SubnetsServiceOpts = {
   deterministicLongLivedAttnets?: boolean;
   subscribeAllSubnets?: boolean;
-<<<<<<< HEAD
-=======
   slotsToSubscribeBeforeAggregatorDuty: number;
->>>>>>> 108b8ed9
 };
 
 export type SubnetsServiceTestOpts = {
