--- conflicted
+++ resolved
@@ -210,11 +210,6 @@
   return getSlotFromOffset(data, SLOT_BYTES_POSITION_IN_SIGNED_BLOB_SIDECAR);
 }
 
-<<<<<<< HEAD
-function getSlotFromOffset(data: Uint8Array, offset: number): Slot {
-  // Read only the first 4 bytes of Slot, max value is 4,294,967,295 will be reached 1634 years after genesis
-  return (data[offset] | (data[offset + 1] << 8) | (data[offset + 2] << 16) | (data[offset + 3] << 24)) >>> 0;
-=======
 /**
  * Read only the first 4 bytes of Slot, max value is 4,294,967,295 will be reached 1634 years after genesis
  *
@@ -233,7 +228,6 @@
 
 function checkSlotHighBytes(data: Uint8Array, offset: number): boolean {
   return (data[offset + 4] | data[offset + 5] | data[offset + 6] | data[offset + 7]) === 0;
->>>>>>> c6369ee5
 }
 
 function toBase64(data: Uint8Array): string {
