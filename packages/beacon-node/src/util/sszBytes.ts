--- conflicted
+++ resolved
@@ -1,7 +1,7 @@
-import {BitArray, deserializeUint8ArrayBitListFromBytes} from "@chainsafe/ssz";
-import {BLSSignature, RootHex, Slot} from "@lodestar/types";
-import {toHex} from "@lodestar/utils";
-import {BYTES_PER_FIELD_ELEMENT, FIELD_ELEMENTS_PER_BLOB} from "@lodestar/params";
+import { BitArray, deserializeUint8ArrayBitListFromBytes } from "@chainsafe/ssz";
+import { BLSSignature, RootHex, Slot } from "@lodestar/types";
+import { toHex } from "@lodestar/utils";
+import { BYTES_PER_FIELD_ELEMENT, FIELD_ELEMENTS_PER_BLOB } from "@lodestar/params";
 
 export type BlockRootHex = RootHex;
 export type AttDataBase64 = string;
@@ -71,7 +71,7 @@
     return null;
   }
 
-  const {uint8Array, bitLen} = deserializeUint8ArrayBitListFromBytes(
+  const { uint8Array, bitLen } = deserializeUint8ArrayBitListFromBytes(
     data,
     VARIABLE_FIELD_OFFSET + ATTESTATION_DATA_SIZE + SIGNATURE_SIZE,
     data.length
@@ -218,13 +218,6 @@
   return getSlotFromOffset(data, SLOT_BYTES_POSITION_IN_SIGNED_DATA_COLUMN_SIDECAR);
 }
 
-<<<<<<< HEAD
-function getSlotFromOffset(data: Uint8Array, offset: number): Slot {
-  // TODO: Optimize
-  const dv = new DataView(data.buffer, data.byteOffset, data.byteLength);
-  // Read only the first 4 bytes of Slot, max value is 4,294,967,295 will be reached 1634 years after genesis
-  return dv.getUint32(offset, true);
-=======
 /**
  * Read only the first 4 bytes of Slot, max value is 4,294,967,295 will be reached 1634 years after genesis
  *
@@ -243,7 +236,6 @@
 
 function checkSlotHighBytes(data: Uint8Array, offset: number): boolean {
   return (data[offset + 4] | data[offset + 5] | data[offset + 6] | data[offset + 7]) === 0;
->>>>>>> 81aaeb5b
 }
 
 function toBase64(data: Uint8Array): string {
