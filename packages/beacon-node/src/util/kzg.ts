--- conflicted
+++ resolved
@@ -6,12 +6,7 @@
 }
 
 export let ckzg: {
-<<<<<<< HEAD
-  freeTrustedSetup(): void;
   loadTrustedSetup(precompute: number, filePath?: string): void;
-=======
-  loadTrustedSetup(precompute: number, filePath: string): void;
->>>>>>> a33303fe
   blobToKzgCommitment(blob: Uint8Array): Uint8Array;
   computeKzgProof(blob: Uint8Array, zBytes: Uint8Array): [Uint8Array, Uint8Array];
   computeBlobKzgProof(blob: Uint8Array, commitment: Uint8Array): Uint8Array;
