import {PeerId} from "@libp2p/interface-peer-id";
import {Epoch, Root, Slot, phase0, allForks} from "@lodestar/types";
import {ErrorAborted, ILogger} from "@lodestar/utils";
import {IChainForkConfig} from "@lodestar/config";
import {toHexString} from "@chainsafe/ssz";
import {PeerAction} from "../../network/index.js";
import {ItTrigger} from "../../util/itTrigger.js";
import {PeerMap} from "../../util/peerMap.js";
import {wrapError} from "../../util/wrapError.js";
import {RangeSyncType} from "../utils/remoteSyncType.js";
import {BATCH_BUFFER_SIZE, EPOCHS_PER_BATCH} from "../constants.js";
import {Batch, BatchError, BatchErrorCode, BatchMetadata, BatchStatus} from "./batch.js";
import {
  validateBatchesStatus,
  getNextBatchToProcess,
  toBeDownloadedStartEpoch,
  toArr,
  ChainPeersBalancer,
  computeMostCommonTarget,
  batchStartEpochIsAfterSlot,
  isSyncChainDone,
  getBatchSlotRange,
} from "./utils/index.js";

export type SyncChainModules = {
  config: IChainForkConfig;
  logger: ILogger;
};

export type SyncChainFns = {
  /**
   * Must return if ALL blocks are processed successfully
   * If SOME blocks are processed must throw BlockProcessorError()
   */
  processChainSegment: (blocks: allForks.SignedBeaconBlock[], syncType: RangeSyncType) => Promise<void>;
  /** Must download blocks, and validate their range */
  downloadBeaconBlocksByRange: (
    peer: PeerId,
    request: phase0.BeaconBlocksByRangeRequest
  ) => Promise<allForks.SignedBeaconBlock[]>;
  /** Report peer for negative actions. Decouples from the full network instance */
  reportPeer: (peer: PeerId, action: PeerAction, actionName: string) => void;
  /** Hook called when Chain state completes */
  onEnd: (err: Error | null, target: ChainTarget | null) => void;
};

/**
 * Sync this up to this target. Uses slot instead of epoch to re-use logic for finalized sync
 * and head sync. The root is used to uniquely identify this chain on different forks
 */
export type ChainTarget = {
  slot: Slot;
  root: Root;
};

export class SyncChainStartError extends Error {}

export type SyncChainDebugState = {
  targetRoot: string | null;
  targetSlot: number | null;
  syncType: RangeSyncType;
  status: SyncChainStatus;
  startEpoch: number;
  peers: number;
  batches: BatchMetadata[];
};

export enum SyncChainStatus {
  Stopped = "Stopped",
  Syncing = "Syncing",
  Done = "Done",
  Error = "Error",
}

/**
 * Dynamic target sync chain. Peers with multiple targets but with the same syncType are added
 * through the `addPeer()` hook.
 *
 * A chain of blocks that need to be downloaded. Peers who claim to contain the target head
 * root are grouped into the peer pool and queried for batches when downloading the chain.
 */
export class SyncChain {
  /** Short string id to identify this SyncChain in logs */
  readonly logId: string;
  readonly syncType: RangeSyncType;
  /**
   * Should sync up until this slot, then stop.
   * Finalized SyncChains have a dynamic target, so if this chain has no peers the target can become null
   */
  target: ChainTarget;

  /** Number of validated epochs. For the SyncRange to prevent switching chains too fast */
  validatedEpochs = 0;

  readonly firstBatchEpoch: Epoch;
  /**
   * The start of the chain segment. Any epoch previous to this one has been validated.
   * Note: lastEpochWithProcessBlocks` signals the epoch at which 1 or more blocks have been processed
   * successfully. So that epoch itself may or may not be valid.
   */
  private lastEpochWithProcessBlocks: Epoch;
  private status = SyncChainStatus.Stopped;

  private readonly processChainSegment: SyncChainFns["processChainSegment"];
  private readonly downloadBeaconBlocksByRange: SyncChainFns["downloadBeaconBlocksByRange"];
  private readonly reportPeer: SyncChainFns["reportPeer"];
  /** AsyncIterable that guarantees processChainSegment is run only at once at anytime */
  private readonly batchProcessor = new ItTrigger();
  /** Sorted map of batches undergoing some kind of processing. */
  private readonly batches = new Map<Epoch, Batch>();
  private readonly peerset = new PeerMap<ChainTarget>();

  private readonly logger: ILogger;
  private readonly config: IChainForkConfig;

  constructor(
    initialBatchEpoch: Epoch,
    initialTarget: ChainTarget,
    syncType: RangeSyncType,
    fns: SyncChainFns,
    modules: SyncChainModules
  ) {
    this.firstBatchEpoch = initialBatchEpoch;
    this.lastEpochWithProcessBlocks = initialBatchEpoch;
    this.target = initialTarget;
    this.syncType = syncType;
    this.processChainSegment = fns.processChainSegment;
    this.downloadBeaconBlocksByRange = fns.downloadBeaconBlocksByRange;
    this.reportPeer = fns.reportPeer;
    this.config = modules.config;
    this.logger = modules.logger;
    this.logId = `${syncType}`;

    // Trigger event on parent class
    this.sync().then(
      () => fns.onEnd(null, this.target),
      (e) => fns.onEnd(e, null)
    );
  }

  /**
   * Start syncing a new chain or an old one with an existing peer list
   * In the same call, advance the chain if localFinalizedEpoch >
   */
  startSyncing(localFinalizedEpoch: Epoch): void {
    switch (this.status) {
      case SyncChainStatus.Stopped:
        break; // Ok, continue
      case SyncChainStatus.Syncing:
        return; // Skip, already started
      case SyncChainStatus.Error:
      case SyncChainStatus.Done:
        throw new SyncChainStartError(`Attempted to start an ended SyncChain ${this.status}`);
    }

    this.status = SyncChainStatus.Syncing;

    this.logger.debug("SyncChain startSyncing", {
      localFinalizedEpoch,
      lastEpochWithProcessBlocks: this.lastEpochWithProcessBlocks,
      targetSlot: this.target.slot,
    });

    // to avoid dropping local progress, we advance the chain with its batch boundaries.
    // get the aligned epoch that produces a batch containing the `localFinalizedEpoch`
    const lastEpochWithProcessBlocksAligned =
      this.lastEpochWithProcessBlocks +
      Math.floor((localFinalizedEpoch - this.lastEpochWithProcessBlocks) / EPOCHS_PER_BATCH) * EPOCHS_PER_BATCH;
    this.advanceChain(lastEpochWithProcessBlocksAligned);

    // Potentially download new batches and process pending
    this.triggerBatchDownloader();
    this.triggerBatchProcessor();
  }

  /**
   * Temporarily stop the chain. Will prevent batches from being processed
   */
  stopSyncing(): void {
    this.status = SyncChainStatus.Stopped;
  }

  /**
   * Permanently remove this chain. Throws the main AsyncIterable
   */
  remove(): void {
    this.batchProcessor.end(new ErrorAborted("SyncChain"));
  }

  /**
   * Add peer to the chain and request batches if active
   */
  addPeer(peer: PeerId, target: ChainTarget): void {
    this.peerset.set(peer, target);
    this.computeTarget();
    this.triggerBatchDownloader();
  }

  /**
   * Returns true if the peer existed and has been removed
   * NOTE: The RangeSync will take care of deleting the SyncChain if peers = 0
   */
  removePeer(peerId: PeerId): boolean {
    const deleted = this.peerset.delete(peerId);
    this.computeTarget();
    return deleted;
  }

  /**
   * Helper to print internal state for debugging when chain gets stuck
   */
  getBatchesState(): BatchMetadata[] {
    return toArr(this.batches).map((batch) => batch.getMetadata());
  }

  get lastValidatedSlot(): Slot {
    // Last epoch of the batch after the last one validated
    return getBatchSlotRange(this.lastEpochWithProcessBlocks + EPOCHS_PER_BATCH).startSlot - 1;
  }

  get isSyncing(): boolean {
    return this.status === SyncChainStatus.Syncing;
  }

  get isRemovable(): boolean {
    return this.status === SyncChainStatus.Error || this.status === SyncChainStatus.Done;
  }

  get peers(): number {
    return this.peerset.size;
  }

  getPeers(): PeerId[] {
    return this.peerset.keys();
  }

  /** Full debug state for lodestar API */
  getDebugState(): SyncChainDebugState {
    return {
      targetRoot: toHexString(this.target.root),
      targetSlot: this.target.slot,
      syncType: this.syncType,
      status: this.status,
      startEpoch: this.lastEpochWithProcessBlocks,
      peers: this.peers,
      batches: this.getBatchesState(),
    };
  }

  private computeTarget(): void {
    if (this.peerset.size > 0) {
      const targets = this.peerset.values();
      this.target = computeMostCommonTarget(targets);
    }
  }

  /**
   * Main Promise that handles the sync process. Will resolve when initial sync completes
   * i.e. when it successfully processes a epoch >= than this chain `targetEpoch`
   */
  private async sync(): Promise<void> {
    try {
      // Start processing batches on demand in strict sequence
      for await (const _ of this.batchProcessor) {
        if (this.status !== SyncChainStatus.Syncing) {
          continue;
        }

        // TODO: Consider running this check less often after the sync is well tested
        validateBatchesStatus(toArr(this.batches));

        // Returns true if SyncChain has processed all possible blocks with slot <= target.slot
        if (isSyncChainDone(toArr(this.batches), this.lastEpochWithProcessBlocks, this.target.slot)) {
          break;
        }

        // Processes the next batch if ready
        const batch = getNextBatchToProcess(toArr(this.batches));
        if (batch) await this.processBatch(batch);
      }

      this.status = SyncChainStatus.Done;
      this.logger.verbose("SyncChain Done", {id: this.logId});
    } catch (e) {
      if (e instanceof ErrorAborted) {
        return; // Ignore
      }

      this.status = SyncChainStatus.Error;
      this.logger.verbose("SyncChain Error", {id: this.logId}, e as Error);

      // If a batch exceeds it's retry limit, maybe downscore peers.
      // shouldDownscoreOnBatchError() functions enforces that all BatchErrorCode values are covered
      if (e instanceof BatchError) {
        const shouldReportPeer = shouldReportPeerOnBatchError(e.type.code);
        if (shouldReportPeer) {
          for (const peer of this.peerset.keys()) {
            this.reportPeer(peer, shouldReportPeer.action, shouldReportPeer.reason);
          }
        }
      }

      throw e;
    }
  }

  /**
   * Request to process batches if possible
   */
  private triggerBatchProcessor(): void {
    this.batchProcessor.trigger();
  }

  /**
   * Request to download batches if possible
   * Backlogs requests into a single pending request
   */
  private triggerBatchDownloader(): void {
    try {
      this.requestBatches(this.peerset.keys());
    } catch (e) {
      // bubble the error up to the main async iterable loop
      this.batchProcessor.end(e as Error);
    }
  }

  /**
   * Attempts to request the next required batches from the peer pool if the chain is syncing.
   * It will exhaust the peer pool and left over batches until the batch buffer is reached.
   */
  private requestBatches(peers: PeerId[]): void {
    if (this.status !== SyncChainStatus.Syncing) {
      return;
    }

    const peerBalancer = new ChainPeersBalancer(peers, toArr(this.batches));

    // Retry download of existing batches
    for (const batch of this.batches.values()) {
      if (batch.state.status !== BatchStatus.AwaitingDownload) {
        continue;
      }

      const peer = peerBalancer.bestPeerToRetryBatch(batch);
      if (peer) {
        void this.sendBatch(batch, peer);
      }
    }

    // find the next pending batch and request it from the peer
    for (const peer of peerBalancer.idlePeers()) {
      const batch = this.includeNextBatch();
      if (!batch) {
        break;
      }
      void this.sendBatch(batch, peer);
    }
  }

  /**
   * Creates the next required batch from the chain. If there are no more batches required, returns `null`.
   */
  private includeNextBatch(): Batch | null {
    const batches = toArr(this.batches);

    // Only request batches up to the buffer size limit
    // Note: Don't count batches in the AwaitingValidation state, to prevent stalling sync
    // if the current processing window is contained in a long range of skip slots.
    const batchesInBuffer = batches.filter((batch) => {
      return batch.state.status === BatchStatus.Downloading || batch.state.status === BatchStatus.AwaitingProcessing;
    });
    if (batchesInBuffer.length > BATCH_BUFFER_SIZE) {
      return null;
    }

    // This line decides the starting epoch of the next batch. MUST ensure no duplicate batch for the same startEpoch
    const startEpoch = toBeDownloadedStartEpoch(batches, this.lastEpochWithProcessBlocks);

    // Don't request batches beyond the target head slot. The to-be-downloaded batch must be strictly after target.slot
    if (batchStartEpochIsAfterSlot(startEpoch, this.target.slot)) {
      return null;
    }

    if (this.batches.has(startEpoch)) {
      this.logger.error("Attempting to add existing Batch to SyncChain", {id: this.logId, startEpoch});
      return null;
    }

    const batch = new Batch(startEpoch, this.config);
    this.batches.set(startEpoch, batch);
    return batch;
  }

  /**
   * Requests the batch asigned to the given id from a given peer.
   */
  private async sendBatch(batch: Batch, peer: PeerId): Promise<void> {
    try {
      batch.startDownloading(peer);

      // wrapError ensures to never call both batch success() and batch error()
      const res = await wrapError(this.downloadBeaconBlocksByRange(peer, batch.request));

      if (!res.err) {
        batch.downloadingSuccess(res.result);
        this.triggerBatchProcessor();
      } else {
        this.logger.verbose("Batch download error", {id: this.logId, ...batch.getMetadata()}, res.err);
        batch.downloadingError(); // Throws after MAX_DOWNLOAD_ATTEMPTS
      }

      // Pre-emptively request more blocks from peers whilst we process current blocks
      this.triggerBatchDownloader();
    } catch (e) {
      // bubble the error up to the main async iterable loop
      this.batchProcessor.end(e as Error);
    }

    // Pre-emptively request more blocks from peers whilst we process current blocks
    this.triggerBatchDownloader();
  }

  /**
   * Sends `batch` to the processor. Note: batch may be empty
   */
  private async processBatch(batch: Batch): Promise<void> {
    const blocks = batch.startProcessing();

    // wrapError ensures to never call both batch success() and batch error()
    const res = await wrapError(this.processChainSegment(blocks, this.syncType));

    if (!res.err) {
      batch.processingSuccess();

      // If the processed batch is not empty, validate previous AwaitingValidation blocks.
      if (blocks.length > 0) {
        this.advanceChain(batch.startEpoch);
      }

      // Potentially process next AwaitingProcessing batch
      this.triggerBatchProcessor();
    } else {
      this.logger.verbose("Batch process error", {id: this.logId, ...batch.getMetadata()}, res.err);
      batch.processingError(res.err); // Throws after MAX_BATCH_PROCESSING_ATTEMPTS

      // At least one block was successfully verified and imported, so we can be sure all
      // previous batches are valid and we only need to download the current failed batch.
      // TODO: Disabled for now
      // if (res.err instanceof ChainSegmentError && res.err.importedBlocks > 0) {
      //   this.advanceChain(batch.startEpoch);
      // }

      // The current batch could not be processed, so either this or previous batches are invalid.
      // All previous batches (AwaitingValidation) are potentially faulty and marked for retry.
      // Progress will be drop back to `this.startEpoch`
      for (const pendingBatch of this.batches.values()) {
        if (pendingBatch.startEpoch < batch.startEpoch) {
          this.logger.verbose("Batch validation error", {id: this.logId, ...pendingBatch.getMetadata()});
          pendingBatch.validationError(res.err); // Throws after MAX_BATCH_PROCESSING_ATTEMPTS
        }
      }
    }

    // A batch is no longer in Processing status, queue has an empty spot to download next batch
    this.triggerBatchDownloader();
  }

  /**
   * Drops any batches previous to `newLatestValidatedEpoch` and updates the chain boundaries
   */
  private advanceChain(newLastEpochWithProcessBlocks: Epoch): void {
    // make sure this epoch produces an advancement
    if (newLastEpochWithProcessBlocks <= this.lastEpochWithProcessBlocks) {
      return;
    }

    for (const [batchKey, batch] of this.batches.entries()) {
      if (batch.startEpoch < newLastEpochWithProcessBlocks) {
        this.batches.delete(batchKey);
        this.validatedEpochs += EPOCHS_PER_BATCH;

        // The last batch attempt is right, all others are wrong. Penalize other peers
        const attemptOk = batch.validationSuccess();
        for (const attempt of batch.failedProcessingAttempts) {
<<<<<<< HEAD
          if (!byteArrayEquals(attempt.hash, attemptOk.hash)) {
            if (attemptOk.peer.toString() === attempt.peer.toString()) {
=======
          if (attempt.hash !== attemptOk.hash) {
            if (attemptOk.peer.toB58String() === attempt.peer.toB58String()) {
>>>>>>> 7703607b
              // The same peer corrected its previous attempt
              this.reportPeer(attempt.peer, PeerAction.MidToleranceError, "SyncChainInvalidBatchSelf");
            } else {
              // A different peer sent an bad batch
              this.reportPeer(attempt.peer, PeerAction.LowToleranceError, "SyncChainInvalidBatchOther");
            }
          }
        }
      }
    }

    this.lastEpochWithProcessBlocks = newLastEpochWithProcessBlocks;
  }
}

/**
 * Enforces that a report peer action is defined for all BatchErrorCode exhaustively.
 * If peer should not be downscored, returns null.
 */
export function shouldReportPeerOnBatchError(
  code: BatchErrorCode
): {action: PeerAction.LowToleranceError; reason: string} | null {
  switch (code) {
    // A batch could not be processed after max retry limit. It's likely that all peers
    // in this chain are sending invalid batches repeatedly so are either malicious or faulty.
    // We drop the chain and report all peers.
    // There are some edge cases with forks that could cause this situation, but it's unlikely.
    case BatchErrorCode.MAX_PROCESSING_ATTEMPTS:
      return {action: PeerAction.LowToleranceError, reason: "SyncChainMaxProcessingAttempts"};

    // TODO: Should peers be reported for MAX_DOWNLOAD_ATTEMPTS?
    case BatchErrorCode.WRONG_STATUS:
    case BatchErrorCode.MAX_DOWNLOAD_ATTEMPTS:
    case BatchErrorCode.MAX_EXECUTION_ENGINE_ERROR_ATTEMPTS:
      return null;
  }
}<|MERGE_RESOLUTION|>--- conflicted
+++ resolved
@@ -482,13 +482,8 @@
         // The last batch attempt is right, all others are wrong. Penalize other peers
         const attemptOk = batch.validationSuccess();
         for (const attempt of batch.failedProcessingAttempts) {
-<<<<<<< HEAD
-          if (!byteArrayEquals(attempt.hash, attemptOk.hash)) {
+          if (attempt.hash !== attemptOk.hash) {
             if (attemptOk.peer.toString() === attempt.peer.toString()) {
-=======
-          if (attempt.hash !== attemptOk.hash) {
-            if (attemptOk.peer.toB58String() === attempt.peer.toB58String()) {
->>>>>>> 7703607b
               // The same peer corrected its previous attempt
               this.reportPeer(attempt.peer, PeerAction.MidToleranceError, "SyncChainInvalidBatchSelf");
             } else {
