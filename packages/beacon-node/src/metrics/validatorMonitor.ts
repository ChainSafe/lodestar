import {
  computeEpochAtSlot,
  AttesterStatus,
  parseAttesterFlags,
  CachedBeaconStateAllForks,
  CachedBeaconStateAltair,
  parseParticipationFlags,
  computeStartSlotAtEpoch,
  getBlockRootAtSlot,
  ParticipationFlags,
} from "@lodestar/state-transition";
import {Logger, MapDef, MapDefMax, toHex} from "@lodestar/utils";
import {RootHex, allForks, altair} from "@lodestar/types";
import {ChainConfig, ChainForkConfig} from "@lodestar/config";
import {ForkSeq, INTERVALS_PER_SLOT, MIN_ATTESTATION_INCLUSION_DELAY, SLOTS_PER_EPOCH} from "@lodestar/params";
import {Epoch, Slot, ValidatorIndex} from "@lodestar/types";
import {IndexedAttestation, SignedAggregateAndProof} from "@lodestar/types/phase0";
import {LodestarMetrics} from "./metrics/lodestar.js";

/** The validator monitor collects per-epoch data about each monitored validator.
 * Historical data will be kept around for `HISTORIC_EPOCHS` before it is pruned.
 */
const MAX_CACHED_EPOCHS = 4;

const MAX_CACHED_DISTINCT_TARGETS = 4;

const INTERVALS_LATE_ATTESTATION_SUBMISSION = 1.5;
const INTERVALS_LATE_BLOCK_SUBMISSION = 0.75;

const RETAIN_REGISTERED_VALIDATORS_MS = 12 * 3600 * 1000; // 12 hours

type Seconds = number;
export enum OpSource {
  api = "api",
  gossip = "gossip",
}

export type ValidatorMonitor = {
  registerLocalValidator(index: number): void;
  registerLocalValidatorInSyncCommittee(index: number, untilEpoch: Epoch): void;
  registerValidatorStatuses(currentEpoch: Epoch, statuses: AttesterStatus[], balances?: number[]): void;
  registerBeaconBlock(src: OpSource, seenTimestampSec: Seconds, block: allForks.BeaconBlock): void;
  registerImportedBlock(block: allForks.BeaconBlock, data: {proposerBalanceDelta: number}): void;
  onPoolSubmitUnaggregatedAttestation(
    seenTimestampSec: number,
    indexedAttestation: IndexedAttestation,
    subnet: number,
    sentPeers: number
  ): void;
  onPoolSubmitAggregatedAttestation(
    seenTimestampSec: number,
    indexedAttestation: IndexedAttestation,
    sentPeers: number
  ): void;
  registerGossipUnaggregatedAttestation(seenTimestampSec: Seconds, indexedAttestation: IndexedAttestation): void;
  registerGossipAggregatedAttestation(
    seenTimestampSec: Seconds,
    signedAggregateAndProof: SignedAggregateAndProof,
    indexedAttestation: IndexedAttestation
  ): void;
  registerAttestationInBlock(
    indexedAttestation: IndexedAttestation,
    parentSlot: Slot,
    correctHead: boolean,
    missedSlotVote: boolean,
    inclusionBlockRoot: RootHex,
    inclusionBlockSlot: Slot
  ): void;
  registerGossipSyncContributionAndProof(
    syncContributionAndProof: altair.ContributionAndProof,
    syncCommitteeParticipantIndices: ValidatorIndex[]
  ): void;
  registerSyncAggregateInBlock(epoch: Epoch, syncAggregate: altair.SyncAggregate, syncCommitteeIndices: number[]): void;
  onceEveryEndOfEpoch(state: CachedBeaconStateAllForks): void;
  scrapeMetrics(slotClock: Slot): void;
};

/** Information required to reward some validator during the current and previous epoch. */
type ValidatorStatus = {
  /** True if the validator has been slashed, ever. */
  isSlashed: boolean;
  /** True if the validator was active in the state's _current_ epoch. */
  isActiveInCurrentEpoch: boolean;
  /** True if the validator was active in the state's _previous_ epoch. */
  isActiveInPreviousEpoch: boolean;
  /** The validator's effective balance in the _current_ epoch. */
  currentEpochEffectiveBalance: number;

  /** True if the validator had an attestation included in the _previous_ epoch. */
  isPrevSourceAttester: boolean;
  /** True if the validator's beacon block root attestation for the first slot of the _previous_
      epoch matches the block root known to the state. */
  isPrevTargetAttester: boolean;
  /** True if the validator's beacon block root attestation in the _previous_ epoch at the
      attestation's slot (`attestation_data.slot`) matches the block root known to the state. */
  isPrevHeadAttester: boolean;

  /** True if the validator had an attestation included in the _current_ epoch. */
  isCurrSourceAttester: boolean;
  /** True if the validator's beacon block root attestation for the first slot of the _current_
      epoch matches the block root known to the state. */
  isCurrTargetAttester: boolean;
  /** True if the validator's beacon block root attestation in the _current_ epoch at the
      attestation's slot (`attestation_data.slot`) matches the block root known to the state. */
  isCurrHeadAttester: boolean;

  /** The distance between the attestation slot and the slot that attestation was included in a block. */
  inclusionDistance: number;
};

function statusToSummary(status: AttesterStatus): ValidatorStatus {
  const flags = parseAttesterFlags(status.flags);
  return {
    isSlashed: flags.unslashed,
    isActiveInCurrentEpoch: status.active,
    isActiveInPreviousEpoch: status.active,
    // TODO: Implement
    currentEpochEffectiveBalance: 0,

    isPrevSourceAttester: flags.prevSourceAttester,
    isPrevTargetAttester: flags.prevTargetAttester,
    isPrevHeadAttester: flags.prevHeadAttester,
    isCurrSourceAttester: flags.currSourceAttester,
    isCurrTargetAttester: flags.currTargetAttester,
    isCurrHeadAttester: flags.currHeadAttester,
    inclusionDistance: status.inclusionDelay,
  };
}

/** Contains data pertaining to one validator for one epoch. */
type EpochSummary = {
  // Attestations with a target in the current epoch.
  /** The number of attestations seen. */
  attestations: number;
  /** The delay between when the attestation should have been produced and when it was observed. */
  attestationMinDelay: Seconds | null;
  /** The number of times a validators attestation was seen in an aggregate. */
  attestationAggregateIncusions: number;
  /** The number of times a validators attestation was seen in a block. */
  attestationBlockInclusions: number;
  /** The minimum observed inclusion distance for an attestation for this epoch.. */
  attestationMinBlockInclusionDistance: Slot | null;
  /** The attestation contains the correct head or not */
  attestationCorrectHead: boolean | null;
  // Blocks with a slot in the current epoch.
  /** The number of blocks observed. */
  blocks: number;
  /** The delay between when the block should have been produced and when it was observed. */
  blockMinDelay: Seconds | null;
  // Aggregates with a target in the current epoch
  /** The number of signed aggregate and proofs observed. */
  aggregates: number;
  /** The delay between when the aggregate should have been produced and when it was observed. */
  aggregateMinDelay: Seconds | null;
  /** Count of times validator expected in sync aggregate participated */
  syncCommitteeHits: number;
  /** Count of times validator expected in sync aggregate failed to participate */
  syncCommitteeMisses: number;
  /** Number of times a validator's sync signature was seen in an aggregate */
  syncSignatureAggregateInclusions: number;
  /** Submitted proposals from this validator at this epoch */
  blockProposals: BlockProposals[];
};

type BlockProposals = {
  blockRoot: RootHex;
  blockSlot: Slot;
  poolSubmitDelaySec: number | null;
  successfullyImported: boolean;
};

function getEpochSummary(validator: MonitoredValidator, epoch: Epoch): EpochSummary {
  let summary = validator.summaries.get(epoch);
  if (!summary) {
    summary = {
      attestations: 0,
      attestationMinDelay: null,
      attestationAggregateIncusions: 0,
      attestationBlockInclusions: 0,
      attestationMinBlockInclusionDistance: null,
      blocks: 0,
      blockMinDelay: null,
      aggregates: 0,
      aggregateMinDelay: null,
      attestationCorrectHead: null,
      syncCommitteeHits: 0,
      syncCommitteeMisses: 0,
      syncSignatureAggregateInclusions: 0,
      blockProposals: [],
    };
    validator.summaries.set(epoch, summary);
  }

  // Prune
  const toPrune = validator.summaries.size - MAX_CACHED_EPOCHS;
  if (toPrune > 0) {
    let pruned = 0;
    for (const idx of validator.summaries.keys()) {
      validator.summaries.delete(idx);
      if (++pruned >= toPrune) break;
    }
  }

  return summary;
}

// To uniquely identify an attestation:
// `index=$validator_index target=$target_epoch:$target_root
type AttestationSummary = {
  poolSubmitDelayMinSec: number | null;
  poolSubmitSentPeers: number | null;
  aggregateInclusionDelaysSec: number[];
  blockInclusions: AttestationBlockInclusion[];
};

type AttestationBlockInclusion = {
  blockRoot: RootHex;
  blockSlot: Slot;
  votedCorrectHeadRoot: boolean;
  votedForMissedSlot: boolean;
  attestationSlot: Slot;
};

/** `$target_epoch:$target_root` */
type TargetRoot = string;

/// A validator that is being monitored by the `ValidatorMonitor`. */
type MonitoredValidator = {
  /// A history of the validator over time. */
  summaries: Map<Epoch, EpochSummary>;
  inSyncCommitteeUntilEpoch: number;
  // Unless the validator slashes itself, there MUST be one attestation per target checkpoint
  attestations: MapDefMax<Epoch, MapDefMax<TargetRoot, AttestationSummary>>;
  lastRegisteredTimeMs: number;
};

export function createValidatorMonitor(
  metrics: LodestarMetrics,
  config: ChainForkConfig,
  genesisTime: number,
  logger: Logger
): ValidatorMonitor {
  /** The validators that require additional monitoring. */
  const validators = new MapDef<ValidatorIndex, MonitoredValidator>(() => ({
    summaries: new Map<Epoch, EpochSummary>(),
    inSyncCommitteeUntilEpoch: -1,
    attestations: new MapDefMax(
      () =>
        new MapDefMax(
          () => ({
            poolSubmitDelayMinSec: null,
            poolSubmitSentPeers: null,
            aggregateInclusionDelaysSec: [],
            blockInclusions: [],
          }),
          MAX_CACHED_DISTINCT_TARGETS
        ),
      MAX_CACHED_EPOCHS
    ),
    lastRegisteredTimeMs: 0,
  }));

  let lastRegisteredStatusEpoch = -1;

  return {
    registerLocalValidator(index) {
      validators.getOrDefault(index).lastRegisteredTimeMs = Date.now();
    },

    registerLocalValidatorInSyncCommittee(index, untilEpoch) {
      const validator = validators.get(index);
      if (validator) {
        validator.inSyncCommitteeUntilEpoch = Math.max(untilEpoch, validator.inSyncCommitteeUntilEpoch ?? -1);
      }
    },

    registerValidatorStatuses(currentEpoch, statuses, balances) {
      // Prevent registering status for the same epoch twice. processEpoch() may be ran more than once for the same epoch.
      if (currentEpoch <= lastRegisteredStatusEpoch) {
        return;
      }
      lastRegisteredStatusEpoch = currentEpoch;
      const previousEpoch = currentEpoch - 1;

      for (const [index, monitoredValidator] of validators.entries()) {
        // We subtract two from the state of the epoch that generated these summaries.
        //
        // - One to account for it being the previous epoch.
        // - One to account for the state advancing an epoch whilst generating the validator
        //     statuses.
        const status = statuses[index];
        if (status === undefined) {
          continue;
        }

        const summary = statusToSummary(status);

        if (summary.isPrevSourceAttester) {
          metrics.validatorMonitor.prevEpochOnChainSourceAttesterHit.inc();
        } else {
          metrics.validatorMonitor.prevEpochOnChainSourceAttesterMiss.inc();
        }
        if (summary.isPrevHeadAttester) {
          metrics.validatorMonitor.prevEpochOnChainHeadAttesterHit.inc();
        } else {
          metrics.validatorMonitor.prevEpochOnChainHeadAttesterMiss.inc();
        }
        if (summary.isPrevTargetAttester) {
          metrics.validatorMonitor.prevEpochOnChainTargetAttesterHit.inc();
        } else {
          metrics.validatorMonitor.prevEpochOnChainTargetAttesterMiss.inc();
        }

        const prevEpochSummary = monitoredValidator.summaries.get(previousEpoch);
        const attestationCorrectHead = prevEpochSummary?.attestationCorrectHead;
        if (attestationCorrectHead !== null && attestationCorrectHead !== undefined) {
          if (attestationCorrectHead) {
            metrics.validatorMonitor.prevOnChainAttesterCorrectHead.inc();
          } else {
            metrics.validatorMonitor.prevOnChainAttesterIncorrectHead.inc();
          }
        }

        const attestationMinBlockInclusionDistance = prevEpochSummary?.attestationMinBlockInclusionDistance;
        const inclusionDistance =
          attestationMinBlockInclusionDistance != null && attestationMinBlockInclusionDistance > 0
            ? // altair, attestation is not missed
              attestationMinBlockInclusionDistance
            : summary.inclusionDistance
            ? // phase0, this is from the state transition
              summary.inclusionDistance
            : null;

        if (inclusionDistance !== null) {
          metrics.validatorMonitor.prevEpochOnChainInclusionDistance.observe(inclusionDistance);
          metrics.validatorMonitor.prevEpochOnChainAttesterHit.inc();
        } else {
          metrics.validatorMonitor.prevEpochOnChainAttesterMiss.inc();
        }

        const balance = balances?.[index];
        if (balance !== undefined) {
          metrics.validatorMonitor.prevEpochOnChainBalance.set({index}, balance);
        }

        if (!summary.isPrevSourceAttester || !summary.isPrevTargetAttester || !summary.isPrevHeadAttester) {
          logger.debug("Failed attestation in previous epoch", {
            validatorIndex: index,
            prevEpoch: currentEpoch - 1,
            isPrevSourceAttester: summary.isPrevSourceAttester,
            isPrevHeadAttester: summary.isPrevHeadAttester,
            isPrevTargetAttester: summary.isPrevTargetAttester,
            // inclusionDistance is not available in summary since altair
            inclusionDistance,
          });
        }
      }
    },

    registerBeaconBlock(src, seenTimestampSec, block) {
      const validator = validators.get(block.proposerIndex);
      // Returns the delay between the start of `block.slot` and `seenTimestamp`.
      const delaySec = seenTimestampSec - (genesisTime + block.slot * config.SECONDS_PER_SLOT);
      metrics.gossipBlock.elapsedTimeTillReceived.observe(delaySec);
      if (validator) {
        metrics.validatorMonitor.beaconBlockTotal.inc({src});
        metrics.validatorMonitor.beaconBlockDelaySeconds.observe({src}, delaySec);

        const summary = getEpochSummary(validator, computeEpochAtSlot(block.slot));
        summary.blockProposals.push({
          blockRoot: toHex(config.getForkTypes(block.slot).BeaconBlock.hashTreeRoot(block)),
          blockSlot: block.slot,
          poolSubmitDelaySec: delaySec,
          successfullyImported: false,
        });
      }
    },

    registerImportedBlock(block, {proposerBalanceDelta}) {
      const validator = validators.get(block.proposerIndex);
      if (validator) {
        metrics.validatorMonitor.proposerBalanceDeltaKnown.observe(proposerBalanceDelta);

        // There should be alredy a summary for the block. Could be missing when using one VC multiple BNs
        const summary = getEpochSummary(validator, computeEpochAtSlot(block.slot));
        const proposal = summary.blockProposals.find((p) => p.blockSlot === block.slot);
        if (proposal) {
          proposal.successfullyImported = true;
        } else {
          summary.blockProposals.push({
            blockRoot: toHex(config.getForkTypes(block.slot).BeaconBlock.hashTreeRoot(block)),
            blockSlot: block.slot,
            poolSubmitDelaySec: null,
            successfullyImported: true,
          });
        }
      }
    },

    onPoolSubmitUnaggregatedAttestation(seenTimestampSec, indexedAttestation, subnet, sentPeers) {
      const data = indexedAttestation.data;
      // Returns the duration between when the attestation `data` could be produced (1/3rd through the slot) and `seenTimestamp`.
      const delaySec = seenTimestampSec - (genesisTime + (data.slot + 1 / 3) * config.SECONDS_PER_SLOT);
      for (const index of indexedAttestation.attestingIndices) {
        const validator = validators.get(index);
        if (validator) {
          metrics.validatorMonitor.unaggregatedAttestationSubmittedSentPeers.observe(sentPeers);
          metrics.validatorMonitor.unaggregatedAttestationDelaySeconds.observe({src: OpSource.api}, delaySec);
          logger.debug("Local validator published unaggregated attestation", {
            validatorIndex: index,
            slot: data.slot,
            committeeIndex: data.index,
            subnet,
            sentPeers,
            delaySec,
          });

          const attestationSummary = validator.attestations
            .getOrDefault(indexedAttestation.data.target.epoch)
            .getOrDefault(toHex(indexedAttestation.data.target.root));
          if (
            attestationSummary.poolSubmitDelayMinSec === null ||
            attestationSummary.poolSubmitDelayMinSec > delaySec
          ) {
            attestationSummary.poolSubmitDelayMinSec = delaySec;
          }
        }
      }
    },

    registerGossipUnaggregatedAttestation(seenTimestampSec, indexedAttestation) {
      const src = OpSource.gossip;
      const data = indexedAttestation.data;
      const epoch = computeEpochAtSlot(data.slot);
      // Returns the duration between when the attestation `data` could be produced (1/3rd through the slot) and `seenTimestamp`.
      const delaySec = seenTimestampSec - (genesisTime + (data.slot + 1 / 3) * config.SECONDS_PER_SLOT);

      for (const index of indexedAttestation.attestingIndices) {
        const validator = validators.get(index);
        if (validator) {
          metrics.validatorMonitor.unaggregatedAttestationTotal.inc({src});
          metrics.validatorMonitor.unaggregatedAttestationDelaySeconds.observe({src}, delaySec);
          const summary = getEpochSummary(validator, epoch);
          summary.attestations += 1;
          summary.attestationMinDelay = Math.min(delaySec, summary.attestationMinDelay ?? Infinity);
        }
      }
    },

    onPoolSubmitAggregatedAttestation(seenTimestampSec, indexedAttestation, sentPeers) {
      const data = indexedAttestation.data;
      // Returns the duration between when a `AggregateAndproof` with `data` could be produced (2/3rd through the slot) and `seenTimestamp`.
      const delaySec = seenTimestampSec - (genesisTime + (data.slot + 2 / 3) * config.SECONDS_PER_SLOT);

      for (const index of indexedAttestation.attestingIndices) {
        const validator = validators.get(index);
        if (validator) {
          metrics.validatorMonitor.aggregatedAttestationDelaySeconds.observe({src: OpSource.api}, delaySec);
          logger.debug("Local validator published aggregated attestation", {
            validatorIndex: index,
            slot: data.slot,
            committeeIndex: data.index,
            sentPeers,
            delaySec,
          });

          validator.attestations
            .getOrDefault(indexedAttestation.data.target.epoch)
            .getOrDefault(toHex(indexedAttestation.data.target.root))
            .aggregateInclusionDelaysSec.push(delaySec);
        }
      }
    },

    registerGossipAggregatedAttestation(seenTimestampSec, signedAggregateAndProof, indexedAttestation) {
      const src = OpSource.gossip;
      const data = indexedAttestation.data;
      const epoch = computeEpochAtSlot(data.slot);
      // Returns the duration between when a `AggregateAndproof` with `data` could be produced (2/3rd through the slot) and `seenTimestamp`.
      const delaySec = seenTimestampSec - (genesisTime + (data.slot + 2 / 3) * config.SECONDS_PER_SLOT);

      const aggregatorIndex = signedAggregateAndProof.message.aggregatorIndex;
      const validtorAggregator = validators.get(aggregatorIndex);
      if (validtorAggregator) {
        metrics.validatorMonitor.aggregatedAttestationTotal.inc({src});
        metrics.validatorMonitor.aggregatedAttestationDelaySeconds.observe({src}, delaySec);
        const summary = getEpochSummary(validtorAggregator, epoch);
        summary.aggregates += 1;
        summary.aggregateMinDelay = Math.min(delaySec, summary.aggregateMinDelay ?? Infinity);
      }

      for (const index of indexedAttestation.attestingIndices) {
        const validator = validators.get(index);
        if (validator) {
          metrics.validatorMonitor.attestationInAggregateTotal.inc({src});
          metrics.validatorMonitor.attestationInAggregateDelaySeconds.observe({src}, delaySec);
          const summary = getEpochSummary(validator, epoch);
          summary.attestationAggregateIncusions += 1;
          logger.debug("Local validator attestation is included in AggregatedAndProof", {
            validatorIndex: index,
            slot: data.slot,
            committeeIndex: data.index,
          });

          validator.attestations
            .getOrDefault(indexedAttestation.data.target.epoch)
            .getOrDefault(toHex(indexedAttestation.data.target.root))
            .aggregateInclusionDelaysSec.push(delaySec);
        }
      }
    },

    // Register that the `indexed_attestation` was included in a *valid* `BeaconBlock`.
    registerAttestationInBlock(
      indexedAttestation,
      parentSlot,
      correctHead,
      missedSlotVote,
      inclusionBlockRoot,
      inclusionBlockSlot
    ): void {
      const data = indexedAttestation.data;
      // optimal inclusion distance, not to count skipped slots between data.slot and blockSlot
      const inclusionDistance = Math.max(parentSlot - data.slot, 0) + 1;
      const delay = inclusionDistance - MIN_ATTESTATION_INCLUSION_DELAY;
      const epoch = computeEpochAtSlot(data.slot);

      for (const index of indexedAttestation.attestingIndices) {
        const validator = validators.get(index);
        if (validator) {
          metrics.validatorMonitor.attestationInBlockTotal.inc();
          metrics.validatorMonitor.attestationInBlockDelaySlots.observe(delay);

          const summary = getEpochSummary(validator, epoch);
          summary.attestationBlockInclusions += 1;
          if (summary.attestationMinBlockInclusionDistance !== null) {
            summary.attestationMinBlockInclusionDistance = Math.min(
              summary.attestationMinBlockInclusionDistance,
              inclusionDistance
            );
          } else {
            summary.attestationMinBlockInclusionDistance = inclusionDistance;
          }

          summary.attestationCorrectHead = correctHead;

          validator.attestations
            .getOrDefault(indexedAttestation.data.target.epoch)
            .getOrDefault(toHex(indexedAttestation.data.target.root))
            .blockInclusions.push({
              blockRoot: inclusionBlockRoot,
              blockSlot: inclusionBlockSlot,
              votedCorrectHeadRoot: correctHead,
              votedForMissedSlot: missedSlotVote,
              attestationSlot: indexedAttestation.data.slot,
            });

          logger.debug("Local validator attestation is included in block", {
            validatorIndex: index,
            slot: data.slot,
            committeeIndex: data.index,
            inclusionDistance,
            correctHead,
          });
        }
      }
    },

    registerGossipSyncContributionAndProof(syncContributionAndProof, syncCommitteeParticipantIndices) {
      const epoch = computeEpochAtSlot(syncContributionAndProof.contribution.slot);

      for (const index of syncCommitteeParticipantIndices) {
        const validator = validators.get(index);
        if (validator) {
          metrics.validatorMonitor.syncSignatureInAggregateTotal.inc();

          const summary = getEpochSummary(validator, epoch);
          summary.syncSignatureAggregateInclusions += 1;
        }
      }
    },

    registerSyncAggregateInBlock(epoch, syncAggregate, syncCommitteeIndices) {
      for (let i = 0; i < syncCommitteeIndices.length; i++) {
        const validator = validators.get(syncCommitteeIndices[i]);
        if (validator) {
          const summary = getEpochSummary(validator, epoch);
          if (syncAggregate.syncCommitteeBits.get(i)) {
            summary.syncCommitteeHits++;
          } else {
            summary.syncCommitteeMisses++;
          }
        }
      }
    },

    // Validator monitor tracks performance of validators in healthy network conditions.
    // It does not attempt to track correctly duties on forking conditions deeper than 1 epoch.
    // To guard against short re-orgs it will track the status of epoch N at the end of epoch N+1.
    // This function **SHOULD** be called at the last slot of an epoch to have max possible information.
    onceEveryEndOfEpoch(headState) {
      // Prune validators not seen in a while
      for (const [index, validator] of validators.entries()) {
        if (Date.now() - validator.lastRegisteredTimeMs > RETAIN_REGISTERED_VALIDATORS_MS) {
          validators.delete(index);
        }
      }

      // Compute summaries of previous epoch attestation performance
      const prevEpoch = Math.max(0, computeEpochAtSlot(headState.slot) - 1);
      const rootCache = new RootHexCache(headState);

      if (config.getForkSeq(headState.slot) >= ForkSeq.altair) {
        const {previousEpochParticipation} = headState as CachedBeaconStateAltair;
        const prevEpochStartSlot = computeStartSlotAtEpoch(prevEpoch);
        const prevEpochTargetRoot = toHex(getBlockRootAtSlot(headState, prevEpochStartSlot));

        // Check attestation performance
        for (const [index, validator] of validators.entries()) {
          const flags = parseParticipationFlags(previousEpochParticipation.get(index));
          const attestationSummary = validator.attestations.get(prevEpoch)?.get(prevEpochTargetRoot);
          metrics.validatorMonitor.prevEpochAttestationSummary.inc({
            summary: renderAttestationSummary(config, rootCache, attestationSummary, flags),
          });
        }
      }

      if (headState.epochCtx.proposersPrevEpoch !== null) {
        // proposersPrevEpoch is null on the first epoch of `headState` being generated
        for (const [slotIndex, validatorIndex] of headState.epochCtx.proposersPrevEpoch.entries()) {
          const validator = validators.get(validatorIndex);
          if (validator) {
            // If expected proposer is a tracked validator
            const summary = validator.summaries.get(prevEpoch);
<<<<<<< HEAD
            metrics.validatorMonitor.prevEpochAttestationSummary.inc({
=======
            metrics.validatorMonitor.prevEpochBlockProposalSummary.inc({
>>>>>>> a208afb4
              summary: renderBlockProposalSummary(config, rootCache, summary, SLOTS_PER_EPOCH * prevEpoch + slotIndex),
            });
          }
        }
      }
    },

    /**
     * Scrape `self` for metrics.
     * Should be called whenever Prometheus is scraping.
     */
    scrapeMetrics(slotClock) {
      metrics.validatorMonitor.validatorsConnected.set(validators.size);

      const epoch = computeEpochAtSlot(slotClock);
      const slotInEpoch = slotClock % SLOTS_PER_EPOCH;

      // Only start to report on the current epoch once we've progressed past the point where
      // all attestation should be included in a block.
      //
      // This allows us to set alarms on Grafana to detect when an attestation has been
      // missed. If we didn't delay beyond the attestation inclusion period then we could
      // expect some occasional false-positives on attestation misses.
      //
      // I have chosen 3 as an arbitrary number where we *probably* shouldn't see that many
      // skip slots on mainnet.
      const previousEpoch = slotInEpoch > MIN_ATTESTATION_INCLUSION_DELAY + 3 ? epoch - 1 : epoch - 2;

      // reset() to mimic the behaviour of an aggregated .set({index})
      metrics.validatorMonitor.prevEpochAttestations.reset();
      metrics.validatorMonitor.prevEpochAttestationsMinDelaySeconds.reset();
      metrics.validatorMonitor.prevEpochAttestationAggregateInclusions.reset();
      metrics.validatorMonitor.prevEpochAttestationBlockInclusions.reset();
      metrics.validatorMonitor.prevEpochAttestationBlockMinInclusionDistance.reset();
      metrics.validatorMonitor.prevEpochSyncSignatureAggregateInclusions.reset();

      let validatorsInSyncCommittee = 0;
      let prevEpochSyncCommitteeHits = 0;
      let prevEpochSyncCommitteeMisses = 0;

      for (const validator of validators.values()) {
        // Participation in sync committee
        const validatorInSyncCommittee = validator.inSyncCommitteeUntilEpoch >= epoch;
        if (validatorInSyncCommittee) {
          validatorsInSyncCommittee++;
        }

        // Prev-epoch summary
        const summary = validator.summaries.get(previousEpoch);
        if (!summary) {
          continue;
        }

        // Attestations
        metrics.validatorMonitor.prevEpochAttestations.observe(summary.attestations);
        if (summary.attestationMinDelay !== null)
          metrics.validatorMonitor.prevEpochAttestationsMinDelaySeconds.observe(summary.attestationMinDelay);
        metrics.validatorMonitor.prevEpochAttestationAggregateInclusions.observe(summary.attestationAggregateIncusions);
        metrics.validatorMonitor.prevEpochAttestationBlockInclusions.observe(summary.attestationBlockInclusions);
        if (summary.attestationMinBlockInclusionDistance !== null) {
          metrics.validatorMonitor.prevEpochAttestationBlockMinInclusionDistance.observe(
            summary.attestationMinBlockInclusionDistance
          );
        }

        // Blocks
        metrics.validatorMonitor.prevEpochBeaconBlocks.observe(summary.blocks);
        if (summary.blockMinDelay !== null)
          metrics.validatorMonitor.prevEpochBeaconBlocksMinDelaySeconds.observe(summary.blockMinDelay);

        // Aggregates
        metrics.validatorMonitor.prevEpochAggregatesTotal.observe(summary.aggregates);
        if (summary.aggregateMinDelay !== null)
          metrics.validatorMonitor.prevEpochAggregatesMinDelaySeconds.observe(summary.aggregateMinDelay);

        // Sync committee
        prevEpochSyncCommitteeHits += summary.syncCommitteeHits;
        prevEpochSyncCommitteeMisses += summary.syncCommitteeMisses;

        // Only observe if included in sync committee to prevent distorting metrics
        if (validatorInSyncCommittee) {
          metrics.validatorMonitor.prevEpochSyncSignatureAggregateInclusions.observe(
            summary.syncSignatureAggregateInclusions
          );
        }
      }

      metrics.validatorMonitor.validatorsInSyncCommittee.set(validatorsInSyncCommittee);
      metrics.validatorMonitor.prevEpochSyncCommitteeHits.set(prevEpochSyncCommitteeHits);
      metrics.validatorMonitor.prevEpochSyncCommitteeMisses.set(prevEpochSyncCommitteeMisses);
    },
  };
}

/**
 * Best guess to automatically debug why validators do not achieve expected rewards.
 * Tries to answer common questions such as:
 * - Did the validator submit the attestation to this block?
 * - Was the attestation seen in an aggregate?
 * - Was the attestation seen in a block?
 */
function renderAttestationSummary(
  config: ChainConfig,
  rootCache: RootHexCache,
  summary: AttestationSummary | undefined,
  flags: ParticipationFlags
): string {
  // Reference https://github.com/ethereum/consensus-specs/blob/dev/specs/altair/beacon-chain.md#get_attestation_participation_flag_indices
  //
  // is_matching_source = data.source == justified_checkpoint
  // is_matching_target = is_matching_source and data.target.root == get_block_root(state, data.target.epoch)
  // is_matching_head = is_matching_target and data.beacon_block_root == get_block_root_at_slot(state, data.slot)
  //
  // is_matching_source MUST be true for the attestation to be included in a block
  //
  // timely_source = is_matching_source and inclusion_delay <= integer_squareroot(SLOTS_PER_EPOCH):
  // timely_target = is_matching_target and inclusion_delay <= SLOTS_PER_EPOCH:
  // timely_head = is_matching_head and inclusion_delay == MIN_ATTESTATION_INCLUSION_DELAY:

  if (flags.timelyHead) {
    // NOTE: If timelyHead everything else MUST be true also
    return "timely_head";
  }

  //
  else if (flags.timelyTarget) {
    // timelyHead == false, means at least one is true
    // - attestation voted incorrect head
    // - attestation was included late

    // Note: the same attestation can be included in multiple blocks. For example, block with parent A at slot N can
    // include the attestation. Then block as slot N+1 re-orgs slot N setting as parent A and includes the attestations
    // from block at slot N.
    //
    // TODO: Track block inclusions, and then check which ones are canonical

    if (!summary) {
      // In normal conditions should never happen, validator is expected to submit an attestation to the tracking node.
      // If the validator is using multiple beacon nodes as fallback, this condition may be triggered.
      return "unexpected_timely_target_without_summary";
    }

    const canonicalBlockInclusion = summary.blockInclusions.find((block) => isCanonical(rootCache, block));
    if (!canonicalBlockInclusion) {
      // Should never happen, because for a state to exist that registers a validator's participation this specific
      // beacon node must have imported a block with the attestation that caused the change in participation.
      return "unexpected_timely_target_without_canonical_inclusion";
    }

    const {votedCorrectHeadRoot, blockSlot, attestationSlot} = canonicalBlockInclusion;
    const inclusionDistance = Math.max(blockSlot - attestationSlot - MIN_ATTESTATION_INCLUSION_DELAY, 0);

    if (votedCorrectHeadRoot && inclusionDistance === 0) {
      // Should never happen, in this case timelyHead must be true
      return "unexpected_timely_head_as_timely_target";
    }

    // Why is the distance > 0?
    // - Block that should have included the attestation was missed
    // - Attestation was not included in any aggregate
    // - Attestation was sent late

    // Why is the head vote wrong?
    // - We processed a block late and voted for the parent
    // - We voted for a block that latter was missed
    // - We voted for a block that was re-org for another chain

    let out = "timely_target";

    if (!votedCorrectHeadRoot) {
      out += "_" + whyIsHeadVoteWrong(rootCache, canonicalBlockInclusion);
    }

    if (inclusionDistance > 0) {
      out += "_" + whyIsDistanceNotOk(rootCache, canonicalBlockInclusion, summary);
    }

    return out;
  }

  //
  else if (flags.timelySource) {
    // timelyTarget == false && timelySource == true means that
    // - attestation voted the wrong target but distance is <= integer_squareroot(SLOTS_PER_EPOCH)
    return "wrong_target_timely_source";
  }

  //
  else {
    // timelySource == false, either:
    // - attestation was not included in the block
    // - included in block with wrong target (very unlikely)
    // - included in block with distance > SLOTS_PER_EPOCH (very unlikely)

    // Validator failed to submit an attestation for this epoch, validator client is probably offline
    if (!summary || summary.poolSubmitDelayMinSec === null) {
      return "no_submission";
    }

    const canonicalBlockInclusion = summary.blockInclusions.find((block) => isCanonical(rootCache, block));
    if (canonicalBlockInclusion) {
      // Canonical block inclusion with no participation flags set means wrong target + late source
      return "wrong_target_late_source";
    }

    const submittedLate =
      summary.poolSubmitDelayMinSec >
      (INTERVALS_LATE_ATTESTATION_SUBMISSION * config.SECONDS_PER_SLOT) / INTERVALS_PER_SLOT;

    const aggregateInclusion = summary.aggregateInclusionDelaysSec.length > 0;

    if (submittedLate && aggregateInclusion) {
      return "late_submit";
    } else if (submittedLate && !aggregateInclusion) {
      return "late_submit_no_aggregate_inclusion";
    } else if (!submittedLate && aggregateInclusion) {
      // TODO: Why was it missed then?
      if (summary.blockInclusions.length) {
        return "block_inclusion_but_orphan";
      } else {
        return "aggregate_inclusion_but_missed";
      }
      // } else if (!submittedLate && !aggregateInclusion) {
    } else {
      // Did the node had enough peers?
      if (summary.poolSubmitSentPeers === 0) {
        return "sent_to_zero_peers";
      } else {
        return "no_aggregate_inclusion";
      }
    }
  }
}

function whyIsHeadVoteWrong(rootCache: RootHexCache, canonicalBlockInclusion: AttestationBlockInclusion): string {
  const {votedForMissedSlot, attestationSlot} = canonicalBlockInclusion;
  const canonicalAttestationSlotMissed = isMissedSlot(rootCache, attestationSlot);

  // __A_______C
  //    \_B1
  //      ^^ attestation slot
  //
  // We vote for B1, but the next proposer skips our voted block.
  // This scenario happens sometimes when blocks are published late

  // __A____________E
  //    \_B1__C__D
  //      ^^ attestation slot
  //
  // We vote for B1, and due to some issue a longer reorg happens orphaning our vote.
  // This scenario is considered in the above
  if (!votedForMissedSlot && canonicalAttestationSlotMissed) {
    // TODO: Did the block arrive late?
    return "vote_orphaned";
  }

  // __A__B1___C
  //    \_(A)
  //      ^^ attestation slot
  //
  // We vote for A assuming skip block, next proposer's view differs
  // This scenario happens sometimes when blocks are published late
  if (votedForMissedSlot && !canonicalAttestationSlotMissed) {
    // TODO: Did the block arrive late?
    return "wrong_skip_vote";
  }

  // __A__B2___C
  //    \_B1
  //      ^^ attestation slot
  //
  // We vote for B1, but the next proposer continues the chain on a competing block
  // This scenario is unlikely to happen in short re-orgs given no slashings, won't consider.
  //
  // __A____B_______C
  //    \    \_(B)
  //     \_(A)_(A)
  //
  // Vote for different heads on skipped slot
  else {
    return "wrong_head_vote";
  }
}

function whyIsDistanceNotOk(
  rootCache: RootHexCache,
  canonicalBlockInclusion: AttestationBlockInclusion,
  summary: AttestationSummary
): string {
  // If the attestation is not included in any aggregate it's likely because it was sent late.
  if (summary.aggregateInclusionDelaysSec.length === 0) {
    return "no_aggregate_inclusion";
  }

  // If the next slot of an attestation is missed, distance will be > 0 even if everything else was timely
  if (isMissedSlot(rootCache, canonicalBlockInclusion.attestationSlot + 1)) {
    return "next_slot_missed";
  }

  //
  else {
    return "late_unknown";
  }
}

/** Returns true if the state's root record includes `block` */
function isCanonical(rootCache: RootHexCache, block: AttestationBlockInclusion): boolean {
  return rootCache.getBlockRootAtSlot(block.blockSlot) === block.blockRoot;
}

/** Returns true if root at slot is the same at slot - 1 == there was no new block at slot */
function isMissedSlot(rootCache: RootHexCache, slot: Slot): boolean {
  return slot > 0 && rootCache.getBlockRootAtSlot(slot) === rootCache.getBlockRootAtSlot(slot - 1);
}

function renderBlockProposalSummary(
  config: ChainConfig,
  rootCache: RootHexCache,
  summary: EpochSummary | undefined,
  proposalSlot: Slot
): string {
  const proposal = summary?.blockProposals.find((proposal) => proposal.blockSlot === proposalSlot);
  if (!proposal) {
    return "not_submitted";
  }

  if (rootCache.getBlockRootAtSlot(proposalSlot) === proposal.blockRoot) {
    // Cannonical state includes our block
    return "cannonical";
  }

  let out = "orphaned";

  if (isMissedSlot(rootCache, proposalSlot)) {
    out += "_missed";
  }

  if (
    proposal.poolSubmitDelaySec !== null &&
    proposal.poolSubmitDelaySec > (INTERVALS_LATE_BLOCK_SUBMISSION * config.SECONDS_PER_SLOT) / INTERVALS_PER_SLOT
  ) {
    out += "_late";
  }

  return out;
}

/**
 * Cache to prevent accessing the state tree to fetch block roots repeteadly.
 * In normal network conditions the same root is read multiple times, specially the target.
 */
export class RootHexCache {
  private readonly blockRootSlotCache = new Map<Slot, RootHex>();

  constructor(private readonly state: CachedBeaconStateAllForks) {}

  getBlockRootAtSlot(slot: Slot): RootHex {
    let root = this.blockRootSlotCache.get(slot);
    if (!root) {
      root = toHex(getBlockRootAtSlot(this.state, slot));
      this.blockRootSlotCache.set(slot, root);
    }
    return root;
  }
}<|MERGE_RESOLUTION|>--- conflicted
+++ resolved
@@ -632,11 +632,7 @@
           if (validator) {
             // If expected proposer is a tracked validator
             const summary = validator.summaries.get(prevEpoch);
-<<<<<<< HEAD
-            metrics.validatorMonitor.prevEpochAttestationSummary.inc({
-=======
             metrics.validatorMonitor.prevEpochBlockProposalSummary.inc({
->>>>>>> a208afb4
               summary: renderBlockProposalSummary(config, rootCache, summary, SLOTS_PER_EPOCH * prevEpoch + slotIndex),
             });
           }
