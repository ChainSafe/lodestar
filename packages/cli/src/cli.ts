--- conflicted
+++ resolved
@@ -1,18 +1,11 @@
 // Must not use `* as yargs`, see https://github.com/yargs/yargs/issues/1131
 import yargs from "yargs";
-<<<<<<< HEAD
 // @ts-expect-error no type
 import {hideBin} from "yargs/helpers";
 import {cmds} from "./cmds/index.js";
 import {globalOptions, rcConfigOption} from "./options/index.js";
 import {registerCommandToYargs} from "./util/index.js";
-import {getVersion} from "./util/version.js";
-=======
-import {cmds} from "./cmds";
-import {globalOptions, rcConfigOption} from "./options";
-import {registerCommandToYargs} from "./util";
-import {getVersionData} from "./util/version";
->>>>>>> 4827b29f
+import {getVersionData} from "./util/version.js";
 
 const {version} = getVersionData();
 const topBanner = `🌟 Lodestar: TypeScript Implementation of the Ethereum Consensus Beacon Chain.
