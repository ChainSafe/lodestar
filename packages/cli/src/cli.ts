--- conflicted
+++ resolved
@@ -1,11 +1,7 @@
 // Must not use `* as yargs`, see https://github.com/yargs/yargs/issues/1131
 import yargs from "yargs";
 import {cmds} from "./cmds";
-<<<<<<< HEAD
-import {devOptions, globalOptions} from "./options";
-=======
-import {globalOptions, rcConfigOption} from "./options";
->>>>>>> 2070b0a2
+import {devOptions, globalOptions, rcConfigOption} from "./options";
 import {registerCommandToYargs} from "./util";
 import {getVersion} from "./util/version";
 
@@ -69,13 +65,10 @@
   for (const cmd of cmds) {
     registerCommandToYargs(lodestar, cmd);
   }
-<<<<<<< HEAD
-=======
 
   // throw an error if we see an unrecognized cmd
   lodestar.recommendCommands().strict();
   lodestar.config(...rcConfigOption);
 
->>>>>>> 2070b0a2
   return lodestar;
 }