import fs from "node:fs";
import {defaultOptions, IBeaconNodeOptions} from "@lodestar/beacon-node";
import {CliCommandOptions, extractJwtHexSecret} from "../../util/index.js";
import {ExecutionEngineArgs} from "./execution.js";

export type Eth1Args = {
  eth1?: boolean;
  "eth1.providerUrls"?: string[];
  "eth1.depositContractDeployBlock"?: number;
  "eth1.disableEth1DepositDataTracker"?: boolean;
  "eth1.unsafeAllowDepositDataOverwrite"?: boolean;
  "eth1.forcedEth1DataVote"?: string;
};

export function parseArgs(args: Eth1Args & Partial<ExecutionEngineArgs>): IBeaconNodeOptions["eth1"] {
  let jwtSecretHex: string | undefined;
  let providerUrls = args["eth1.providerUrls"];

  // If no providerUrls are explicitly provided, we should pick the execution endpoint
  // because as per Kiln spec v2.1, execution *must* host the `eth_` methods necessary
  // for deposit and merge trackers on engine endpoints as well protected by a
  // jwt auth mechanism.
  if (providerUrls === undefined && args["execution.urls"]) {
    providerUrls = args["execution.urls"];
    jwtSecretHex = args["jwt-secret"]
      ? extractJwtHexSecret(fs.readFileSync(args["jwt-secret"], "utf-8").trim())
      : undefined;
  }

  return {
    enabled: args["eth1"],
    providerUrls,
    jwtSecretHex,
    depositContractDeployBlock: args["eth1.depositContractDeployBlock"],
    disableEth1DepositDataTracker: args["eth1.disableEth1DepositDataTracker"],
    unsafeAllowDepositDataOverwrite: args["eth1.unsafeAllowDepositDataOverwrite"],
    forcedEth1DataVote: args["eth1.forcedEth1DataVote"],
  };
}

export const options: CliCommandOptions<Eth1Args> = {
  eth1: {
    description: "Whether to follow the eth1 chain",
    type: "boolean",
    defaultDescription: String(defaultOptions.eth1.enabled),
    group: "eth1",
  },

  "eth1.providerUrls": {
    description:
      "Urls to Eth1 node with enabled rpc. If not explicity provided and execution endpoint provided via execution.urls, it will use execution.urls. Otherwise will try connecting on the specified default(s)",
<<<<<<< HEAD
    type: "array",
    defaultDescription: defaultOptions.eth1.providerUrls?.join(","),
=======
    defaultDescription: defaultOptions.eth1.providerUrls.join(" "),
    type: "array",
    string: true,
    coerce: (urls: string[]): string[] =>
      // Parse ["url1,url2"] to ["url1", "url2"]
      urls.map((item) => item.split(",")).flat(1),
>>>>>>> 7c54a7b1
    group: "eth1",
  },

  "eth1.depositContractDeployBlock": {
    hidden: true,
    description: "Block number at which the deposit contract contract was deployed",
    type: "number",
    defaultDescription: String(defaultOptions.eth1.depositContractDeployBlock),
    group: "eth1",
  },

  "eth1.disableEth1DepositDataTracker": {
    hidden: true,
    description: "Disable Eth1DepositDataTracker modules",
    type: "boolean",
    defaultDescription: String(defaultOptions.eth1.disableEth1DepositDataTracker),
    group: "eth1",
  },

  "eth1.unsafeAllowDepositDataOverwrite": {
    hidden: true,
    description:
      "Allow the deposit tracker to overwrite previously fetched and saved deposit event data. Warning!!! This is an unsafe operation, so enable this flag only if you know what you are doing.",
    type: "boolean",
    defaultDescription: String(defaultOptions.eth1.unsafeAllowDepositDataOverwrite),
    group: "eth1",
  },

  "eth1.forcedEth1DataVote": {
    hidden: true,
    description: "Vote for a specific eth1_data regardless of all conditions. Hex encoded ssz serialized Eth1Data type",
    type: "string",
    group: "eth1",
  },
};<|MERGE_RESOLUTION|>--- conflicted
+++ resolved
@@ -49,17 +49,12 @@
   "eth1.providerUrls": {
     description:
       "Urls to Eth1 node with enabled rpc. If not explicity provided and execution endpoint provided via execution.urls, it will use execution.urls. Otherwise will try connecting on the specified default(s)",
-<<<<<<< HEAD
-    type: "array",
     defaultDescription: defaultOptions.eth1.providerUrls?.join(","),
-=======
-    defaultDescription: defaultOptions.eth1.providerUrls.join(" "),
     type: "array",
     string: true,
     coerce: (urls: string[]): string[] =>
       // Parse ["url1,url2"] to ["url1", "url2"]
       urls.map((item) => item.split(",")).flat(1),
->>>>>>> 7c54a7b1
     group: "eth1",
   },
 
