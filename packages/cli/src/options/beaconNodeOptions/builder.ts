--- conflicted
+++ resolved
@@ -29,18 +29,12 @@
 
   "builder.urls": {
     description: "Urls hosting the builder API",
-<<<<<<< HEAD
-    type: "array",
     defaultDescription: defaultExecutionBuilderHttpOpts.urls.join(","),
-=======
-    defaultDescription:
-      defaultOptions.executionBuilder.mode === "http" ? defaultOptions.executionBuilder.urls.join(" ") : "",
     type: "array",
     string: true,
     coerce: (urls: string[]): string[] =>
       // Parse ["url1,url2"] to ["url1", "url2"]
       urls.map((item) => item.split(",")).flat(1),
->>>>>>> 7c54a7b1
     group: "builder",
   },
 
