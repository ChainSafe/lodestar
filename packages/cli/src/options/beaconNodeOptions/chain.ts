--- conflicted
+++ resolved
@@ -51,13 +51,8 @@
   suggestedFeeRecipient: {
     type: "string",
     description:
-<<<<<<< HEAD
       "Specify fee recipient default for collecting the EL block fees and rewards (a hex string representing 20 bytes address: ^0x[a-fA-F0-9]{40}$) in case validator fails to update for a validator index before calling `produceBlock`.",
-    defaultDescription: defaultOptions.chain.suggestedFeeRecipient,
-=======
-      "Specify fee recipient default for collecting the EL block fees and rewards (a hex string representing 20 bytes address: ^0x[a-fA-F0-9]{40}$) in case validator fails to update for a validator index before calling produceBlock.",
     default: defaultOptions.chain.suggestedFeeRecipient,
->>>>>>> 2a2c5174
     group: "chain",
   },
 
