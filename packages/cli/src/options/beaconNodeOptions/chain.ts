import * as path from "node:path";
import {defaultOptions, IBeaconNodeOptions} from "@lodestar/beacon-node";
import {CliCommandOptions} from "../../util/index.js";

export type ChainArgs = {
  suggestedFeeRecipient: string;
  "chain.blsVerifyAllMultiThread"?: boolean;
  "chain.blsVerifyAllMainThread"?: boolean;
  "chain.disableBlsBatchVerify"?: boolean;
  "chain.persistInvalidSszObjects"?: boolean;
  // No need to define chain.persistInvalidSszObjects as part of ChainArgs
  // as this is defined as part of BeaconPaths
  // "chain.persistInvalidSszObjectsDir": string;
<<<<<<< HEAD
  "chain.proposerBoostEnabled"?: boolean;
  "chain.disableImportExecutionFcU"?: boolean;
  "chain.preaggregateSlotDistance"?: number;
  "chain.attDataCacheSlotDistance"?: number;
  "chain.computeUnrealized"?: boolean;
  "chain.assertCorrectProgressiveBalances"?: boolean;
  "chain.maxSkipSlots"?: number;
=======
  "chain.proposerBoostEnabled": boolean;
  "chain.disableImportExecutionFcU": boolean;
  "chain.preaggregateSlotDistance": number;
  "chain.attDataCacheSlotDistance": number;
  "chain.computeUnrealized": boolean;
  "chain.assertCorrectProgressiveBalances": boolean;
  "chain.maxSkipSlots": number;
  "chain.trustedSetup": string;
>>>>>>> 7c54a7b1
  "safe-slots-to-import-optimistically": number;
  "chain.archiveStateEpochFrequency": number;
  emitPayloadAttributes?: boolean;
};

export function parseArgs(args: ChainArgs): IBeaconNodeOptions["chain"] {
  return {
    suggestedFeeRecipient: args["suggestedFeeRecipient"],
    blsVerifyAllMultiThread: args["chain.blsVerifyAllMultiThread"],
    blsVerifyAllMainThread: args["chain.blsVerifyAllMainThread"],
    disableBlsBatchVerify: args["chain.disableBlsBatchVerify"],
    persistInvalidSszObjects: args["chain.persistInvalidSszObjects"],
    // eslint-disable-next-line @typescript-eslint/no-unsafe-assignment, @typescript-eslint/no-explicit-any
    persistInvalidSszObjectsDir: undefined as any,
    proposerBoostEnabled: args["chain.proposerBoostEnabled"],
    disableImportExecutionFcU: args["chain.disableImportExecutionFcU"],
    preaggregateSlotDistance: args["chain.preaggregateSlotDistance"],
    attDataCacheSlotDistance: args["chain.attDataCacheSlotDistance"],
    computeUnrealized: args["chain.computeUnrealized"],
    assertCorrectProgressiveBalances: args["chain.assertCorrectProgressiveBalances"],
    maxSkipSlots: args["chain.maxSkipSlots"],
    trustedSetup: args["chain.trustedSetup"],
    safeSlotsToImportOptimistically: args["safe-slots-to-import-optimistically"],
    archiveStateEpochFrequency: args["chain.archiveStateEpochFrequency"],
    emitPayloadAttributes: args["emitPayloadAttributes"],
  };
}

export const options: CliCommandOptions<ChainArgs> = {
  suggestedFeeRecipient: {
    type: "string",
    description:
      "Specify fee recipient default for collecting the EL block fees and rewards (a hex string representing 20 bytes address: ^0x[a-fA-F0-9]{40}$) in case validator fails to update for a validator index before calling produceBlock.",
    default: defaultOptions.chain.suggestedFeeRecipient,
    group: "chain",
  },

  emitPayloadAttributes: {
    type: "boolean",
    defaultDescription: String(defaultOptions.chain.emitPayloadAttributes),
    description: "Flag to SSE emit execution payloadAttributes before every slot",
    group: "chain",
  },

  "chain.blsVerifyAllMultiThread": {
    hidden: true,
    type: "boolean",
    description: "Always use worker threads for BLS verification",
    defaultDescription: String(defaultOptions.chain.blsVerifyAllMultiThread),
    group: "chain",
  },

  "chain.blsVerifyAllMainThread": {
    hidden: true,
    type: "boolean",
    description: "Always use main threads for BLS verification",
    defaultDescription: String(defaultOptions.chain.blsVerifyAllMainThread),
    group: "chain",
  },

  "chain.disableBlsBatchVerify": {
    hidden: true,
    type: "boolean",
    description:
      "Do not use BLS batch verify to validate all block signatures at once. \
Will double processing times. Use only for debugging purposes.",
    defaultDescription: String(defaultOptions.chain.blsVerifyAllMultiThread),
    group: "chain",
  },

  "chain.persistInvalidSszObjects": {
    hidden: true,
    type: "boolean",
    description: "Persist invalid ssz objects or not for debugging purpose",
    group: "chain",
  },

  "chain.proposerBoostEnabled": {
    hidden: true,
    type: "boolean",
    description: "Enable proposer boost to reward a timely block",
    defaultDescription: String(defaultOptions.chain.proposerBoostEnabled),
    group: "chain",
  },

  "chain.disableImportExecutionFcU": {
    hidden: true,
    type: "boolean",
    description: "Disable issuing FcUs to the execution engine on block import",
    group: "chain",
  },

  "chain.preaggregateSlotDistance": {
    hidden: true,
    type: "number",
    description: "Only preaggregate attestations or sync committee message since clockSlot - preaggregateSlotDistance",
    group: "chain",
  },

  "chain.attDataCacheSlotDistance": {
    hidden: true,
    type: "number",
    description: "Only cache AttestationData since clockSlot - attDataCacheSlotDistance",
    group: "chain",
  },

  "chain.computeUnrealized": {
    hidden: true,
    type: "boolean",
    description: "Compute unrealized checkpoints and use it in fork choice or not",
    defaultDescription: String(defaultOptions.chain.computeUnrealized),
    group: "chain",
  },

  "chain.maxSkipSlots": {
    hidden: true,
    type: "number",
    description: "Refuse to skip more than this many slots when processing a block or attestation",
    group: "chain",
  },

  "chain.trustedSetup": {
    hidden: true,
    type: "string",
    description: "Use a customized trustedSetup to verify blobSidecars",
    group: "chain",
    coerce: (arg: string) => (arg ? path.resolve(arg) : undefined),
  },

  "chain.assertCorrectProgressiveBalances": {
    hidden: true,
    description: "Enable asserting the progressive balances",
    type: "boolean",
    group: "chain",
  },

  "safe-slots-to-import-optimistically": {
    hidden: true,
    type: "number",
    description:
      "Slots from current (clock) slot till which its safe to import a block optimistically if the merge is not justified yet.",
    default: defaultOptions.chain.safeSlotsToImportOptimistically,
    group: "chain",
  },

  "chain.archiveStateEpochFrequency": {
    hidden: true,
    description: "Minimum number of epochs between archived states",
    default: defaultOptions.chain.archiveStateEpochFrequency,
    type: "number",
    group: "chain",
  },
};<|MERGE_RESOLUTION|>--- conflicted
+++ resolved
@@ -11,7 +11,6 @@
   // No need to define chain.persistInvalidSszObjects as part of ChainArgs
   // as this is defined as part of BeaconPaths
   // "chain.persistInvalidSszObjectsDir": string;
-<<<<<<< HEAD
   "chain.proposerBoostEnabled"?: boolean;
   "chain.disableImportExecutionFcU"?: boolean;
   "chain.preaggregateSlotDistance"?: number;
@@ -19,16 +18,7 @@
   "chain.computeUnrealized"?: boolean;
   "chain.assertCorrectProgressiveBalances"?: boolean;
   "chain.maxSkipSlots"?: number;
-=======
-  "chain.proposerBoostEnabled": boolean;
-  "chain.disableImportExecutionFcU": boolean;
-  "chain.preaggregateSlotDistance": number;
-  "chain.attDataCacheSlotDistance": number;
-  "chain.computeUnrealized": boolean;
-  "chain.assertCorrectProgressiveBalances": boolean;
-  "chain.maxSkipSlots": number;
-  "chain.trustedSetup": string;
->>>>>>> 7c54a7b1
+  "chain.trustedSetup"?: string;
   "safe-slots-to-import-optimistically": number;
   "chain.archiveStateEpochFrequency": number;
   emitPayloadAttributes?: boolean;
