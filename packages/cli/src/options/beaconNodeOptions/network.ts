import {multiaddr} from "@multiformats/multiaddr";
import {ENR} from "@chainsafe/enr";
import {defaultOptions, IBeaconNodeOptions} from "@lodestar/beacon-node";
import {CliCommandOptions} from "@lodestar/utils";
import {YargsError} from "../../util/index.js";

export const defaultListenAddress = "0.0.0.0";
export const defaultP2pPort = 9000;
export const defaultQuicPort = 9001;
export const defaultP2pPort6 = 9090;
export const defaultQuicPort6 = 9091;

export type NetworkArgs = {
  discv5?: boolean;
  listenAddress?: string;
  port?: number;
  discoveryPort?: number;
  quicPort?: number;
  listenAddress6?: string;
  port6?: number;
  discoveryPort6?: number;
  quicPort6?: number;
  bootnodes?: string[];
  targetPeers?: number;
  subscribeAllSubnets?: boolean;
  slotsToSubscribeBeforeAggregatorDuty?: number;
  disablePeerScoring?: boolean;
  disableQuic?: boolean;
  mdns?: boolean;
  "network.maxPeers"?: number;
  "network.connectToDiscv5Bootnodes"?: boolean;
  "network.discv5FirstQueryDelayMs"?: number;
  "network.dontSendGossipAttestationsToForkchoice"?: boolean;
  "network.allowPublishToZeroPeers"?: boolean;
  "network.gossipsubD"?: number;
  "network.gossipsubDLow"?: number;
  "network.gossipsubDHigh"?: number;
  "network.gossipsubAwaitHandler"?: boolean;
  "network.disableFloodPublish"?: boolean;
  "network.rateLimitMultiplier"?: number;
  "network.maxGossipTopicConcurrency"?: number;
  "network.useWorker"?: boolean;
  "network.maxYoungGenerationSizeMb"?: number;

  /** @deprecated This option is deprecated and should be removed in next major release. */
  "network.requestCountPeerLimit"?: number;
  /** @deprecated This option is deprecated and should be removed in next major release. */
  "network.blockCountTotalLimit"?: number;
  /** @deprecated This option is deprecated and should be removed in next major release. */
  "network.blockCountPeerLimit"?: number;
  /** @deprecated This option is deprecated and should be removed in next major release. */
  "network.rateTrackerTimeoutMs"?: number;
};

function validateMultiaddrArg<T extends Record<string, string | undefined>>(args: T, key: keyof T): void {
  if (args[key]) {
    try {
      multiaddr(args[key]);
    } catch (e) {
      throw new YargsError(`Invalid ${key as string}: ${(e as Error).message}`);
    }
  }
}

export function parseListenArgs(args: NetworkArgs) {
  // If listenAddress is explicitly set, use it
  // If listenAddress6 is not set, use defaultListenAddress
  const listenAddress = args.listenAddress ?? (args.listenAddress6 ? undefined : defaultListenAddress);
<<<<<<< HEAD
  const port = listenAddress ? args.port ?? defaultP2pPort : undefined;
  const discoveryPort = listenAddress ? args.discoveryPort ?? args.port ?? defaultP2pPort : undefined;
  const quicPort = listenAddress ? args.quicPort ?? (port !== undefined ? port + 1 : defaultQuicPort) : undefined;

  // Only use listenAddress6 if it is explicitly set
  const listenAddress6 = args.listenAddress6;
  const port6 = listenAddress6 ? args.port6 ?? defaultP2pPort6 : undefined;
  const discoveryPort6 = listenAddress6 ? args.discoveryPort6 ?? args.port6 ?? defaultP2pPort6 : undefined;
  const quicPort6 = listenAddress6 ? args.quicPort6 ?? (port6 !== undefined ? port6 + 1 : defaultQuicPort6) : undefined;
=======
  const port = listenAddress ? (args.port ?? defaultP2pPort) : undefined;
  const discoveryPort = listenAddress ? (args.discoveryPort ?? args.port ?? defaultP2pPort) : undefined;

  // Only use listenAddress6 if it is explicitly set
  const listenAddress6 = args.listenAddress6;
  const port6 = listenAddress6 ? (args.port6 ?? defaultP2pPort6) : undefined;
  const discoveryPort6 = listenAddress6 ? (args.discoveryPort6 ?? args.port6 ?? defaultP2pPort6) : undefined;
>>>>>>> 4e853d65

  return {listenAddress, port, discoveryPort, quicPort, listenAddress6, port6, discoveryPort6, quicPort6};
}

export function parseArgs(args: NetworkArgs): IBeaconNodeOptions["network"] {
  const {listenAddress, port, discoveryPort, quicPort, listenAddress6, port6, discoveryPort6, quicPort6} =
    parseListenArgs(args);
  // validate ip, ip6, ports
  const muArgs = {
    listenAddress: listenAddress ? `/ip4/${listenAddress}` : undefined,
    port: listenAddress ? `/tcp/${port}` : undefined,
    discoveryPort: listenAddress ? `/udp/${discoveryPort}` : undefined,
    quicPort: listenAddress ? `/udp/${quicPort}/quic-v1` : undefined,
    listenAddress6: listenAddress6 ? `/ip6/${listenAddress6}` : undefined,
    port6: listenAddress6 ? `/tcp/${port6}` : undefined,
    discoveryPort6: listenAddress6 ? `/udp/${discoveryPort6}` : undefined,
    quicPort6: listenAddress ? `/udp/${quicPort6}/quic-v1` : undefined,
  };

  for (const key of [
    "listenAddress",
    "port",
    "discoveryPort",
    "quicPort",
    "listenAddress6",
    "port6",
    "discoveryPort6",
    "quicPort6",
  ] as (keyof typeof muArgs)[]) {
    validateMultiaddrArg(muArgs, key);
  }

  const disableQuic = args["disableQuic"];

  const bindMu = listenAddress ? `${muArgs.listenAddress}${muArgs.discoveryPort}` : undefined;
  const localMu = listenAddress ? `${muArgs.listenAddress}${muArgs.port}` : undefined;
  const quicMu = listenAddress && !disableQuic ? `${muArgs.listenAddress}${muArgs.quicPort}` : undefined;
  const bindMu6 = listenAddress6 ? `${muArgs.listenAddress6}${muArgs.discoveryPort6}` : undefined;
  const localMu6 = listenAddress6 ? `${muArgs.listenAddress6}${muArgs.port6}` : undefined;
  const quicMu6 = listenAddress6 && !disableQuic ? `${muArgs.listenAddress6}${muArgs.quicPort6}` : undefined;

  const targetPeers = args.targetPeers;
  const maxPeers = args["network.maxPeers"] ?? (targetPeers !== undefined ? Math.floor(targetPeers * 1.1) : undefined);
  if (targetPeers != null && maxPeers != null && targetPeers > maxPeers) {
    throw new YargsError("network.maxPeers must be greater than or equal to targetPeers");
  }
  // Set discv5 opts to null to disable only if explicitly disabled
  const enableDiscv5 = args.discv5 ?? true;

  // TODO: Okay to set to empty array?
  const bootEnrs = args.bootnodes ?? [];
  // throw if user-provided enrs are invalid
  for (const enrStr of bootEnrs) {
    try {
      ENR.decodeTxt(enrStr);
    } catch (_e) {
      throw new YargsError(`Provided ENR in bootnodes is invalid:\n    ${enrStr}`);
    }
  }

  return {
    discv5: enableDiscv5
      ? {
          config: {},
          bindAddrs: {
            ip4: bindMu as string,
            ip6: bindMu6,
          },
          bootEnrs,
          // biome-ignore lint/suspicious/noExplicitAny: <explanation>
          enr: undefined as any,
        }
      : null,
    maxPeers: maxPeers ?? defaultOptions.network.maxPeers,
    targetPeers: targetPeers ?? defaultOptions.network.targetPeers,
<<<<<<< HEAD
    localMultiaddrs: [quicMu, quicMu6, localMu, localMu6].filter(Boolean) as string[],
    subscribeAllSubnets: args["subscribeAllSubnets"],
    slotsToSubscribeBeforeAggregatorDuty:
      args["slotsToSubscribeBeforeAggregatorDuty"] ?? defaultOptions.network.slotsToSubscribeBeforeAggregatorDuty,
    disablePeerScoring: args["disablePeerScoring"],
    disableQuic,
=======
    localMultiaddrs: [localMu, localMu6].filter(Boolean) as string[],
    subscribeAllSubnets: args.subscribeAllSubnets,
    slotsToSubscribeBeforeAggregatorDuty:
      args.slotsToSubscribeBeforeAggregatorDuty ?? defaultOptions.network.slotsToSubscribeBeforeAggregatorDuty,
    disablePeerScoring: args.disablePeerScoring,
>>>>>>> 4e853d65
    connectToDiscv5Bootnodes: args["network.connectToDiscv5Bootnodes"],
    discv5FirstQueryDelayMs: args["network.discv5FirstQueryDelayMs"],
    dontSendGossipAttestationsToForkchoice: args["network.dontSendGossipAttestationsToForkchoice"],
    allowPublishToZeroPeers: args["network.allowPublishToZeroPeers"],
    gossipsubD: args["network.gossipsubD"],
    gossipsubDLow: args["network.gossipsubDLow"],
    gossipsubDHigh: args["network.gossipsubDHigh"],
    gossipsubAwaitHandler: args["network.gossipsubAwaitHandler"],
    disableFloodPublish: args["network.disableFloodPublish"],
    mdns: args.mdns,
    rateLimitMultiplier: args["network.rateLimitMultiplier"],
    maxGossipTopicConcurrency: args["network.maxGossipTopicConcurrency"],
    useWorker: args["network.useWorker"],
    maxYoungGenerationSizeMb: args["network.maxYoungGenerationSizeMb"],
  };
}

export const options: CliCommandOptions<NetworkArgs> = {
  discv5: {
    type: "boolean",
    // TODO: Add `network.discv5.enabled` to the `IDiscv5DiscoveryInputOptions` type
    description: "Enable discv5",
    defaultDescription: String(true),
    group: "network",
  },

  listenAddress: {
    type: "string",
    description: "The IPv4 address to listen for p2p UDP and TCP connections",
    defaultDescription: defaultListenAddress,
    group: "network",
  },

  port: {
    description: "The TCP/UDP port to listen on. The UDP port can be modified by the --discoveryPort flag.",
    type: "number",
    // TODO: Derive from BeaconNode defaults
    defaultDescription: String(defaultP2pPort),
    group: "network",
  },

  discoveryPort: {
    description: "The UDP port that discovery will listen on. Defaults to `port`",
    type: "number",
    defaultDescription: "`port`",
    group: "network",
  },

  quicPort: {
    description: "The UDP port that QUIC will listen on. Defaults to `port` + 1",
    type: "number",
    defaultDescription: String(defaultQuicPort),
    group: "network",
  },

  listenAddress6: {
    type: "string",
    description: "The IPv6 address to listen for p2p UDP and TCP connections",
    group: "network",
  },

  port6: {
    description: "The TCP/UDP port to listen on. The UDP port can be modified by the --discoveryPort6 flag.",
    type: "number",
    // TODO: Derive from BeaconNode defaults
    defaultDescription: String(defaultP2pPort6),
    group: "network",
  },

  discoveryPort6: {
    description: "The UDP port that discovery will listen on. Defaults to `port6`",
    type: "number",
    defaultDescription: "`port6`",
    group: "network",
  },

  quicPort6: {
    description: "The UDP port that QUIC will listen on. Defaults to `port6` + 1",
    type: "number",
    defaultDescription: String(defaultQuicPort6),
    group: "network",
  },

  bootnodes: {
    type: "array",
    description: "Bootnodes for discv5 discovery",
    defaultDescription: JSON.stringify(defaultOptions.network.discv5?.bootEnrs || []),
    group: "network",
    // Each bootnode entry could be comma separated, just deserialize it into a single array
    // as comma separated entries are generally most friendly in ansible kind of setups, i.e.
    // [ "en1", "en2,en3" ] => [ 'en1', 'en2', 'en3' ]
    coerce: (args: string[]) => args.flatMap((item) => item.split(",")),
  },

  targetPeers: {
    type: "number",
    description: "The target connected peers. Above this number peers will be disconnected",
    defaultDescription: String(defaultOptions.network.targetPeers),
    group: "network",
  },

  subscribeAllSubnets: {
    type: "boolean",
    description: "Subscribe to all subnets regardless of validator count",
    defaultDescription: String(defaultOptions.network.subscribeAllSubnets === true),
    group: "network",
  },

  slotsToSubscribeBeforeAggregatorDuty: {
    hidden: true,
    type: "number",
    description: "Number of slots before an aggregator duty to subscribe to subnets",
    defaultDescription: String(defaultOptions.network.slotsToSubscribeBeforeAggregatorDuty),
    group: "network",
  },

  disablePeerScoring: {
    type: "boolean",
    description: "Disable peer scoring, used for testing on devnets",
    defaultDescription: String(defaultOptions.network.disablePeerScoring === true),
    group: "network",
  },

  disableQuic: {
    type: "boolean",
    description: "Disable QUIC transport",
    defaultDescription: String(defaultOptions.network.disableQuic === true),
    group: "network",
  },

  mdns: {
    type: "boolean",
    description: "Enable mdns local peer discovery",
    defaultDescription: String(defaultOptions.network.mdns === true),
    group: "network",
  },

  "network.maxPeers": {
    hidden: true,
    type: "number",
    description: "The maximum number of connections allowed",
    defaultDescription: String(defaultOptions.network.maxPeers),
    group: "network",
  },

  "network.connectToDiscv5Bootnodes": {
    type: "boolean",
    description: "Attempt direct libp2p peer connection to discv5 bootnodes",
    hidden: true,
    defaultDescription: String(defaultOptions.network.connectToDiscv5Bootnodes === true),
    group: "network",
  },

  "network.discv5FirstQueryDelayMs": {
    type: "number",
    description: "Delay the 1st heart beat of Peer Manager after starting Discv5",
    hidden: true,
    defaultDescription: String(defaultOptions.network.discv5FirstQueryDelayMs),
    group: "network",
  },

  "network.requestCountPeerLimit": {
    type: "number",
    description: "Max block req/resp requests per peer per rateTrackerTimeoutMs",
    hidden: true,
    group: "network",
    deprecated: true,
  },

  "network.blockCountTotalLimit": {
    type: "number",
    description: "Max block count requested per rateTrackerTimeoutMs",
    hidden: true,
    group: "network",
    deprecated: true,
  },

  "network.blockCountPeerLimit": {
    type: "number",
    description: "Max block count requested per peer per rateTrackerTimeoutMs",
    hidden: true,
    group: "network",
    deprecated: true,
  },

  "network.rateTrackerTimeoutMs": {
    type: "number",
    description: "Time window to track rate limit in milliseconds",
    hidden: true,
    group: "network",
    deprecated: true,
  },

  "network.dontSendGossipAttestationsToForkchoice": {
    hidden: true,
    type: "boolean",
    description: "Pass gossip attestations to forkchoice or not",
    group: "network",
  },

  "network.allowPublishToZeroPeers": {
    hidden: true,
    type: "boolean",
    description: "Don't error when publishing to zero peers",
    group: "network",
  },

  "network.gossipsubD": {
    hidden: true,
    type: "number",
    description: "Gossipsub D param",
    group: "network",
  },

  "network.gossipsubDLow": {
    hidden: true,
    type: "number",
    description: "Gossipsub D param low",
    group: "network",
  },

  "network.gossipsubDHigh": {
    hidden: true,
    type: "number",
    description: "Gossipsub D param high",
    group: "network",
  },

  "network.gossipsubAwaitHandler": {
    hidden: true,
    type: "boolean",
    group: "network",
  },

  "network.disableFloodPublish": {
    hidden: true,
    description: "Disable gossipsub flood publish",
    type: "boolean",
    group: "network",
  },

  "network.rateLimitMultiplier": {
    type: "number",
    description: "The multiplier to increase the rate limits. Set to zero to disable rate limiting.",
    hidden: true,
    defaultDescription: String(defaultOptions.network.rateLimitMultiplier),
    group: "network",
  },

  "network.maxGossipTopicConcurrency": {
    type: "number",
    hidden: true,
    group: "network",
  },

  "network.useWorker": {
    type: "boolean",
    hidden: true,
    group: "network",
  },

  "network.maxYoungGenerationSizeMb": {
    type: "number",
    hidden: true,
    group: "network",
    description: "Max size of young generation in megabytes. Defaults to 152mb",
    defaultDescription: String(defaultOptions.network.maxYoungGenerationSizeMb),
  },
};<|MERGE_RESOLUTION|>--- conflicted
+++ resolved
@@ -66,25 +66,17 @@
   // If listenAddress is explicitly set, use it
   // If listenAddress6 is not set, use defaultListenAddress
   const listenAddress = args.listenAddress ?? (args.listenAddress6 ? undefined : defaultListenAddress);
-<<<<<<< HEAD
-  const port = listenAddress ? args.port ?? defaultP2pPort : undefined;
-  const discoveryPort = listenAddress ? args.discoveryPort ?? args.port ?? defaultP2pPort : undefined;
-  const quicPort = listenAddress ? args.quicPort ?? (port !== undefined ? port + 1 : defaultQuicPort) : undefined;
-
-  // Only use listenAddress6 if it is explicitly set
-  const listenAddress6 = args.listenAddress6;
-  const port6 = listenAddress6 ? args.port6 ?? defaultP2pPort6 : undefined;
-  const discoveryPort6 = listenAddress6 ? args.discoveryPort6 ?? args.port6 ?? defaultP2pPort6 : undefined;
-  const quicPort6 = listenAddress6 ? args.quicPort6 ?? (port6 !== undefined ? port6 + 1 : defaultQuicPort6) : undefined;
-=======
   const port = listenAddress ? (args.port ?? defaultP2pPort) : undefined;
   const discoveryPort = listenAddress ? (args.discoveryPort ?? args.port ?? defaultP2pPort) : undefined;
+  const quicPort = listenAddress ? (args.quicPort ?? (port !== undefined ? port + 1 : defaultQuicPort)) : undefined;
 
   // Only use listenAddress6 if it is explicitly set
   const listenAddress6 = args.listenAddress6;
   const port6 = listenAddress6 ? (args.port6 ?? defaultP2pPort6) : undefined;
   const discoveryPort6 = listenAddress6 ? (args.discoveryPort6 ?? args.port6 ?? defaultP2pPort6) : undefined;
->>>>>>> 4e853d65
+  const quicPort6 = listenAddress6
+    ? (args.quicPort6 ?? (port6 !== undefined ? port6 + 1 : defaultQuicPort6))
+    : undefined;
 
   return {listenAddress, port, discoveryPort, quicPort, listenAddress6, port6, discoveryPort6, quicPort6};
 }
@@ -117,7 +109,7 @@
     validateMultiaddrArg(muArgs, key);
   }
 
-  const disableQuic = args["disableQuic"];
+  const disableQuic = args.disableQuic;
 
   const bindMu = listenAddress ? `${muArgs.listenAddress}${muArgs.discoveryPort}` : undefined;
   const localMu = listenAddress ? `${muArgs.listenAddress}${muArgs.port}` : undefined;
@@ -160,20 +152,12 @@
       : null,
     maxPeers: maxPeers ?? defaultOptions.network.maxPeers,
     targetPeers: targetPeers ?? defaultOptions.network.targetPeers,
-<<<<<<< HEAD
     localMultiaddrs: [quicMu, quicMu6, localMu, localMu6].filter(Boolean) as string[],
-    subscribeAllSubnets: args["subscribeAllSubnets"],
-    slotsToSubscribeBeforeAggregatorDuty:
-      args["slotsToSubscribeBeforeAggregatorDuty"] ?? defaultOptions.network.slotsToSubscribeBeforeAggregatorDuty,
-    disablePeerScoring: args["disablePeerScoring"],
-    disableQuic,
-=======
-    localMultiaddrs: [localMu, localMu6].filter(Boolean) as string[],
     subscribeAllSubnets: args.subscribeAllSubnets,
     slotsToSubscribeBeforeAggregatorDuty:
       args.slotsToSubscribeBeforeAggregatorDuty ?? defaultOptions.network.slotsToSubscribeBeforeAggregatorDuty,
     disablePeerScoring: args.disablePeerScoring,
->>>>>>> 4e853d65
+    disableQuic,
     connectToDiscv5Bootnodes: args["network.connectToDiscv5Bootnodes"],
     discv5FirstQueryDelayMs: args["network.discv5FirstQueryDelayMs"],
     dontSendGossipAttestationsToForkchoice: args["network.dontSendGossipAttestationsToForkchoice"],
