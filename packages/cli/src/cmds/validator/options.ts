--- conflicted
+++ resolved
@@ -2,12 +2,7 @@
 import {ICliCommandOptions, ILogArgs} from "../../util/index.js";
 import {logOptions, beaconPathsOptions} from "../beacon/options.js";
 import {IBeaconPaths} from "../beacon/paths.js";
-<<<<<<< HEAD
-import {KeymanagerArgs, keymanagerOptions} from "../../options/keymanagerOptions.js";
-import {doppelgangerOptions} from "../../options/doppelgangerOptions.js";
-=======
 import {keymanagerRestApiServerOptsDefault} from "./keymanager/server.js";
->>>>>>> 77fd85be
 import {defaultAccountPaths, defaultValidatorPaths} from "./paths.js";
 
 export type AccountValidatorArgs = {
@@ -35,21 +30,15 @@
     afterBlockDelaySlotFraction?: number;
     defaultFeeRecipient?: string;
     strictFeeRecipientCheck?: boolean;
+    doppelgangerProtectionEnabled?: boolean;
 
     importKeystoresPath?: string[];
     importKeystoresPassword?: string;
-<<<<<<< HEAD
-    externalSignerUrl?: string;
-    externalSignerPublicKeys?: string[];
-    externalSignerFetchPubkeys?: boolean;
-    doppelgangerProtectionEnabled?: boolean;
-=======
 
     "externalSigner.url"?: string;
     "externalSigner.pubkeys"?: string[];
     "externalSigner.fetch"?: boolean;
 
->>>>>>> 77fd85be
     interopIndexes?: string;
     fromMnemonic?: string;
     mnemonicIndexes?: string;
