import {defaultOptions} from "@lodestar/validator";
import {LogArgs, logOptions} from "../../options/logOptions.js";
import {ensure0xPrefix, CliCommandOptions} from "../../util/index.js";
import {keymanagerRestApiServerOptsDefault} from "./keymanager/server.js";
import {defaultAccountPaths, defaultValidatorPaths} from "./paths.js";

export type AccountValidatorArgs = {
  keystoresDir?: string;
  secretsDir?: string;
  remoteKeysDir?: string;
  proposerDir?: string;
};

export const validatorMetricsDefaultOptions = {
  enabled: false,
  port: 5064,
  address: "127.0.0.1",
};

export const validatorMonitoringDefaultOptions = {
  interval: 60_000,
  initialDelay: 30_000,
  requestTimeout: 10_000,
  collectSystemStats: false,
};

// Defined as variable to not set yargs.default to an array
export const DEFAULT_BEACON_NODE_URL = "";

export type IValidatorCliArgs = AccountValidatorArgs &
  KeymanagerArgs &
  LogArgs & {
    validatorsDbDir?: string;
    beaconNodes: string[];
    force?: boolean;
    graffiti?: string;
    afterBlockDelaySlotFraction?: number;
    scAfterBlockDelaySlotFraction?: number;
    disableAttestationGrouping?: boolean;
    suggestedFeeRecipient?: string;
    proposerSettingsFile?: string;
    strictFeeRecipientCheck?: boolean;
    doppelgangerProtection?: boolean;
    defaultGasLimit?: number;

    builder?: boolean;
    "builder.selection"?: string;

    useProduceBlockV3?: boolean;

    importKeystores?: string[];
    importKeystoresPassword?: string;

    "externalSigner.url"?: string;
    "externalSigner.pubkeys"?: string[];
    "externalSigner.fetch"?: boolean;

    distributed?: boolean;

    interopIndexes?: string;
    fromMnemonic?: string;
    mnemonicIndexes?: string;

    metrics?: boolean;
    "metrics.port"?: number;
    "metrics.address"?: string;

    "monitoring.endpoint"?: string;
    "monitoring.interval"?: number;
    "monitoring.initialDelay"?: number;
    "monitoring.requestTimeout"?: number;
    "monitoring.collectSystemStats"?: boolean;
  };

export type KeymanagerArgs = {
  keymanager?: boolean;
  "keymanager.authEnabled"?: boolean;
  "keymanager.port"?: number;
  "keymanager.address"?: string;
  "keymanager.cors"?: string;
  "keymanager.headerLimit"?: number;
  "keymanager.bodyLimit"?: number;
};

export const keymanagerOptions: CliCommandOptions<KeymanagerArgs> = {
  keymanager: {
    type: "boolean",
    description: "Enable key manager API server",
    default: false,
    group: "keymanager",
  },
  "keymanager.authEnabled": {
    type: "boolean",
    description: "Enable token bearer authentication for key manager API server",
    default: true,
    group: "keymanager",
  },
  "keymanager.port": {
    type: "number",
    description: "Set port for key manager API",
    defaultDescription: String(keymanagerRestApiServerOptsDefault.port),
    group: "keymanager",
  },
  "keymanager.address": {
    type: "string",
    description: "Set host for key manager API",
    defaultDescription: keymanagerRestApiServerOptsDefault.address,
    group: "keymanager",
  },
  "keymanager.cors": {
    type: "string",
    description: "Configures the Access-Control-Allow-Origin CORS header for key manager API",
    defaultDescription: keymanagerRestApiServerOptsDefault.cors,
    group: "keymanager",
  },
  "keymanager.headerLimit": {
    hidden: true,
    type: "number",
    description: "Defines the maximum length of request headers, in bytes, the server is allowed to accept",
  },
  "keymanager.bodyLimit": {
    hidden: true,
    type: "number",
    description: "Defines the maximum payload, in bytes, the server is allowed to accept",
  },
};

export const validatorOptions: CliCommandOptions<IValidatorCliArgs> = {
  ...logOptions,
  ...keymanagerOptions,

  keystoresDir: {
    hidden: true,
    description: "Directory for storing validator keystores.",
    defaultDescription: defaultAccountPaths.keystoresDir,
    type: "string",
  },

  secretsDir: {
    hidden: true,
    description: "Directory for storing validator keystore secrets.",
    defaultDescription: defaultAccountPaths.secretsDir,
    type: "string",
  },

  remoteKeysDir: {
    hidden: true,
    description: "Directory for storing validator remote key definitions.",
    defaultDescription: defaultAccountPaths.keystoresDir,
    type: "string",
  },

  proposerDir: {
    hidden: true,
    description: "Directory for storing keymanager's proposer configs for validators",
    defaultDescription: defaultAccountPaths.proposerDir,
    type: "string",
  },

  validatorsDbDir: {
    hidden: true,
    description: "Data directory for validator databases.",
    defaultDescription: defaultValidatorPaths.validatorsDbDir,
    type: "string",
  },

  beaconNodes: {
    description: "Addresses to connect to BeaconNode",
    default: ["http://127.0.0.1:9596"],
    type: "array",
    string: true,
    coerce: (urls: string[]): string[] =>
      // Parse ["url1,url2"] to ["url1", "url2"]
      urls.map((item) => item.split(",")).flat(1),
    alias: ["server"], // for backwards compatibility
  },

  force: {
    description: "Open validators even if there's a lockfile. Use with caution",
    type: "boolean",
  },

  graffiti: {
    description: "Specify your custom graffiti to be included in blocks (plain UTF8 text, 32 characters max)",
    // Don't use a default here since it should be computed only if necessary by getDefaultGraffiti()
    type: "string",
  },

  afterBlockDelaySlotFraction: {
    hidden: true,
    description:
      "Delay before publishing attestations if block comes early, as a fraction of SECONDS_PER_SLOT (value is from 0 inclusive to 1 exclusive)",
    type: "number",
  },

  scAfterBlockDelaySlotFraction: {
    hidden: true,
    description:
      "Delay before publishing SyncCommitteeSignature if block comes early, as a fraction of SECONDS_PER_SLOT (value is from 0 inclusive to 1 exclusive)",
    type: "number",
  },

  disableAttestationGrouping: {
    hidden: true,
    description:
      "Disables attestation service grouping optimization, attestation tasks will be executed per committee instead of just once for all committees.",
    type: "boolean",
  },

  proposerSettingsFile: {
    description:
      "A yaml file to specify detailed default and per validator public key customized proposer configs. PS: This feature and its format is in alpha and subject to change",
    type: "string",
  },

  suggestedFeeRecipient: {
    description:
      "Specify fee recipient default for collecting the EL block fees and rewards (a hex string representing 20 bytes address: ^0x[a-fA-F0-9]{40}$). It would be possible (WIP) to override this per validator key using config or key manager API. Only used post merge.",
    defaultDescription: defaultOptions.suggestedFeeRecipient,
    type: "string",
  },

  strictFeeRecipientCheck: {
    description: "Enable strict checking of the validator's `feeRecipient` with the one returned by engine",
    type: "boolean",
  },

  defaultGasLimit: {
    description: "Suggested gas limit to the engine/builder for building execution payloads. Only used post merge.",
    defaultDescription: `${defaultOptions.defaultGasLimit}`,
    type: "number",
  },

  builder: {
    type: "boolean",
    description: `An alias for \`--builder.selection ${defaultOptions.builderAliasSelection}\` for the builder flow, ignored if \`--builder.selection\` is explicitly provided`,
    group: "builder",
  },

  "builder.selection": {
    type: "string",
    description: "Builder block selection strategy `maxprofit`, `builderalways`, `builderonly` or `executiononly`",
    defaultDescription: `\`${defaultOptions.builderSelection}\``,
    group: "builder",
  },

  useProduceBlockV3: {
    type: "boolean",
    description: "Enable/disable usage of produceBlockV3 that might not be supported by all beacon clients yet",
    defaultDescription: `${defaultOptions.useProduceBlockV3}`,
  },

  importKeystores: {
    alias: ["keystore"], // Backwards compatibility with old `validator import` cmdx
    description: "Path(s) to a directory or single file path to validator keystores, i.e. Launchpad validators",
    defaultDescription: "./keystores/*.json",
    type: "array",
  },

  importKeystoresPassword: {
    alias: ["passphraseFile"], // Backwards compatibility with old `validator import` cmd
    description: "Path to a file with password to decrypt all keystores from `importKeystores` option",
    defaultDescription: "`./password.txt`",
    type: "string",
  },

  doppelgangerProtection: {
    alias: ["doppelgangerProtectionEnabled"],
    description: "Enables Doppelganger protection",
    default: false,
    type: "boolean",
  },

  // Remote signer

  "externalSigner.url": {
    description: "URL to connect to an external signing server",
    type: "string",
    group: "externalSignerUrl",
  },

  "externalSigner.pubkeys": {
    description:
      "List of validator public keys used by an external signer. May also provide a single string of comma-separated public keys",
    type: "array",
    string: true, // Ensures the pubkey string is not automatically converted to numbers
    coerce: (pubkeys: string[]): string[] =>
      // Parse ["0x11,0x22"] to ["0x11", "0x22"]
      pubkeys
        .map((item) => item.split(","))
        .flat(1)
        .map(ensure0xPrefix),
    group: "externalSignerUrl",
  },

  "externalSigner.fetch": {
    conflicts: ["externalSigner.pubkeys"],
<<<<<<< HEAD
    description: "Fetch the list of public keys to validate from an external signer",
=======
    description:
      "Fetch the list of public keys to validate from an external signer. Cannot be used in combination with `--externalSigner.pubkeys`",
>>>>>>> c0c8d952
    type: "boolean",
    group: "externalSignerUrl",
  },

  // Distributed validator

  distributed: {
    description: "Enables specific features required to run as part of a distributed validator cluster",
    type: "boolean",
  },

  // Metrics

  metrics: {
    type: "boolean",
    description: "Enable the Prometheus metrics HTTP server",
    defaultDescription: String(validatorMetricsDefaultOptions.enabled),
    group: "metrics",
  },

  "metrics.port": {
    type: "number",
    description: "Listen TCP port for the Prometheus metrics HTTP server",
    defaultDescription: String(validatorMetricsDefaultOptions.port),
    group: "metrics",
  },

  "metrics.address": {
    type: "string",
    description: "Listen address for the Prometheus metrics HTTP server",
    defaultDescription: String(validatorMetricsDefaultOptions.address),
    group: "metrics",
  },

  // Monitoring

  "monitoring.endpoint": {
    type: "string",
    description:
      "Enables monitoring service for sending clients stats to the specified endpoint of a remote service (e.g. beaconcha.in)",
    group: "monitoring",
  },

  "monitoring.interval": {
    type: "number",
    description: "Interval in milliseconds between sending client stats to the remote service",
    defaultDescription: String(validatorMonitoringDefaultOptions.interval),
    group: "monitoring",
  },

  "monitoring.initialDelay": {
    type: "number",
    description: "Initial delay in milliseconds before client stats are sent to the remote service",
    defaultDescription: String(validatorMonitoringDefaultOptions.initialDelay),
    group: "monitoring",
    hidden: true,
  },

  "monitoring.requestTimeout": {
    type: "number",
    description: "Timeout in milliseconds for sending client stats to the remote service",
    defaultDescription: String(validatorMonitoringDefaultOptions.requestTimeout),
    group: "monitoring",
    hidden: true,
  },

  "monitoring.collectSystemStats": {
    type: "boolean",
    description:
      "Enable collecting system stats. This should only be enabled if validator client and beacon node are running on different hosts.",
    defaultDescription: String(validatorMonitoringDefaultOptions.collectSystemStats),
    group: "monitoring",
    hidden: true,
  },

  // For testing only

  interopIndexes: {
    hidden: true,
    description: "Range (inclusive) of interop key indexes to validate with: 0..16",
    type: "string",
  },

  fromMnemonic: {
    hidden: true,
    description: "UNSAFE. Run keys from a mnemonic. Requires mnemonicIndexes option",
    type: "string",
  },

  mnemonicIndexes: {
    hidden: true,
    description: "UNSAFE. Range (inclusive) of mnemonic key indexes to validate with: 0..16",
    type: "string",
  },
};<|MERGE_RESOLUTION|>--- conflicted
+++ resolved
@@ -295,12 +295,8 @@
 
   "externalSigner.fetch": {
     conflicts: ["externalSigner.pubkeys"],
-<<<<<<< HEAD
-    description: "Fetch the list of public keys to validate from an external signer",
-=======
     description:
       "Fetch the list of public keys to validate from an external signer. Cannot be used in combination with `--externalSigner.pubkeys`",
->>>>>>> c0c8d952
     type: "boolean",
     group: "externalSignerUrl",
   },
