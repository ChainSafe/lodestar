--- conflicted
+++ resolved
@@ -1,11 +1,7 @@
 import fs from "node:fs";
 import path from "node:path";
-<<<<<<< HEAD
 import {SecretKey} from "@chainsafe/blst";
-=======
-import bls from "@chainsafe/bls";
 import {Keystore} from "@chainsafe/bls-keystore";
->>>>>>> 02cc65bd
 import {SignerLocal, SignerType} from "@lodestar/validator";
 import {LogLevel, Logger} from "@lodestar/utils";
 import {lockFilepath, unlockFilepath} from "../../../util/lockfile.js";
@@ -77,7 +73,7 @@
         (secretKeyBytes: Uint8Array) => {
           const signer: SignerLocal = {
             type: SignerType.Local,
-            secretKey: bls.SecretKey.fromBytes(secretKeyBytes),
+            secretKey: SecretKey.fromBytes(secretKeyBytes),
           };
 
           signers[index] = signer;
