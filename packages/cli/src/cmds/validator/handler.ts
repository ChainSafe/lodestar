--- conflicted
+++ resolved
@@ -131,14 +131,18 @@
   // It will wait for genesis, so this promise can be potentially very long
 
   const validator = await Validator.initializeFromBeaconNode(
-<<<<<<< HEAD
-    {dbOps, slashingProtection, api, logger, signers, graffiti, enableDoppelganger, doppelgangerEpochsToCheck},
-    controller.signal
-=======
-    {dbOps, slashingProtection, api: args.server, logger, signers, graffiti},
+    {
+      dbOps,
+      slashingProtection,
+      api: args.server,
+      logger,
+      signers,
+      graffiti,
+      enableDoppelganger,
+      doppelgangerEpochsToCheck,
+    },
     controller.signal,
     metrics
->>>>>>> 283ba514
   );
 
   onGracefulShutdownCbs.push(() => validator.stop());
