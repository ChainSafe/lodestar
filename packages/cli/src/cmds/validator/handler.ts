import path from "node:path";
import {setMaxListeners} from "node:events";
import {LevelDbController} from "@lodestar/db";
import {
  ProcessShutdownCallback,
  SlashingProtection,
  Validator,
  ValidatorProposerConfig,
  BuilderSelection,
} from "@lodestar/validator";
import {getMetrics, MetricsRegister} from "@lodestar/validator";
import {
  RegistryMetricCreator,
  collectNodeJSMetrics,
  getHttpMetricsServer,
  MonitoringService,
} from "@lodestar/beacon-node";
import {getNodeLogger} from "@lodestar/logger/node";
import {getBeaconConfigFromArgs} from "../../config/index.js";
import {GlobalArgs} from "../../options/index.js";
import {YargsError, cleanOldLogFiles, getDefaultGraffiti, mkdir, parseLoggerArgs} from "../../util/index.js";
import {onGracefulShutdown, parseFeeRecipient, parseProposerConfig} from "../../util/index.js";
import {getVersionData} from "../../util/version.js";
import {getAccountPaths, getValidatorPaths} from "./paths.js";
import {IValidatorCliArgs, validatorMetricsDefaultOptions, validatorMonitoringDefaultOptions} from "./options.js";
import {getSignersFromArgs} from "./signers/index.js";
import {logSigners} from "./signers/logSigners.js";
import {KeymanagerApi} from "./keymanager/impl.js";
import {PersistedKeysBackend} from "./keymanager/persistedKeys.js";
import {IPersistedKeysBackend} from "./keymanager/interface.js";
import {KeymanagerRestApiServer} from "./keymanager/server.js";

/**
 * Runs a validator client.
 */
export async function validatorHandler(args: IValidatorCliArgs & GlobalArgs): Promise<void> {
  const {config, network} = getBeaconConfigFromArgs(args);

  const doppelgangerProtectionEnabled = args.doppelgangerProtectionEnabled;

  const validatorPaths = getValidatorPaths(args, network);
  const accountPaths = getAccountPaths(args, network);

  const defaultLogFilepath = path.join(validatorPaths.dataDir, "validator.log");
  const logger = getNodeLogger(parseLoggerArgs(args, {defaultLogFilepath}, config));
  try {
    cleanOldLogFiles(args, {defaultLogFilepath});
  } catch (e) {
    logger.debug("Not able to delete log files", {}, e as Error);
  }

  const persistedKeysBackend = new PersistedKeysBackend(accountPaths);
  const valProposerConfig = getProposerConfigFromArgs(args, {persistedKeysBackend, accountPaths});

  const {version, commit} = getVersionData();
  logger.info("Lodestar", {network, version, commit});
  if (args.distributed) logger.info("Client is configured to run as part of a distributed validator cluster");
  logger.info("Connecting to LevelDB database", {path: validatorPaths.validatorsDbDir});

  const dbPath = validatorPaths.validatorsDbDir;
  mkdir(dbPath);

  const onGracefulShutdownCbs: (() => Promise<void> | void)[] = [];
  onGracefulShutdown(async () => {
    for (const cb of onGracefulShutdownCbs) await cb();
  }, logger.info.bind(logger));

  // Callback for validator to request forced exit, in case of doppelganger detection
  const processShutdownCallback: ProcessShutdownCallback = (err) => {
    logger.error("Process shutdown requested", {}, err);
    process.kill(process.pid, "SIGINT");
  };

  // This AbortController interrupts various validators ops: genesis req, clients call, clock etc
  const abortController = new AbortController();

  // We set infinity for abort controller used for validator operations,
  // to prevent MaxListenersExceededWarning which get logged when listeners > 10
  // Since it is perfectly fine to have listeners > 10
  setMaxListeners(Infinity, abortController.signal);

  onGracefulShutdownCbs.push(async () => abortController.abort());

  /**
   * For rationale and documentation of how signers are loaded from args and disk,
   * see {@link PersistedKeysBackend} and {@link getSignersFromArgs}
   *
   * Note: local signers are already locked once returned from this function.
   */
  const signers = await getSignersFromArgs(args, network, {logger, signal: abortController.signal});

  // Ensure the validator has at least one key
  if (signers.length === 0) {
    if (args["keymanager"]) {
      logger.warn("No local keystores or remote signers found with current args, expecting to be added via keymanager");
    } else {
      throw new YargsError(
        "No local keystores and remote signers found with current args, start with --keymanager if intending to add them later (via keymanager)"
      );
    }
  }

  logSigners(logger, signers);

<<<<<<< HEAD
  // We set infinity for abort controller used for validator operations,
  // to prevent MaxListenersExceededWarning which get logged when listeners > 10
  // Since it is perfectly fine to have listeners > 10
  setMaxListeners(Infinity, abortController.signal);

  onGracefulShutdownCbs.push(async () => abortController.abort());

  const db = await LevelDbController.create({name: dbPath}, {metrics: null, logger});
  onGracefulShutdownCbs.push(() => db.close());
=======
  const dbOps = {
    config,
    controller: new LevelDbController({name: dbPath}, {metrics: null, logger}),
  };
  onGracefulShutdownCbs.push(() => dbOps.controller.stop());
  await dbOps.controller.start();
>>>>>>> 09ecf995

  const slashingProtection = new SlashingProtection(db);

  // Create metrics registry if metrics are enabled or monitoring endpoint is configured
  // Send version and network data for static registries

  const register = args["metrics"] || args["monitoring.endpoint"] ? new RegistryMetricCreator() : null;
  const metrics = register && getMetrics(register as unknown as MetricsRegister, {version, commit, network});

  // Start metrics server if metrics are enabled.
  // Collect NodeJS metrics defined in the Lodestar repo

  if (metrics) {
    collectNodeJSMetrics(register);

    // only start server if metrics are explicitly enabled
    if (args["metrics"]) {
      const port = args["metrics.port"] ?? validatorMetricsDefaultOptions.port;
      const address = args["metrics.address"] ?? validatorMetricsDefaultOptions.address;
      const metricsServer = await getHttpMetricsServer({port, address}, {register, logger});

      onGracefulShutdownCbs.push(() => metricsServer.close());
    }
  }

  if (args["monitoring.endpoint"]) {
    const {interval, initialDelay, requestTimeout, collectSystemStats} = validatorMonitoringDefaultOptions;

    const monitoring = new MonitoringService(
      "validator",
      {
        endpoint: args["monitoring.endpoint"],
        interval: args["monitoring.interval"] ?? interval,
        initialDelay: args["monitoring.initialDelay"] ?? initialDelay,
        requestTimeout: args["monitoring.requestTimeout"] ?? requestTimeout,
        collectSystemStats: args["monitoring.collectSystemStats"] ?? collectSystemStats,
      },
      {register: register as RegistryMetricCreator, logger}
    );

    onGracefulShutdownCbs.push(() => monitoring.close());
  }

  // This promise resolves once genesis is available.
  // It will wait for genesis, so this promise can be potentially very long

  const validator = await Validator.initializeFromBeaconNode(
    {
      db,
      config,
      slashingProtection,
      api: args.beaconNodes,
      logger,
      processShutdownCallback,
      signers,
      abortController,
      doppelgangerProtectionEnabled,
      afterBlockDelaySlotFraction: args.afterBlockDelaySlotFraction,
      scAfterBlockDelaySlotFraction: args.scAfterBlockDelaySlotFraction,
      disableAttestationGrouping: args.disableAttestationGrouping,
      valProposerConfig,
      distributed: args.distributed,
    },
    metrics
  );

  onGracefulShutdownCbs.push(() => validator.close());

  // Start keymanager API backend
  // Only if keymanagerEnabled flag is set to true
  if (args["keymanager"]) {
    // if proposerSettingsFile provided disable the key proposerConfigWrite in keymanager
    const proposerConfigWriteDisabled = args.proposerSettingsFile !== undefined;
    if (proposerConfigWriteDisabled) {
      logger.warn(
        "Proposer data updates (feeRecipient/gasLimit etc) will not be available via Keymanager API as proposerSettingsFile has been set"
      );
    }

    const keymanagerApi = new KeymanagerApi(
      validator,
      persistedKeysBackend,
      abortController.signal,
      proposerConfigWriteDisabled
    );
    const keymanagerServer = new KeymanagerRestApiServer(
      {
        address: args["keymanager.address"],
        port: args["keymanager.port"],
        cors: args["keymanager.cors"],
        isAuthEnabled: args["keymanager.authEnabled"],
        headerLimit: args["keymanager.headerLimit"],
        bodyLimit: args["keymanager.bodyLimit"],
        tokenDir: dbPath,
      },
      {config, logger, api: keymanagerApi, metrics: metrics ? metrics.keymanagerApiRest : null}
    );
    onGracefulShutdownCbs.push(() => keymanagerServer.close());
    await keymanagerServer.listen();
  }
}

function getProposerConfigFromArgs(
  args: IValidatorCliArgs,
  {
    persistedKeysBackend,
    accountPaths,
  }: {persistedKeysBackend: IPersistedKeysBackend; accountPaths: {proposerDir: string}}
): ValidatorProposerConfig {
  const defaultConfig = {
    graffiti: args.graffiti ?? getDefaultGraffiti(),
    strictFeeRecipientCheck: args.strictFeeRecipientCheck,
    feeRecipient: args.suggestedFeeRecipient ? parseFeeRecipient(args.suggestedFeeRecipient) : undefined,
    builder: {
      enabled: args.builder,
      gasLimit: args.defaultGasLimit,
      selection: parseBuilderSelection(args["builder.selection"]),
    },
  };

  let valProposerConfig: ValidatorProposerConfig;
  const proposerConfigFromKeymanager = persistedKeysBackend.readProposerConfigs();

  if (Object.keys(proposerConfigFromKeymanager).length > 0) {
    // from persistedBackend
    if (args.proposerSettingsFile) {
      throw new YargsError(
        `Cannot accept --proposerSettingsFile since it conflicts with proposer configs previously persisted via the keymanager api. Delete directory ${accountPaths.proposerDir} to discard them`
      );
    }
    valProposerConfig = {proposerConfig: proposerConfigFromKeymanager, defaultConfig};
  } else {
    // from Proposer Settings File
    if (args.proposerSettingsFile) {
      // parseProposerConfig will override the defaults with the arg created defaultConfig
      valProposerConfig = parseProposerConfig(args.proposerSettingsFile, defaultConfig);
    } else {
      valProposerConfig = {defaultConfig} as ValidatorProposerConfig;
    }
  }
  return valProposerConfig;
}

function parseBuilderSelection(builderSelection?: string): BuilderSelection | undefined {
  if (builderSelection) {
    switch (builderSelection) {
      case "maxprofit":
        break;
      case "builderalways":
        break;
      default:
        throw Error("Invalid input for builder selection, check help.");
    }
  }
  return builderSelection as BuilderSelection;
}<|MERGE_RESOLUTION|>--- conflicted
+++ resolved
@@ -102,24 +102,8 @@
 
   logSigners(logger, signers);
 
-<<<<<<< HEAD
-  // We set infinity for abort controller used for validator operations,
-  // to prevent MaxListenersExceededWarning which get logged when listeners > 10
-  // Since it is perfectly fine to have listeners > 10
-  setMaxListeners(Infinity, abortController.signal);
-
-  onGracefulShutdownCbs.push(async () => abortController.abort());
-
   const db = await LevelDbController.create({name: dbPath}, {metrics: null, logger});
   onGracefulShutdownCbs.push(() => db.close());
-=======
-  const dbOps = {
-    config,
-    controller: new LevelDbController({name: dbPath}, {metrics: null, logger}),
-  };
-  onGracefulShutdownCbs.push(() => dbOps.controller.stop());
-  await dbOps.controller.start();
->>>>>>> 09ecf995
 
   const slashingProtection = new SlashingProtection(db);
 
