import {AbortController} from "@chainsafe/abort-controller";
import {getClient} from "@chainsafe/lodestar-api";
import {Validator, SlashingProtection, Signer, SignerType} from "@chainsafe/lodestar-validator";
import {LevelDbController} from "@chainsafe/lodestar-db";
import {KeymanagerRestApi} from "@chainsafe/lodestar-keymanager-server";
import {getBeaconConfigFromArgs} from "../../config";
import {IGlobalArgs} from "../../options";
import {YargsError, getDefaultGraffiti, initBLS, mkdir, getCliLogger} from "../../util";
import {onGracefulShutdown} from "../../util";
import {getBeaconPaths} from "../beacon/paths";
import {getValidatorPaths} from "./paths";
import {IValidatorCliArgs} from "./options";
import {getLocalSecretKeys, getExternalSigners, groupExternalSignersByUrl} from "./keys";
import {getVersion} from "../../util/version";
import {SecretKey} from "@chainsafe/bls";

/**
 * Runs a validator client.
 */
export async function validatorHandler(args: IValidatorCliArgs & IGlobalArgs): Promise<void> {
  await initBLS();

  const graffiti = args.graffiti || getDefaultGraffiti();

  const validatorPaths = getValidatorPaths(args);
  const beaconPaths = getBeaconPaths(args);
  const config = getBeaconConfigFromArgs(args);

  const logger = getCliLogger(args, beaconPaths, config);

  const version = getVersion();
  logger.info("Lodestar", {version: version, network: args.network});

<<<<<<< HEAD
  const {secretKeys} = await getSecretKeys(args);
  if (secretKeys.length === 0) {
    throw new YargsError("No validator keystores found");
  }

  const keys: SecretKey[] = secretKeys.map((key) => key.secretKey);
  // Log pubkeys for auditing
  logger.info(`Decrypted ${secretKeys.length} validator keystores`);
  for (const secretKey of keys) {
    logger.info(secretKey.toPublicKey().toHex());
  }

=======
>>>>>>> 55da98ea
  const dbPath = validatorPaths.validatorsDbDir;
  mkdir(dbPath);

  const onGracefulShutdownCbs: (() => Promise<void> | void)[] = [];
  onGracefulShutdown(async () => {
<<<<<<< HEAD
    await Promise.all(onGracefulShutdownCbs.map((cb) => cb()));
    secretKeys.forEach((secretKeyInfo) => {
      secretKeyInfo.unlockSecretKeys?.();
    });
=======
    for (const cb of onGracefulShutdownCbs) await cb();
>>>>>>> 55da98ea
  }, logger.info.bind(logger));

  const signers: Signer[] = [];

  // Read remote keys
  const externalSigners = await getExternalSigners(args);
  if (externalSigners.length > 0) {
    logger.info(`Using ${externalSigners.length} external keys`);
    for (const {externalSignerUrl, pubkeyHex} of externalSigners) {
      signers.push({
        type: SignerType.Remote,
        pubkeyHex: pubkeyHex,
        externalSignerUrl,
      });
    }

    // Log pubkeys for auditing, grouped by signer URL
    for (const {externalSignerUrl, pubkeysHex} of groupExternalSignersByUrl(externalSigners)) {
      logger.info(`External signer URL: ${externalSignerUrl}`);
      for (const pubkeyHex of pubkeysHex) {
        logger.info(pubkeyHex);
      }
    }
  }

  // Read local keys
  else {
    const {secretKeys, unlockSecretKeys} = await getLocalSecretKeys(args);
    if (secretKeys.length > 0) {
      // Log pubkeys for auditing
      logger.info(`Decrypted ${secretKeys.length} local keystores`);
      for (const secretKey of secretKeys) {
        logger.info(secretKey.toPublicKey().toHex());
        signers.push({
          type: SignerType.Local,
          secretKey,
        });
      }

      onGracefulShutdownCbs.push(() => unlockSecretKeys?.());
    }
  }

  // Ensure the validator has at least one key

  if (signers.length === 0) {
    throw new YargsError("No signers found with current args");
  }

  // This AbortController interrupts the sleep() calls when waiting for genesis
  const controller = new AbortController();
  onGracefulShutdownCbs.push(async () => controller.abort());

  const api = getClient(config, {baseUrl: args.server});
  const dbOps = {
    config: config,
    controller: new LevelDbController({name: dbPath}, {logger}),
  };
  const slashingProtection = new SlashingProtection(dbOps);
<<<<<<< HEAD
  const importKeystoresPath = args.importKeystoresPath;
  const validator = await Validator.initializeFromBeaconNode(
    {dbOps, slashingProtection, api, logger, secretKeys, importKeystoresPath, graffiti},
    controller.signal
  );

  // Start keymanager API backend
  if (args.keymanagerEnabled) {
    const keymanagerRestApi = new KeymanagerRestApi(
      {host: args.keymanagerHost, port: args.keymanagerPort, cors: args.keymanagerCors},
      {config, logger, api: validator.keymanager}
    );
    await keymanagerRestApi.listen();
    onGracefulShutdownCbs.push(() => keymanagerRestApi.close());
  }

  onGracefulShutdownCbs.push(() => validator.stop());
=======

  const validator = await Validator.initializeFromBeaconNode(
    {dbOps, slashingProtection, api, logger, signers, graffiti},
    controller.signal
  );

  onGracefulShutdownCbs.push(async () => await validator.stop());
>>>>>>> 55da98ea
  await validator.start();
}<|MERGE_RESOLUTION|>--- conflicted
+++ resolved
@@ -12,7 +12,6 @@
 import {IValidatorCliArgs} from "./options";
 import {getLocalSecretKeys, getExternalSigners, groupExternalSignersByUrl} from "./keys";
 import {getVersion} from "../../util/version";
-import {SecretKey} from "@chainsafe/bls";
 
 /**
  * Runs a validator client.
@@ -31,34 +30,12 @@
   const version = getVersion();
   logger.info("Lodestar", {version: version, network: args.network});
 
-<<<<<<< HEAD
-  const {secretKeys} = await getSecretKeys(args);
-  if (secretKeys.length === 0) {
-    throw new YargsError("No validator keystores found");
-  }
-
-  const keys: SecretKey[] = secretKeys.map((key) => key.secretKey);
-  // Log pubkeys for auditing
-  logger.info(`Decrypted ${secretKeys.length} validator keystores`);
-  for (const secretKey of keys) {
-    logger.info(secretKey.toPublicKey().toHex());
-  }
-
-=======
->>>>>>> 55da98ea
   const dbPath = validatorPaths.validatorsDbDir;
   mkdir(dbPath);
 
   const onGracefulShutdownCbs: (() => Promise<void> | void)[] = [];
   onGracefulShutdown(async () => {
-<<<<<<< HEAD
-    await Promise.all(onGracefulShutdownCbs.map((cb) => cb()));
-    secretKeys.forEach((secretKeyInfo) => {
-      secretKeyInfo.unlockSecretKeys?.();
-    });
-=======
     for (const cb of onGracefulShutdownCbs) await cb();
->>>>>>> 55da98ea
   }, logger.info.bind(logger));
 
   const signers: Signer[] = [];
@@ -118,10 +95,9 @@
     controller: new LevelDbController({name: dbPath}, {logger}),
   };
   const slashingProtection = new SlashingProtection(dbOps);
-<<<<<<< HEAD
-  const importKeystoresPath = args.importKeystoresPath;
+
   const validator = await Validator.initializeFromBeaconNode(
-    {dbOps, slashingProtection, api, logger, secretKeys, importKeystoresPath, graffiti},
+    {dbOps, slashingProtection, api, logger, signers, graffiti},
     controller.signal
   );
 
@@ -136,14 +112,5 @@
   }
 
   onGracefulShutdownCbs.push(() => validator.stop());
-=======
-
-  const validator = await Validator.initializeFromBeaconNode(
-    {dbOps, slashingProtection, api, logger, signers, graffiti},
-    controller.signal
-  );
-
-  onGracefulShutdownCbs.push(async () => await validator.stop());
->>>>>>> 55da98ea
   await validator.start();
 }