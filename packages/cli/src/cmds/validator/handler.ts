import {LevelDbController} from "@chainsafe/lodestar-db";
import {SignerType, Signer, SlashingProtection, Validator} from "@chainsafe/lodestar-validator";
import {getMetrics, MetricsRegister} from "@chainsafe/lodestar-validator";
import {KeymanagerServer, KeymanagerApi} from "@chainsafe/lodestar-keymanager-server";
import {RegistryMetricCreator, collectNodeJSMetrics, HttpMetricsServer} from "@chainsafe/lodestar";
import {getBeaconConfigFromArgs} from "../../config/index.js";
import {IGlobalArgs} from "../../options/index.js";
import {YargsError, getDefaultGraffiti, mkdir, getCliLogger} from "../../util/index.js";
import {onGracefulShutdown, parseFeeRecipient} from "../../util/index.js";
import {getVersionData} from "../../util/version.js";
import {getBeaconPaths} from "../beacon/paths.js";
import {getValidatorPaths} from "./paths.js";
import {IValidatorCliArgs, validatorMetricsDefaultOptions, defaultDefaultFeeRecipient} from "./options.js";
import {getLocalSecretKeys, getExternalSigners, groupExternalSignersByUrl} from "./keys.js";

/**
 * Runs a validator client.
 */
export async function validatorHandler(args: IValidatorCliArgs & IGlobalArgs): Promise<void> {
  const graffiti = args.graffiti || getDefaultGraffiti();
<<<<<<< HEAD
  const enableDoppelganger = args.enableDoppelganger;
=======
  const defaultFeeRecipient = parseFeeRecipient(args.defaultFeeRecipient ?? defaultDefaultFeeRecipient);
>>>>>>> c1ed45d8

  const validatorPaths = getValidatorPaths(args);
  const beaconPaths = getBeaconPaths(args);
  const config = getBeaconConfigFromArgs(args);

  const logger = getCliLogger(args, beaconPaths, config);

  const {version, commit} = getVersionData();
  logger.info("Lodestar", {network: args.network, version, commit});

  const dbPath = validatorPaths.validatorsDbDir;
  mkdir(dbPath);

  const onGracefulShutdownCbs: (() => Promise<void> | void)[] = [];
  onGracefulShutdown(async () => {
    for (const cb of onGracefulShutdownCbs) await cb();
  }, logger.info.bind(logger));

  const signers: Signer[] = [];

  // Read remote keys
  const externalSigners = await getExternalSigners(args);
  if (externalSigners.length > 0) {
    logger.info(`Using ${externalSigners.length} external keys`);
    for (const {externalSignerUrl, pubkeyHex} of externalSigners) {
      signers.push({
        type: SignerType.Remote,
        pubkeyHex: pubkeyHex,
        externalSignerUrl,
      });
    }

    // Log pubkeys for auditing, grouped by signer URL
    for (const {externalSignerUrl, pubkeysHex} of groupExternalSignersByUrl(externalSigners)) {
      logger.info(`External signer URL: ${externalSignerUrl}`);
      for (const pubkeyHex of pubkeysHex) {
        logger.info(pubkeyHex);
      }
    }
  }

  // Read local keys
  else {
    const {secretKeys, unlockSecretKeys} = await getLocalSecretKeys(args);
    if (secretKeys.length > 0) {
      // Log pubkeys for auditing
      logger.info(`Decrypted ${secretKeys.length} local keystores`);
      for (const secretKey of secretKeys) {
        logger.info(secretKey.toPublicKey().toHex());
        signers.push({
          type: SignerType.Local,
          secretKey,
        });
      }

      onGracefulShutdownCbs.push(() => unlockSecretKeys?.());
    }
  }

  // Ensure the validator has at least one key

  if (signers.length === 0) {
    throw new YargsError("No signers found with current args");
  }

  // This AbortController interrupts the sleep() calls when waiting for genesis
  const controller = new AbortController();
  onGracefulShutdownCbs.push(async () => controller.abort());

  const dbOps = {
    config,
    controller: new LevelDbController({name: dbPath}, {logger}),
  };
  const slashingProtection = new SlashingProtection(dbOps);

  // Create metrics registry if metrics are enabled
  // Send version and network data for static registries

  const register = args["metrics.enabled"] ? new RegistryMetricCreator() : null;
  const metrics =
    register && getMetrics((register as unknown) as MetricsRegister, {version, commit, network: args.network});

  // Start metrics server if metrics are enabled.
  // Collect NodeJS metrics defined in the Lodestar repo

  if (metrics) {
    collectNodeJSMetrics(register);

    const port = args["metrics.port"] ?? validatorMetricsDefaultOptions.port;
    const address = args["metrics.address"] ?? validatorMetricsDefaultOptions.address;
    const metricsServer = new HttpMetricsServer({port, address}, {register, logger});

    onGracefulShutdownCbs.push(() => metricsServer.stop());
    await metricsServer.start();
  }

  // This promise resolves once genesis is available.
  // It will wait for genesis, so this promise can be potentially very long

  const validator = await Validator.initializeFromBeaconNode(
    {
      dbOps,
      slashingProtection,
      api: args.server,
      logger,
      signers,
      graffiti,
      enableDoppelganger,
      afterBlockDelaySlotFraction: args.afterBlockDelaySlotFraction,
      defaultFeeRecipient,
    },
    controller.signal,
    metrics
  );

  onGracefulShutdownCbs.push(() => validator.stop());
  await validator.start();

  // Start keymanager API backend
  // Only if keymanagerEnabled flag is set to true
  if (args.keymanagerEnabled) {
    if (!args.importKeystoresPath || args.importKeystoresPath.length === 0) {
      throw new YargsError("For keymanagerEnabled must set importKeystoresPath to at least 1 path");
    }

    // Use the first path in importKeystoresPath as directory to write keystores
    // KeymanagerApi must ensure that the path is a directory and not a file
    const firstImportKeystorePath = args.importKeystoresPath[0];

    const keymanagerApi = new KeymanagerApi(validator, firstImportKeystorePath);

    const keymanagerServer = new KeymanagerServer(
      {
        host: args.keymanagerHost,
        port: args.keymanagerPort,
        cors: args.keymanagerCors,
        isAuthEnabled: args.keymanagerAuthEnabled,
        tokenDir: dbPath,
      },
      {config, logger, api: keymanagerApi}
    );
    onGracefulShutdownCbs.push(() => keymanagerServer.close());
    await keymanagerServer.listen();
  }
}<|MERGE_RESOLUTION|>--- conflicted
+++ resolved
@@ -18,11 +18,8 @@
  */
 export async function validatorHandler(args: IValidatorCliArgs & IGlobalArgs): Promise<void> {
   const graffiti = args.graffiti || getDefaultGraffiti();
-<<<<<<< HEAD
+  const defaultFeeRecipient = parseFeeRecipient(args.defaultFeeRecipient ?? defaultDefaultFeeRecipient);
   const enableDoppelganger = args.enableDoppelganger;
-=======
-  const defaultFeeRecipient = parseFeeRecipient(args.defaultFeeRecipient ?? defaultDefaultFeeRecipient);
->>>>>>> c1ed45d8
 
   const validatorPaths = getValidatorPaths(args);
   const beaconPaths = getBeaconPaths(args);
