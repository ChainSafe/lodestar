--- conflicted
+++ resolved
@@ -49,18 +49,13 @@
     const formatVersion: InterchangeFormatVersion = {version: "4", format: "complete"};
     logger.info("Exporting the slashing protection logs", {...formatVersion, dbPath});
 
-<<<<<<< HEAD
-    const genesisValidatorsRoot = await getGenesisValidatorsRoot(args);
-    const slashingProtection = getSlashingProtection(args, network);
-=======
-    const {slashingProtection, metadata} = getSlashingProtection(args);
+    const {slashingProtection, metadata} = getSlashingProtection(args, network);
 
     // When exporting validator DB should already have genesisValidatorsRoot persisted.
     // For legacy node and general fallback, fetch from:
     // - known genesis data from existing network
     // - else fetch from beacon node
     const genesisValidatorsRoot = (await metadata.getGenesisValidatorsRoot()) ?? (await getGenesisValidatorsRoot(args));
->>>>>>> 02e11974
 
     logger.verbose("Fetching the pubkeys from the slashingProtection db");
     const pubkeys = await slashingProtection.listPubkeys();
