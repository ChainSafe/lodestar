import fs from "fs";
import path from "path";
import {Keystore} from "@chainsafe/bls-keystore";
import {CoordType, PublicKey, SecretKey} from "@chainsafe/bls";
import {deriveEth2ValidatorKeys, deriveKeyFromMnemonic} from "@chainsafe/bls-keygen";
import {interopSecretKey} from "@chainsafe/lodestar-beacon-state-transition";
import {remoteSignerGetKeys} from "@chainsafe/lodestar-validator";
import {defaultNetwork, IGlobalArgs} from "../../options";
import {parseRange, stripOffNewlines, YargsError} from "../../util";
import {getLockFile} from "../../util/lockfile";
import {ValidatorDirManager} from "../../validatorDir";
import {getAccountPaths} from "../account/paths";
import {IValidatorCliArgs} from "./options";
import {fromHexString} from "@chainsafe/ssz";

const LOCK_FILE_EXT = ".lock";
const depositDataPattern = new RegExp(/^deposit_data-\d+\.json$/gi);

export async function getLocalSecretKeys(
  args: IValidatorCliArgs & IGlobalArgs
): Promise<{secretKeys: SecretKey[]; unlockSecretKeys?: () => void}> {
  // UNSAFE - ONLY USE FOR TESTNETS. Derive keys directly from a mnemonic
  if (args.fromMnemonic) {
    if (args.network === defaultNetwork) {
      throw new YargsError("fromMnemonic must only be used in testnets");
    }
    if (!args.mnemonicIndexes) {
      throw new YargsError("Must specify mnemonicIndexes with fromMnemonic");
    }

    const masterSK = deriveKeyFromMnemonic(args.fromMnemonic);
    const indexes = parseRange(args.mnemonicIndexes);
    return {
      secretKeys: indexes.map((index) => {
        const {signing} = deriveEth2ValidatorKeys(masterSK, index);
        return SecretKey.fromBytes(signing);
      }),
    };
  }

  // Derive interop keys
  else if (args.interopIndexes) {
    const indexes = parseRange(args.interopIndexes);
    return {secretKeys: indexes.map((index) => interopSecretKey(index))};
  }

  // Import JSON keystores and run
  else if (args.importKeystoresPath) {
    if (!args.importKeystoresPassword) {
      throw new YargsError("Must specify importKeystoresPassword with importKeystoresPath");
    }

    const passphrase = stripOffNewlines(fs.readFileSync(args.importKeystoresPassword, "utf8"));

    const keystorePaths = args.importKeystoresPath.map((filepath) => resolveKeystorePaths(filepath)).flat(1);

    // Create lock files for all keystores
    const lockFile = getLockFile();
    const lockFilePaths = keystorePaths.map((keystorePath) => keystorePath + LOCK_FILE_EXT);

    // Lock all keystores first
    for (const lockFilePath of lockFilePaths) {
      lockFile.lockSync(lockFilePath);
    }

    const secretKeys = await Promise.all(
      keystorePaths.map(async (keystorePath) =>
        SecretKey.fromBytes(await Keystore.parse(fs.readFileSync(keystorePath, "utf8")).decrypt(passphrase))
      )
    );

    return {
      secretKeys,
      unlockSecretKeys: () => {
        for (const lockFilePath of lockFilePaths) {
          lockFile.unlockSync(lockFilePath);
        }
      },
    };
  }

  // Read keys from local account manager
  else {
    const accountPaths = getAccountPaths(args);
    const validatorDirManager = new ValidatorDirManager(accountPaths);
    return {secretKeys: await validatorDirManager.decryptAllValidators({force: args.force})};
  }
}

<<<<<<< HEAD
export type SignerRemote = {
  remoteSignerUrl: string;
  pubkeyHex: string;
};

/**
 * Gets SignerRemote objects from CLI args
 */
export async function getRemoteSigners(args: IValidatorCliArgs & IGlobalArgs): Promise<SignerRemote[]> {
  // Remote keys declared manually with --remoteSignerPublicKeys
  if (args.remoteSignerPublicKeys) {
    if (args.remoteSignerPublicKeys.length === 0) {
      throw new YargsError("remoteSignerPublicKeys is set to an empty list");
    }

    const remoteSignerUrl = args.remoteSignerUrl;
    if (!remoteSignerUrl) {
      throw new YargsError("Must set remoteSignerUrl with remoteSignerPublicKeys");
    }

    assertValidPubkeysHex(args.remoteSignerPublicKeys);
    assertValidRemoteSignerUrl(remoteSignerUrl);
    return args.remoteSignerPublicKeys.map((pubkeyHex) => ({pubkeyHex, remoteSignerUrl}));
  }

  if (args.remoteSignerFetchPubkeys) {
    const remoteSignerUrl = args.remoteSignerUrl;
    if (!remoteSignerUrl) {
      throw new YargsError("Must set remoteSignerUrl with remoteSignerFetchPubkeys");
    }

    const fetchedPubkeys = await remoteSignerGetKeys(remoteSignerUrl);

    assertValidPubkeysHex(fetchedPubkeys);
    return fetchedPubkeys.map((pubkeyHex) => ({pubkeyHex, remoteSignerUrl}));
  }

  return [];
}

/**
 * Only used for logging remote signers grouped by URL
 */
export function groupRemoteSignersByUrl(
  remoteSigners: SignerRemote[]
): {remoteSignerUrl: string; pubkeysHex: string[]}[] {
  const byUrl = new Map<string, {remoteSignerUrl: string; pubkeysHex: string[]}>();

  for (const remoteSigner of remoteSigners) {
    let x = byUrl.get(remoteSigner.remoteSignerUrl);
    if (!x) {
      x = {remoteSignerUrl: remoteSigner.remoteSignerUrl, pubkeysHex: []};
      byUrl.set(remoteSigner.remoteSignerUrl, x);
    }
    x.pubkeysHex.push(remoteSigner.pubkeyHex);
  }

  return Array.from(byUrl.values());
}

/**
 * Ensure pubkeysHex are valid BLS pubkey (validate hex encoding and point)
 */
function assertValidPubkeysHex(pubkeysHex: string[]): void {
  for (const pubkeyHex of pubkeysHex) {
    const pubkeyBytes = fromHexString(pubkeyHex);
    PublicKey.fromBytes(pubkeyBytes, CoordType.jacobian, true);
  }
}

function assertValidRemoteSignerUrl(urlStr: string): void {
  if (!isValidHttpUrl(urlStr)) {
    throw new YargsError(`Invalid remote signer URL ${urlStr}`);
  }
}

function isValidHttpUrl(urlStr: string): boolean {
  let url;
  try {
    url = new URL(urlStr);
  } catch (_) {
    return false;
  }

  return url.protocol === "http:" || url.protocol === "https:";
}

function resolveKeystorePaths(fileOrDirPath: string): string[] {
=======
export function resolveKeystorePaths(fileOrDirPath: string): string[] {
>>>>>>> 9be6d134
  if (fs.lstatSync(fileOrDirPath).isDirectory()) {
    return fs
      .readdirSync(fileOrDirPath)
      .filter((file) => !depositDataPattern.test(file))
      .map((file) => path.join(fileOrDirPath, file));
  } else {
    return [fileOrDirPath];
  }
}<|MERGE_RESOLUTION|>--- conflicted
+++ resolved
@@ -87,7 +87,6 @@
   }
 }
 
-<<<<<<< HEAD
 export type SignerRemote = {
   remoteSignerUrl: string;
   pubkeyHex: string;
@@ -175,10 +174,7 @@
   return url.protocol === "http:" || url.protocol === "https:";
 }
 
-function resolveKeystorePaths(fileOrDirPath: string): string[] {
-=======
 export function resolveKeystorePaths(fileOrDirPath: string): string[] {
->>>>>>> 9be6d134
   if (fs.lstatSync(fileOrDirPath).isDirectory()) {
     return fs
       .readdirSync(fileOrDirPath)
