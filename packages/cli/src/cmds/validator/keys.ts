import fs from "node:fs";
import path from "node:path";
import {Keystore} from "@chainsafe/bls-keystore";
import bls from "@chainsafe/bls";
import {CoordType, SecretKey} from "@chainsafe/bls/types";
import {deriveEth2ValidatorKeys, deriveKeyFromMnemonic} from "@chainsafe/bls-keygen";
import {interopSecretKey} from "@chainsafe/lodestar-beacon-state-transition";
import {externalSignerGetKeys} from "@chainsafe/lodestar-validator";
import {lockFilepath, unlockFilepath} from "@chainsafe/lodestar-keymanager-server";
import {defaultNetwork, IGlobalArgs} from "../../options/index.js";
import {parseRange, stripOffNewlines, YargsError} from "../../util/index.js";
import {ValidatorDirManager} from "../../validatorDir/index.js";
import {getAccountPaths} from "../account/paths.js";
import {IValidatorCliArgs} from "./options.js";
import {fromHexString} from "@chainsafe/ssz";

const depositDataPattern = new RegExp(/^deposit_data-\d+\.json$/gi);

export async function getLocalSecretKeys(
  args: IValidatorCliArgs & IGlobalArgs
): Promise<{secretKeys: SecretKey[]; unlockSecretKeys?: () => void}> {
  // UNSAFE - ONLY USE FOR TESTNETS. Derive keys directly from a mnemonic
  if (args.fromMnemonic) {
    if (args.network === defaultNetwork) {
      throw new YargsError("fromMnemonic must only be used in testnets");
    }
    if (!args.mnemonicIndexes) {
      throw new YargsError("Must specify mnemonicIndexes with fromMnemonic");
    }

    const masterSK = deriveKeyFromMnemonic(args.fromMnemonic);
    const indexes = parseRange(args.mnemonicIndexes);
    return {
      secretKeys: indexes.map((index) => {
        const {signing} = deriveEth2ValidatorKeys(masterSK, index);
        return bls.SecretKey.fromBytes(signing);
      }),
    };
  }

  // Derive interop keys
  else if (args.interopIndexes) {
    const indexes = parseRange(args.interopIndexes);
    return {secretKeys: indexes.map((index) => interopSecretKey(index))};
  }

  // Import JSON keystores and run
  else if (args.importKeystoresPath) {
    if (!args.importKeystoresPassword) {
      throw new YargsError("Must specify importKeystoresPassword with importKeystoresPath");
    }

    const passphrase = stripOffNewlines(fs.readFileSync(args.importKeystoresPassword, "utf8"));

    const keystorePaths = args.importKeystoresPath.map((filepath) => resolveKeystorePaths(filepath)).flat(1);

    // Lock all keystores first
    for (const keystorePath of keystorePaths) {
      lockFilepath(keystorePath);
    }

    const secretKeys = await Promise.all(
<<<<<<< HEAD
      keystorePaths.map(async (keystorePath) =>
        bls.SecretKey.fromBytes(await Keystore.parse(fs.readFileSync(keystorePath, "utf8")).decrypt(passphrase))
      )
=======
      keystorePaths.map(async (keystorePath) => {
        const keystoreStr = fs.readFileSync(keystorePath, "utf8");

        let keystore;
        try {
          keystore = Keystore.parse(keystoreStr);
        } catch (e) {
          (e as Error).message = `Error parsing keystore at ${keystorePath}: ${(e as Error).message}`;
          throw e;
        }

        return SecretKey.fromBytes(await keystore.decrypt(passphrase));
      })
>>>>>>> fbfae0c4
    );

    return {
      secretKeys,
      unlockSecretKeys: () => {
        for (const keystorePath of keystorePaths) {
          // Should not throw if lock file is already deleted
          unlockFilepath(keystorePath);
        }
      },
    };
  }

  // Read keys from local account manager
  else {
    const accountPaths = getAccountPaths(args);
    const validatorDirManager = new ValidatorDirManager(accountPaths);
    return {secretKeys: await validatorDirManager.decryptAllValidators({force: args.force})};
  }
}

export type SignerRemote = {
  externalSignerUrl: string;
  pubkeyHex: string;
};

/**
 * Gets SignerRemote objects from CLI args
 */
export async function getExternalSigners(args: IValidatorCliArgs & IGlobalArgs): Promise<SignerRemote[]> {
  // Remote keys declared manually with --externalSignerPublicKeys
  if (args.externalSignerPublicKeys) {
    if (args.externalSignerPublicKeys.length === 0) {
      throw new YargsError("externalSignerPublicKeys is set to an empty list");
    }

    const externalSignerUrl = args.externalSignerUrl;
    if (!externalSignerUrl) {
      throw new YargsError("Must set externalSignerUrl with externalSignerPublicKeys");
    }

    assertValidPubkeysHex(args.externalSignerPublicKeys);
    assertValidExternalSignerUrl(externalSignerUrl);
    return args.externalSignerPublicKeys.map((pubkeyHex) => ({pubkeyHex, externalSignerUrl}));
  }

  if (args.externalSignerFetchPubkeys) {
    const externalSignerUrl = args.externalSignerUrl;
    if (!externalSignerUrl) {
      throw new YargsError("Must set externalSignerUrl with externalSignerFetchPubkeys");
    }

    const fetchedPubkeys = await externalSignerGetKeys(externalSignerUrl);

    assertValidPubkeysHex(fetchedPubkeys);
    return fetchedPubkeys.map((pubkeyHex) => ({pubkeyHex, externalSignerUrl}));
  }

  return [];
}

/**
 * Only used for logging remote signers grouped by URL
 */
export function groupExternalSignersByUrl(
  externalSigners: SignerRemote[]
): {externalSignerUrl: string; pubkeysHex: string[]}[] {
  const byUrl = new Map<string, {externalSignerUrl: string; pubkeysHex: string[]}>();

  for (const externalSigner of externalSigners) {
    let x = byUrl.get(externalSigner.externalSignerUrl);
    if (!x) {
      x = {externalSignerUrl: externalSigner.externalSignerUrl, pubkeysHex: []};
      byUrl.set(externalSigner.externalSignerUrl, x);
    }
    x.pubkeysHex.push(externalSigner.pubkeyHex);
  }

  return Array.from(byUrl.values());
}

/**
 * Ensure pubkeysHex are valid BLS pubkey (validate hex encoding and point)
 */
function assertValidPubkeysHex(pubkeysHex: string[]): void {
  for (const pubkeyHex of pubkeysHex) {
    const pubkeyBytes = fromHexString(pubkeyHex);
    bls.PublicKey.fromBytes(pubkeyBytes, CoordType.jacobian, true);
  }
}

function assertValidExternalSignerUrl(urlStr: string): void {
  if (!isValidHttpUrl(urlStr)) {
    throw new YargsError(`Invalid external signer URL ${urlStr}`);
  }
}

function isValidHttpUrl(urlStr: string): boolean {
  let url;
  try {
    url = new URL(urlStr);
  } catch (_) {
    return false;
  }

  return url.protocol === "http:" || url.protocol === "https:";
}

export function resolveKeystorePaths(fileOrDirPath: string): string[] {
  if (fs.lstatSync(fileOrDirPath).isDirectory()) {
    return fs
      .readdirSync(fileOrDirPath)
      .filter((file) => !depositDataPattern.test(file))
      .map((file) => path.join(fileOrDirPath, file));
  } else {
    return [fileOrDirPath];
  }
}<|MERGE_RESOLUTION|>--- conflicted
+++ resolved
@@ -60,11 +60,6 @@
     }
 
     const secretKeys = await Promise.all(
-<<<<<<< HEAD
-      keystorePaths.map(async (keystorePath) =>
-        bls.SecretKey.fromBytes(await Keystore.parse(fs.readFileSync(keystorePath, "utf8")).decrypt(passphrase))
-      )
-=======
       keystorePaths.map(async (keystorePath) => {
         const keystoreStr = fs.readFileSync(keystorePath, "utf8");
 
@@ -76,9 +71,8 @@
           throw e;
         }
 
-        return SecretKey.fromBytes(await keystore.decrypt(passphrase));
+        return bls.SecretKey.fromBytes(await keystore.decrypt(passphrase));
       })
->>>>>>> fbfae0c4
     );
 
     return {
