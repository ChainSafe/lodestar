--- conflicted
+++ resolved
@@ -109,11 +109,7 @@
       slashingProtection,
       dbOps,
       api: args.server,
-<<<<<<< HEAD
-      secretKeys: [{secretKey}],
-=======
       signers: [{type: SignerType.Local, secretKey}],
->>>>>>> 55da98ea
       logger: errorLogger(),
       graffiti: args.graffiti,
     });
