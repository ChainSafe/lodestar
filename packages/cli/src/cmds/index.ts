<<<<<<< HEAD
import {ICliCommand} from "../util/index.js";
import {IGlobalArgs} from "../options/index.js";
import {account} from "./account/index.js";
import {beacon} from "./beacon/index.js";
import {dev} from "./dev/index.js";
import {init} from "./init/index.js";
import {validator} from "./validator/index.js";
=======
import {ICliCommand} from "../util";
import {IGlobalArgs} from "../options";
import {account} from "./account";
import {beacon} from "./beacon";
import {dev} from "./dev";
import {init} from "./init";
import {validator} from "./validator";
import {lightclient} from "./lightclient";
>>>>>>> 4827b29f

export const cmds: Required<ICliCommand<IGlobalArgs, Record<never, never>>>["subcommands"] = [
  beacon,
  validator,
  lightclient,
  account,
  init,
  dev,
];<|MERGE_RESOLUTION|>--- conflicted
+++ resolved
@@ -1,4 +1,3 @@
-<<<<<<< HEAD
 import {ICliCommand} from "../util/index.js";
 import {IGlobalArgs} from "../options/index.js";
 import {account} from "./account/index.js";
@@ -6,16 +5,7 @@
 import {dev} from "./dev/index.js";
 import {init} from "./init/index.js";
 import {validator} from "./validator/index.js";
-=======
-import {ICliCommand} from "../util";
-import {IGlobalArgs} from "../options";
-import {account} from "./account";
-import {beacon} from "./beacon";
-import {dev} from "./dev";
-import {init} from "./init";
-import {validator} from "./validator";
-import {lightclient} from "./lightclient";
->>>>>>> 4827b29f
+import {lightclient} from "./lightclient/index.js";
 
 export const cmds: Required<ICliCommand<IGlobalArgs, Record<never, never>>>["subcommands"] = [
   beacon,
