import path from "path";
import {IGlobalArgs} from "../../options";
import {getGlobalPaths, IGlobalPaths} from "../../paths/global";

export interface IBeaconPaths {
  beaconDir: string;
  peerStoreDir: string;
  dbDir: string;
<<<<<<< HEAD
  configFile?: string;
=======
  persistInvalidSszObjectsDir: string;
  configFile: string;
>>>>>>> 1ad99298
  peerIdFile: string;
  enrFile: string;
  logFile?: string;
}

/**
 * Defines the path structure of the files relevant to the beacon node
 *
 * ```bash
 * $rootDir
 * └── $beaconDir
 *     ├── beacon.config.json
 *     ├── peer-id.json
 *     ├── enr
 *     └── chain-db
 * ```
 */
// Using Pick<IGlobalArgs, "rootDir"> make changes in IGlobalArgs throw a type error here
export function getBeaconPaths(
  args: Partial<IBeaconPaths> & Pick<IGlobalArgs, "rootDir">
): IBeaconPaths & IGlobalPaths {
  // Compute global paths first
  const globalPaths = getGlobalPaths(args);

  const rootDir = globalPaths.rootDir;
  const beaconDir = rootDir;
  const dbDir = args.dbDir || path.join(beaconDir, "chain-db");
  const persistInvalidSszObjectsDir = args.persistInvalidSszObjectsDir || path.join(beaconDir, "invalidSszObjects");
  const peerStoreDir = args.peerStoreDir || path.join(beaconDir, "peerstore");
  const configFile = args.configFile;
  const peerIdFile = args.peerIdFile || path.join(beaconDir, "peer-id.json");
  const enrFile = args.enrFile || path.join(beaconDir, "enr");
  const logFile = args.logFile;

  return {
    ...globalPaths,
    beaconDir,
    dbDir,
    persistInvalidSszObjectsDir,
    configFile,
    peerStoreDir,
    peerIdFile,
    enrFile,
    logFile,
  };
}

/**
 * Constructs representations of the path structure to show in command's description
 */
export const defaultBeaconPaths = getBeaconPaths({rootDir: "$rootDir"});<|MERGE_RESOLUTION|>--- conflicted
+++ resolved
@@ -6,12 +6,8 @@
   beaconDir: string;
   peerStoreDir: string;
   dbDir: string;
-<<<<<<< HEAD
+  persistInvalidSszObjectsDir: string;
   configFile?: string;
-=======
-  persistInvalidSszObjectsDir: string;
-  configFile: string;
->>>>>>> 1ad99298
   peerIdFile: string;
   enrFile: string;
   logFile?: string;
