--- conflicted
+++ resolved
@@ -1,5 +1,6 @@
 import path from "node:path";
 import {Registry} from "prom-client";
+import {createSecp256k1PeerId} from "@libp2p/peer-id-factory";
 import {createKeypairFromPeerId, ENR} from "@chainsafe/discv5";
 import {ErrorAborted} from "@lodestar/utils";
 import {LevelDbController} from "@lodestar/db";
@@ -10,7 +11,7 @@
 
 import {IGlobalArgs, parseBeaconNodeArgs} from "../../options/index.js";
 import {onGracefulShutdown, getCliLogger, mkdir, writeFile} from "../../util/index.js";
-import {BeaconNodeOptions, createPeerId, FileENR, getBeaconConfigFromArgs} from "../../config/index.js";
+import {BeaconNodeOptions, exportToJSON, FileENR, getBeaconConfigFromArgs} from "../../config/index.js";
 import {getNetworkBootnodes, getNetworkData, readBootnodes} from "../../networks/index.js";
 import {getVersionData} from "../../util/version.js";
 import {IBeaconArgs} from "./options.js";
@@ -70,15 +71,11 @@
       config: beaconConfig,
       db,
       logger,
-<<<<<<< HEAD
+      processShutdownCallback,
       libp2p: await createNodeJsLibp2p(peerId, options.network, {
         peerStoreDir: beaconPaths.peerStoreDir,
         metrics: options.metrics.enabled,
       }),
-=======
-      processShutdownCallback,
-      libp2p: await createNodeJsLibp2p(peerId, options.network, {peerStoreDir: beaconPaths.peerStoreDir}),
->>>>>>> 172513f5
       anchorState,
       wsCheckpoint,
       metricsRegistries,
@@ -129,14 +126,14 @@
   }
 
   // Create new PeerId everytime by default, unless peerIdFile is provided
-  const peerId = await createPeerId();
+  const peerId = await createSecp256k1PeerId();
   const enr = ENR.createV4(createKeypairFromPeerId(peerId).publicKey);
   overwriteEnrWithCliArgs(enr, args);
 
   // Persist ENR and PeerId in beaconDir fixed paths for debugging
   const pIdPath = path.join(beaconPaths.beaconDir, "peer_id.json");
   const enrPath = path.join(beaconPaths.beaconDir, "enr");
-  writeFile(pIdPath, peerId.toJSON());
+  writeFile(pIdPath, exportToJSON(peerId));
   const fileENR = FileENR.initFromENR(enrPath, peerId, enr);
   fileENR.saveToFile();
 
