--- conflicted
+++ resolved
@@ -10,13 +10,8 @@
 import {ProcessShutdownCallback} from "@lodestar/validator";
 
 import {IGlobalArgs, parseBeaconNodeArgs} from "../../options/index.js";
-<<<<<<< HEAD
-import {onGracefulShutdown, getCliLogger, mkdir, writeFile} from "../../util/index.js";
 import {BeaconNodeOptions, exportToJSON, FileENR, getBeaconConfigFromArgs} from "../../config/index.js";
-=======
 import {onGracefulShutdown, getCliLogger, mkdir, writeFile600Perm} from "../../util/index.js";
-import {BeaconNodeOptions, createPeerId, FileENR, getBeaconConfigFromArgs} from "../../config/index.js";
->>>>>>> 29602ba8
 import {getNetworkBootnodes, getNetworkData, readBootnodes} from "../../networks/index.js";
 import {getVersionData} from "../../util/version.js";
 import {IBeaconArgs} from "./options.js";
@@ -139,11 +134,7 @@
   // Persist ENR and PeerId in beaconDir fixed paths for debugging
   const pIdPath = path.join(beaconPaths.beaconDir, "peer_id.json");
   const enrPath = path.join(beaconPaths.beaconDir, "enr");
-<<<<<<< HEAD
-  writeFile(pIdPath, exportToJSON(peerId));
-=======
-  writeFile600Perm(pIdPath, peerId.toJSON());
->>>>>>> 29602ba8
+  writeFile600Perm(pIdPath, exportToJSON(peerId));
   const fileENR = FileENR.initFromENR(enrPath, peerId, enr);
   fileENR.saveToFile();
 
@@ -159,12 +150,8 @@
 export function overwriteEnrWithCliArgs(enr: ENR, args: IBeaconArgs): void {
   // TODO: Not sure if we should propagate this options to the ENR
   if (args.port != null) enr.tcp = args.port;
-<<<<<<< HEAD
-  // test discv5 without handling FIND_NODES request
-=======
   // TODO: reenable this once we fix the below discv5 issue
   // See https://github.com/ChainSafe/discv5/issues/201
->>>>>>> 29602ba8
   // if (args.port != null) enr.udp = args.port;
   if (args.discoveryPort != null) enr.udp = args.discoveryPort;
 
