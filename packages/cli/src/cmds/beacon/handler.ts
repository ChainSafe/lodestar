import path from "node:path";
import {getHeapStatistics} from "node:v8";
import {ErrorAborted} from "@lodestar/utils";
import {LevelDbController} from "@lodestar/db";
import {BeaconNode, BeaconDb} from "@lodestar/beacon-node";
import {ChainForkConfig, createBeaconConfig} from "@lodestar/config";
import {ACTIVE_PRESET, PresetName} from "@lodestar/params";
import {ProcessShutdownCallback} from "@lodestar/validator";
import {LoggerNode, getNodeLogger} from "@lodestar/logger/node";

import {GlobalArgs, parseBeaconNodeArgs} from "../../options/index.js";
import {BeaconNodeOptions, getBeaconConfigFromArgs} from "../../config/index.js";
import {getNetworkBootnodes, getNetworkData, isKnownNetworkName, readBootnodes} from "../../networks/index.js";
import {
  onGracefulShutdown,
  mkdir,
  writeFile600Perm,
  cleanOldLogFiles,
  parseLoggerArgs,
  pruneOldFilesInDir,
} from "../../util/index.js";
import {getVersionData} from "../../util/version.js";
import {LogArgs} from "../../options/logOptions.js";
import {BeaconArgs} from "./options.js";
import {getBeaconPaths} from "./paths.js";
import {initBeaconState} from "./initBeaconState.js";
import {initPrivateKeyAndEnr} from "./initPeerIdAndEnr.js";

const DEFAULT_RETENTION_SSZ_OBJECTS_HOURS = 15 * 24;
const HOURS_TO_MS = 3600 * 1000;
const EIGHT_GB = 8 * 1024 * 1024 * 1024;

/**
 * Runs a beacon node.
 */
export async function beaconHandler(args: BeaconArgs & GlobalArgs): Promise<void> {
  const {config, options, beaconPaths, network, version, commit, privateKey, logger} = await beaconHandlerInit(args);

  const heapSizeLimit = getHeapStatistics().heap_size_limit;
  if (heapSizeLimit < EIGHT_GB) {
    logger.warn(
      `Node.js heap size limit is too low, consider increasing it to at least ${EIGHT_GB}. See https://chainsafe.github.io/lodestar/faqs/#running-a-beacon-node for more details.`
    );
  }

  // initialize directories
  mkdir(beaconPaths.dataDir);
  mkdir(beaconPaths.beaconDir);
  mkdir(beaconPaths.dbDir);

  const abortController = new AbortController();

  logger.info("Lodestar", {network, version, commit});
  // Callback for beacon to request forced exit, for e.g. in case of irrecoverable
  // forkchoice errors
  const processShutdownCallback: ProcessShutdownCallback = (err) => {
    logger.error("Process shutdown requested", {}, err);
    process.kill(process.pid, "SIGINT");
  };

  if (ACTIVE_PRESET === PresetName.minimal) logger.info("ACTIVE_PRESET == minimal preset");

  const db = new BeaconDb(config, await LevelDbController.create(options.db, {metrics: null, logger}));
  logger.info("Connected to LevelDB database", {path: options.db.name});

  // BeaconNode setup
  try {
    const {anchorState, wsCheckpoint} = await initBeaconState(
      options,
      args,
      config,
      db,
      logger,
      abortController.signal
    );
    const beaconConfig = createBeaconConfig(config, anchorState.genesisValidatorsRoot);
    const node = await BeaconNode.init({
      opts: options,
      config: beaconConfig,
      db,
      logger,
      processShutdownCallback,
      privateKey,
      peerStoreDir: beaconPaths.peerStoreDir,
      anchorState,
      wsCheckpoint,
    });

    // dev debug option to have access to the BN instance
    if (args.attachToGlobalThis) {
      (globalThis as unknown as {bn: BeaconNode}).bn = node;
    }

    // Prune invalid SSZ objects every interval
    const {persistInvalidSszObjectsDir, persistInvalidSszObjects} = options.chain;
    const pruneInvalidSSZObjectsInterval =
      persistInvalidSszObjectsDir && persistInvalidSszObjects
        ? setInterval(() => {
            try {
              const deletedFileCount = pruneOldFilesInDir(
                persistInvalidSszObjectsDir,
                (args.persistInvalidSszObjectsRetentionHours ?? DEFAULT_RETENTION_SSZ_OBJECTS_HOURS) * HOURS_TO_MS
              );
              logger.info("Pruned invalid SSZ objects", {deletedFileCount});
            } catch (e) {
              logger.warn("Error pruning invalid SSZ objects", {persistInvalidSszObjectsDir}, e as Error);
            }
            // Run every ~1 hour
          }, HOURS_TO_MS)
        : null;

    // Intercept SIGINT signal, to perform final ops before exiting
    onGracefulShutdown(async () => {
      if (args.persistNetworkIdentity) {
        try {
          const networkIdentity = await node.network.getNetworkIdentity();
          const enrPath = path.join(beaconPaths.beaconDir, "enr");
          writeFile600Perm(enrPath, networkIdentity.enr);
        } catch (e) {
          logger.warn("Unable to persist enr", {}, e as Error);
        }
      }
      abortController.abort();

      if (pruneInvalidSSZObjectsInterval !== null) {
        clearInterval(pruneInvalidSSZObjectsInterval);
      }
    }, logger.info.bind(logger));

    abortController.signal.addEventListener(
      "abort",
      async () => {
        try {
          await node.close();
          logger.debug("Beacon node closed");
          // Explicitly exit until active handles issue is resolved
          // See https://github.com/ChainSafe/lodestar/issues/5642
          process.exit(0);
        } catch (e) {
          logger.error("Error closing beacon node", {}, e as Error);
          // Make sure db is always closed gracefully
          await db.close();
          // Must explicitly exit process due to potential active handles
          process.exit(1);
        }
      },
      {once: true}
    );
  } catch (e) {
    await db.close();

    if (e instanceof ErrorAborted) {
      logger.info(e.message); // Let the user know the abort was received but don't print as error
    } else {
      throw e;
    }
  }
}

/** Separate function to simplify unit testing of options merging */
export async function beaconHandlerInit(args: BeaconArgs & GlobalArgs) {
  const {config, network} = getBeaconConfigFromArgs(args);

  const beaconNodeOptions = new BeaconNodeOptions(parseBeaconNodeArgs(args));

  const {version, commit} = getVersionData();
  const beaconPaths = getBeaconPaths(args, network);
  // TODO: Rename db.name to db.path or db.location
  beaconNodeOptions.set({db: {name: beaconPaths.dbDir}});
  beaconNodeOptions.set({chain: {persistInvalidSszObjectsDir: beaconPaths.persistInvalidSszObjectsDir}});
  // Add metrics metadata to show versioning + network info in Prometheus + Grafana
  beaconNodeOptions.set({metrics: {metadata: {version, commit, network}}});
  beaconNodeOptions.set({metrics: {validatorMonitorLogs: args.validatorMonitorLogs}});
  // Add detailed version string for API node/version endpoint
  beaconNodeOptions.set({api: {commit, version}});

  // Set known depositContractDeployBlock
  if (isKnownNetworkName(network)) {
    const {depositContractDeployBlock} = getNetworkData(network);
    beaconNodeOptions.set({eth1: {depositContractDeployBlock}});
  }

  const logger = initLogger(args, beaconPaths.dataDir, config);
  const {privateKey, enr} = await initPrivateKeyAndEnr(args, beaconPaths.beaconDir, logger);
<<<<<<< HEAD
  // Inject ENR to beacon options
  beaconNodeOptions.set({network: {discv5: {enr: enr.encodeTxt(), config: {enrUpdate: !enr.ip && !enr.ip6}}}});
=======

  if (args.discv5 !== false) {
    // Inject ENR to beacon options
    beaconNodeOptions.set({network: {discv5: {enr: enr.encodeTxt(), config: {enrUpdate: !enr.ip && !enr.ip6}}}});

    // Combine bootnodes from different sources
    const bootnodes = (beaconNodeOptions.get().network?.discv5?.bootEnrs ?? []).concat(
      args.bootnodesFile ? readBootnodes(args.bootnodesFile) : [],
      isKnownNetworkName(network) ? await getNetworkBootnodes(network) : []
    );
    // Deduplicate and set combined bootnodes
    beaconNodeOptions.set({network: {discv5: {bootEnrs: [...new Set(bootnodes)]}}});
  }
>>>>>>> 4e853d65

  if (args.disableLightClientServer) {
    beaconNodeOptions.set({chain: {disableLightClientServer: true}});
  }

  if (args.private) {
    beaconNodeOptions.set({network: {private: true}, api: {private: true}});
  } else {
    const versionStr = `Lodestar/${version}`;
    const simpleVersionStr = version.split("/")[0];
    // Add simple version string for libp2p agent version
    beaconNodeOptions.set({network: {version: simpleVersionStr}});
    // Add User-Agent header to all builder requests
    beaconNodeOptions.set({executionBuilder: {userAgent: versionStr}});
    // Set jwt version with version string
    beaconNodeOptions.set({executionEngine: {jwtVersion: versionStr}, eth1: {jwtVersion: versionStr}});
    // Set commit and version for ClientVersion
    beaconNodeOptions.set({executionEngine: {commit, version}});
  }

  // Render final options
  const options = beaconNodeOptions.getWithDefaults();

  return {config, options, beaconPaths, network, version, commit, privateKey, logger};
}

export function initLogger(
  args: LogArgs & Pick<GlobalArgs, "dataDir">,
  dataDir: string,
  config: ChainForkConfig,
  fileName = "beacon.log"
): LoggerNode {
  const defaultLogFilepath = path.join(dataDir, fileName);
  const logger = getNodeLogger(parseLoggerArgs(args, {defaultLogFilepath}, config));
  try {
    cleanOldLogFiles(args, {defaultLogFilepath});
  } catch (e) {
    logger.debug("Not able to delete log files", {}, e as Error);
  }

  return logger;
}<|MERGE_RESOLUTION|>--- conflicted
+++ resolved
@@ -182,10 +182,6 @@
 
   const logger = initLogger(args, beaconPaths.dataDir, config);
   const {privateKey, enr} = await initPrivateKeyAndEnr(args, beaconPaths.beaconDir, logger);
-<<<<<<< HEAD
-  // Inject ENR to beacon options
-  beaconNodeOptions.set({network: {discv5: {enr: enr.encodeTxt(), config: {enrUpdate: !enr.ip && !enr.ip6}}}});
-=======
 
   if (args.discv5 !== false) {
     // Inject ENR to beacon options
@@ -199,7 +195,6 @@
     // Deduplicate and set combined bootnodes
     beaconNodeOptions.set({network: {discv5: {bootEnrs: [...new Set(bootnodes)]}}});
   }
->>>>>>> 4e853d65
 
   if (args.disableLightClientServer) {
     beaconNodeOptions.set({chain: {disableLightClientServer: true}});
