import fs from "node:fs";
import path from "node:path";
import os from "node:os";
import type {PeerId} from "@libp2p/interface-peer-id";
import {createSecp256k1PeerId} from "@libp2p/peer-id-factory";
import {Multiaddr} from "@multiformats/multiaddr";
import {createKeypairFromPeerId, SignableENR} from "@chainsafe/discv5";
import {Logger} from "@lodestar/utils";
import {exportToJSON, readPeerId} from "../../config/index.js";
import {writeFile600Perm} from "../../util/file.js";
import {parseListenArgs} from "../../options/beaconNodeOptions/network.js";
import {BeaconArgs} from "./options.js";

/**
 * Check if multiaddr belongs to the local network interfaces.
 */
export function isLocalMultiAddr(multiaddr: Multiaddr | undefined): boolean {
  if (!multiaddr) return false;

  const protoNames = multiaddr.protoNames();
  if (protoNames.length !== 2 && protoNames[1] !== "udp") {
    throw new Error("Invalid udp multiaddr");
  }

  const interfaces = os.networkInterfaces();
  const tuples = multiaddr.tuples();
  const family = tuples[0][0];
  const isIPv4: boolean = family === 4;
  const ip = tuples[0][1];

  if (!ip) {
    return false;
  }

  const ipStr = isIPv4
    ? Array.from(ip).join(".")
    : Array.from(Uint16Array.from(ip))
        .map((n) => n.toString(16))
        .join(":");

  for (const networkInterfaces of Object.values(interfaces)) {
    for (const networkInterface of networkInterfaces || []) {
      // since node version 18, the netowrkinterface family returns 4 | 6 instead of ipv4 | ipv6,
      // even though the documentation says otherwise.
      // This might be a bug that would be corrected in future version, in the meantime
      // the check using endsWith ensures things work in node version 18 and earlier
      if (String(networkInterface.family).endsWith(String(family)) && networkInterface.address === ipStr) {
        return true;
      }
    }
  }

  return false;
}

export function overwriteEnrWithCliArgs(enr: SignableENR, args: BeaconArgs, logger: Logger): void {
<<<<<<< HEAD
  const {listenAddress, port, discoveryPort, listenAddress6, port6, discoveryPort6} = parseListenArgs(args);
  enr.ip = args["enr.ip"] ?? listenAddress;
  enr.tcp = args["enr.tcp"] ?? port;
  enr.udp = args["enr.udp"] ?? discoveryPort;
  enr.ip6 = args["enr.ip6"] ?? listenAddress6;
  enr.tcp6 = args["enr.tcp6"] ?? port6;
  enr.udp6 = args["enr.udp6"] ?? discoveryPort6;
=======
  const {port, discoveryPort, port6, discoveryPort6} = parseListenArgs(args);
  enr.ip = args["enr.ip"] ?? enr.ip;
  enr.tcp = args["enr.tcp"] ?? port ?? enr.tcp;
  enr.udp = args["enr.udp"] ?? discoveryPort ?? enr.udp;
  enr.ip6 = args["enr.ip6"] ?? enr.ip6;
  enr.tcp6 = args["enr.tcp6"] ?? port6 ?? enr.tcp6;
  enr.udp6 = args["enr.udp6"] ?? discoveryPort6 ?? enr.udp6;
>>>>>>> 108b8ed9

  function testMultiaddrForLocal(mu: Multiaddr, ip4: boolean): void {
    const isLocal = isLocalMultiAddr(mu);
    if (args.nat) {
      if (isLocal) {
        logger.warn("--nat flag is set with no purpose");
      }
    } else {
      if (!isLocal) {
        logger.warn(
          `Configured ENR ${ip4 ? "IPv4" : "IPv6"} address is not local, clearing ENR ${ip4 ? "ip" : "ip6"} and ${
            ip4 ? "udp" : "udp6"
          }. Set the --nat flag to prevent this`
        );
        if (ip4) {
          enr.delete("ip");
          enr.delete("udp");
        } else {
          enr.delete("ip6");
          enr.delete("udp6");
        }
      }
    }
  }
  const udpMultiaddr4 = enr.getLocationMultiaddr("udp4");
  if (udpMultiaddr4) {
    testMultiaddrForLocal(udpMultiaddr4, true);
  }
  const udpMultiaddr6 = enr.getLocationMultiaddr("udp6");
  if (udpMultiaddr6) {
    testMultiaddrForLocal(udpMultiaddr6, false);
  }
}

/**
 * Create new PeerId and ENR by default, unless persistNetworkIdentity is provided
 */
export async function initPeerIdAndEnr(
  args: BeaconArgs,
  beaconDir: string,
  logger: Logger
): Promise<{peerId: PeerId; enr: SignableENR}> {
  const {persistNetworkIdentity} = args;

  const newPeerIdAndENR = async (): Promise<{peerId: PeerId; enr: SignableENR}> => {
    const peerId = await createSecp256k1PeerId();
    const enr = SignableENR.createV4(createKeypairFromPeerId(peerId));
    return {peerId, enr};
  };

  const readPersistedPeerIdAndENR = async (
    peerIdFile: string,
    enrFile: string
  ): Promise<{peerId: PeerId; enr: SignableENR}> => {
    let peerId: PeerId;
    let enr: SignableENR;

    // attempt to read stored peer id
    try {
      peerId = await readPeerId(peerIdFile);
    } catch (e) {
      logger.warn("Unable to read peerIdFile, creating a new peer id");
      return newPeerIdAndENR();
    }
    // attempt to read stored enr
    try {
      enr = SignableENR.decodeTxt(fs.readFileSync(enrFile, "utf-8"), createKeypairFromPeerId(peerId));
    } catch (e) {
      logger.warn("Unable to decode stored local ENR, creating a new ENR");
      enr = SignableENR.createV4(createKeypairFromPeerId(peerId));
      return {peerId, enr};
    }
    // check stored peer id against stored enr
    if (!peerId.equals(await enr.peerId())) {
      logger.warn("Stored local ENR doesn't match peerIdFile, creating a new ENR");
      enr = SignableENR.createV4(createKeypairFromPeerId(peerId));
      return {peerId, enr};
    }
    return {peerId, enr};
  };

  if (persistNetworkIdentity) {
    const enrFile = path.join(beaconDir, "enr");
    const peerIdFile = path.join(beaconDir, "peer-id.json");
    const {peerId, enr} = await readPersistedPeerIdAndENR(peerIdFile, enrFile);
    overwriteEnrWithCliArgs(enr, args, logger);
    // Re-persist peer-id and enr
    writeFile600Perm(peerIdFile, exportToJSON(peerId));
    writeFile600Perm(enrFile, enr.encodeTxt());
    return {peerId, enr};
  } else {
    const {peerId, enr} = await newPeerIdAndENR();
    overwriteEnrWithCliArgs(enr, args, logger);
    return {peerId, enr};
  }
}<|MERGE_RESOLUTION|>--- conflicted
+++ resolved
@@ -54,15 +54,6 @@
 }
 
 export function overwriteEnrWithCliArgs(enr: SignableENR, args: BeaconArgs, logger: Logger): void {
-<<<<<<< HEAD
-  const {listenAddress, port, discoveryPort, listenAddress6, port6, discoveryPort6} = parseListenArgs(args);
-  enr.ip = args["enr.ip"] ?? listenAddress;
-  enr.tcp = args["enr.tcp"] ?? port;
-  enr.udp = args["enr.udp"] ?? discoveryPort;
-  enr.ip6 = args["enr.ip6"] ?? listenAddress6;
-  enr.tcp6 = args["enr.tcp6"] ?? port6;
-  enr.udp6 = args["enr.udp6"] ?? discoveryPort6;
-=======
   const {port, discoveryPort, port6, discoveryPort6} = parseListenArgs(args);
   enr.ip = args["enr.ip"] ?? enr.ip;
   enr.tcp = args["enr.tcp"] ?? port ?? enr.tcp;
@@ -70,7 +61,6 @@
   enr.ip6 = args["enr.ip6"] ?? enr.ip6;
   enr.tcp6 = args["enr.tcp6"] ?? port6 ?? enr.tcp6;
   enr.udp6 = args["enr.udp6"] ?? discoveryPort6 ?? enr.udp6;
->>>>>>> 108b8ed9
 
   function testMultiaddrForLocal(mu: Multiaddr, ip4: boolean): void {
     const isLocal = isLocalMultiAddr(mu);
