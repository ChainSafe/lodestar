--- conflicted
+++ resolved
@@ -1,8 +1,5 @@
 import {Options} from "yargs";
-<<<<<<< HEAD
-=======
 import {defaultLogLevel, LogLevels} from "@chainsafe/lodestar-utils";
->>>>>>> b298f5e7
 import {beaconNodeOptions, paramsOptions, IBeaconNodeArgs, IENRArgs, enrOptions} from "../../options";
 import {defaultBeaconPaths, IBeaconPaths} from "./paths";
 import {ICliCommandOptions, ILogArgs} from "../../util";
@@ -11,12 +8,8 @@
   forceGenesis?: boolean;
   genesisStateFile?: string;
   weakSubjectivityStateFile?: string;
-<<<<<<< HEAD
-  weakSubjectivityServer: string;
   fetchChainSafeWeakSubjecitivtyState: boolean;
   weakSubjectivityCheckpoint?: string;
-=======
->>>>>>> b298f5e7
 }
 
 export const beaconExtraOptions: ICliCommandOptions<IBeaconExtraArgs> = {
@@ -34,29 +27,32 @@
     description: "Path or URL to download a weak subjectivity state file in ssz-encoded format",
     type: "string",
   },
-};
 
-<<<<<<< HEAD
   fetchChainSafeWeakSubjecitivtyState: {
     description: "Tell the beacon node to fetch the latest weak subjectivity state for the given network from the ChainSafe weak subjectivity state server.",
     type: "boolean",
     default: false,
-=======
+  },
+
+  weakSubjectivityCheckpoint: {
+    description: "Tell the beacon node to fetch a weak subjectivity state at the specified checkpoint.  The string arg must be in the form <blockRoot>:<epoch>.  For example, 0x1234:100 would ask for the weak subjectivity state at checkpoint of epoch 100 with block root 0x1234.",
+    type: "string",
+  },
+};
+
 export const logOptions: ICliCommandOptions<ILogArgs> = {
   logLevel: {
     choices: LogLevels,
     description: "Logging verbosity level",
     defaultDescription: defaultLogLevel,
     type: "string",
->>>>>>> b298f5e7
   },
 
-  weakSubjectivityCheckpoint: {
-    description: "Tell the beacon node to fetch a weak subjectivity state at the specified checkpoint.  The string arg must be in the form <blockRoot>:<epoch>.  For example, 0x1234:100 would ask for the weak subjectivity state at checkpoint of epoch 100 with block root 0x1234.",
+  logLevelFile: {
+    choices: LogLevels,
+    description: "Logging verbosity level for file transport",
+    defaultDescription: defaultLogLevel,
     type: "string",
-<<<<<<< HEAD
-  }
-=======
   },
 
   logFormatGenesisTime: {
@@ -70,7 +66,6 @@
     description: "Logger format - Prefix module field with a string ID",
     type: "string",
   },
->>>>>>> b298f5e7
 };
 
 export const beaconPathsOptions: ICliCommandOptions<IBeaconPaths> = {
