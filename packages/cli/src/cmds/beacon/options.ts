import {Options} from "yargs";
import {defaultLogLevel, LogLevels} from "@chainsafe/lodestar-utils";
import {
  beaconNodeOptions,
  paramsOptions,
  IBeaconNodeArgs,
  IENRArgs,
  enrOptions,
  IWSSArgs,
  wssOptions,
<<<<<<< HEAD
} from "../../options";
import {ICliCommandOptions, ILogArgs} from "../../util";
import {defaultBeaconPaths, IBeaconPaths} from "./paths";
=======
} from "../../options/index.js";
import {defaultBeaconPaths, IBeaconPaths} from "./paths.js";
import {ICliCommandOptions, ILogArgs} from "../../util/index.js";
>>>>>>> 1031e7e2

interface IBeaconExtraArgs {
  port?: number;
  discoveryPort?: number;
  forceGenesis?: boolean;
  genesisStateFile?: string;
}

export const beaconExtraOptions: ICliCommandOptions<IBeaconExtraArgs> = {
  port: {
    description: "The TCP/UDP port to listen on. The UDP port can be modified by the --discovery-port flag.",
    type: "number",
    // TODO: Derive from BeaconNode defaults
    defaultDescription: "9000",
  },

  discoveryPort: {
    description: "The UDP port that discovery will listen on. Defaults to `port`",
    type: "number",
    defaultDescription: "`port`",
  },

  forceGenesis: {
    description: "Force beacon to create genesis without file",
    type: "boolean",
  },

  genesisStateFile: {
    description: "Path or URL to download a genesis state file in ssz-encoded format",
    type: "string",
  },
};

export const logOptions: ICliCommandOptions<ILogArgs> = {
  logLevel: {
    choices: LogLevels,
    description: "Logging verbosity level",
    defaultDescription: defaultLogLevel,
    type: "string",
  },

  logLevelFile: {
    choices: LogLevels,
    description: "Logging verbosity level for file transport",
    defaultDescription: defaultLogLevel,
    type: "string",
  },

  logFormatGenesisTime: {
    hidden: true,
    description: "Logger format - Use EpochSlot TimestampFormat",
    type: "number",
  },

  logFormatId: {
    hidden: true,
    description: "Logger format - Prefix module field with a string ID",
    type: "string",
  },

  logRotate: {
    description: "Daily rotate log files",
    type: "boolean",
  },

  logMaxFiles: {
    description: "Number of log files to maintain while rotating logs(if provided with logRotate)",
    type: "number",
  },
};

export const beaconPathsOptions: ICliCommandOptions<IBeaconPaths> = {
  beaconDir: {
    description: "Beacon root directory",
    defaultDescription: defaultBeaconPaths.beaconDir,
    hidden: true,
    type: "string",
  },

  dbDir: {
    description: "Beacon DB directory",
    defaultDescription: defaultBeaconPaths.dbDir,
    hidden: true,
    type: "string",
  },

  persistInvalidSszObjectsDir: {
    description: "Directory to persist invalid ssz objects",
    defaultDescription: defaultBeaconPaths.persistInvalidSszObjectsDir,
    hidden: true,
    type: "string",
  },

  configFile: {
    description: "Beacon node configuration file path",
    type: "string",
  },

  peerStoreDir: {
    hidden: true,
    description: "Peer store directory",
    defaultDescription: defaultBeaconPaths.peerStoreDir,
    type: "string",
  },

  peerIdFile: {
    hidden: true,
    description: "Peer ID file path",
    defaultDescription: defaultBeaconPaths.peerIdFile,
    type: "string",
  },

  enrFile: {
    hidden: true,
    description: "ENR file path",
    defaultDescription: defaultBeaconPaths.enrFile,
    type: "string",
  },

  logFile: {
    description: "Path to output all logs to a persistent log file",
    type: "string",
  },

  bootnodesFile: {
    hidden: true,
    description: "Bootnodes file path",
    type: "string",
  },
};

export type IBeaconArgs = IBeaconExtraArgs & ILogArgs & IBeaconPaths & IBeaconNodeArgs & IENRArgs & IWSSArgs;

export const beaconOptions: {[k: string]: Options} = {
  ...beaconExtraOptions,
  ...logOptions,
  ...beaconPathsOptions,
  ...beaconNodeOptions,
  ...paramsOptions,
  ...enrOptions,
  ...wssOptions,
};<|MERGE_RESOLUTION|>--- conflicted
+++ resolved
@@ -8,15 +8,9 @@
   enrOptions,
   IWSSArgs,
   wssOptions,
-<<<<<<< HEAD
-} from "../../options";
-import {ICliCommandOptions, ILogArgs} from "../../util";
-import {defaultBeaconPaths, IBeaconPaths} from "./paths";
-=======
 } from "../../options/index.js";
 import {defaultBeaconPaths, IBeaconPaths} from "./paths.js";
 import {ICliCommandOptions, ILogArgs} from "../../util/index.js";
->>>>>>> 1031e7e2
 
 interface IBeaconExtraArgs {
   port?: number;
