--- conflicted
+++ resolved
@@ -57,11 +57,7 @@
   // BeaconNode setup
   const libp2p = await createNodeJsLibp2p(peerId, options.network);
   const logger = getCliLogger(args, beaconPaths, config);
-<<<<<<< HEAD
-  logger.info("Lodestar dev", {network: args.network});
-=======
-  logger.info("Lodestar", {version: getVersion(), network: args.network, preset: args.preset});
->>>>>>> 2070b0a2
+  logger.info("Lodestar", {version: getVersion(), network: args.network});
 
   const db = new BeaconDb({config, controller: new LevelDbController(options.db, {logger})});
   await db.start();
