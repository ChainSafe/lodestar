--- conflicted
+++ resolved
@@ -1,28 +1,11 @@
 import fs from "node:fs";
 import {promisify} from "node:util";
 import rimraf from "rimraf";
-<<<<<<< HEAD
-import {createSecp256k1PeerId} from "@libp2p/peer-id-factory";
-import {fromHexString} from "@chainsafe/ssz";
-import {GENESIS_SLOT} from "@lodestar/params";
-import {BeaconNode, BeaconDb, initStateFromAnchorState, createNodeJsLibp2p, nodeUtils} from "@lodestar/beacon-node";
-import {SlashingProtection, Validator, SignerType} from "@lodestar/validator";
-import {LevelDbController} from "@lodestar/db";
-import {interopSecretKey} from "@lodestar/state-transition";
-import {createIBeaconConfig} from "@lodestar/config";
-import {ACTIVE_PRESET, PresetName} from "@lodestar/params";
-import {onGracefulShutdown} from "../../util/process.js";
-import {createEnr, overwriteEnrWithCliArgs} from "../../config/index.js";
-import {IGlobalArgs, parseEnrArgs} from "../../options/index.js";
-import {initializeOptionsAndConfig} from "../init/handler.js";
-import {mkdir, getCliLogger, parseRange} from "../../util/index.js";
-=======
 import {toHex, fromHex} from "@lodestar/utils";
 import {nodeUtils} from "@lodestar/beacon-node";
 import {IGlobalArgs} from "../../options/index.js";
 import {mkdir, onGracefulShutdown} from "../../util/index.js";
 import {getBeaconConfigFromArgs} from "../../config/beaconParams.js";
->>>>>>> 7703607b
 import {getBeaconPaths} from "../beacon/paths.js";
 import {getValidatorPaths} from "../validator/paths.js";
 import {beaconHandler} from "../beacon/handler.js";
@@ -33,18 +16,6 @@
  * Run a beacon node with validator
  */
 export async function devHandler(args: IDevArgs & IGlobalArgs): Promise<void> {
-<<<<<<< HEAD
-  const {beaconNodeOptions, config} = await initializeOptionsAndConfig(args);
-
-  // ENR setup
-  const peerId = await createSecp256k1PeerId();
-  const enr = createEnr(peerId);
-  beaconNodeOptions.set({network: {discv5: {enr}}});
-  const enrArgs = parseEnrArgs(args);
-  overwriteEnrWithCliArgs(enr, enrArgs, beaconNodeOptions.getWithDefaults());
-
-=======
->>>>>>> 7703607b
   // Note: defaults to network "dev", to all paths are custom and don't conflict with networks.
   // Flag --reset cleans up the custom dirs on dev stop
   const beaconDbDir = getBeaconPaths(args).dbDir;
