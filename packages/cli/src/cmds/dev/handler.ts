import fs from "fs";
import {promisify} from "util";
import rimraf from "rimraf";
import path from "path";
import {AbortController} from "@chainsafe/abort-controller";
import {GENESIS_SLOT} from "@chainsafe/lodestar-params";
import {BeaconNode, BeaconDb, initStateFromAnchorState, createNodeJsLibp2p, nodeUtils} from "@chainsafe/lodestar";
import {SlashingProtection, Validator} from "@chainsafe/lodestar-validator";
import {LevelDbController} from "@chainsafe/lodestar-db";
import {onGracefulShutdown} from "../../util/process";
import {createEnr, createPeerId} from "../../config";
import {IGlobalArgs} from "../../options";
import {IDevArgs} from "./options";
import {initializeOptionsAndConfig} from "../init/handler";
import {mkdir, initBLS, getCliLogger} from "../../util";
import {getBeaconPaths} from "../beacon/paths";
import {getValidatorPaths} from "../validator/paths";
import {interopSecretKey} from "@chainsafe/lodestar-beacon-state-transition";
import {SecretKey} from "@chainsafe/bls";
import {createIBeaconConfig} from "@chainsafe/lodestar-config";
import {getVersion} from "../../util/version";

/**
 * Run a beacon node with validator
 */
export async function devHandler(args: IDevArgs & IGlobalArgs): Promise<void> {
  await initBLS();

  args.network = "dev";
  args.preset = "minimal";
  const {beaconNodeOptions, config} = await initializeOptionsAndConfig(args);

  // @TODO @Q9F The beacon node options are using mainnet, why???

  // ENR setup
  const peerId = await createPeerId();
  const enr = createEnr(peerId);
  beaconNodeOptions.set({network: {discv5: {enr}}});

  // DB setup
  const beaconPaths = getBeaconPaths(args);
  const validatorPaths = getValidatorPaths(args);
  const beaconDbDir = beaconPaths.dbDir;
  const validatorsDbDir = validatorPaths.validatorsDbDir;
<<<<<<< HEAD
=======

  // Remove slashing protection db. Otherwise the validators won't be able to propose nor attest
  // until the clock reach a higher slot than the previous run of the dev command
  if (!args.genesisTime) {
    await promisify(rimraf)(beaconDbDir);
    await promisify(rimraf)(validatorsDbDir);
  }

>>>>>>> 1ba4af43
  mkdir(beaconDbDir);
  mkdir(validatorsDbDir);

  // TODO: Rename db.name to db.path or db.location
  beaconNodeOptions.set({db: {name: beaconPaths.dbDir}});
  const options = beaconNodeOptions.getWithDefaults();

  // Genesis params
  const validatorCount = args.genesisValidators || 8;
  const genesisTime = args.genesisTime || Math.floor(Date.now() / 1000) + 5;
  // Set logger format to Eph with provided genesisTime
  if (args.logFormatGenesisTime === undefined) args.logFormatGenesisTime = genesisTime;

  // BeaconNode setup
  const libp2p = await createNodeJsLibp2p(peerId, options.network);
  const logger = getCliLogger(args, beaconPaths, config);
  logger.info("Lodestar", {version: getVersion(), network: args.network});

  const db = new BeaconDb({config, controller: new LevelDbController(options.db, {logger})});
  await db.start();

  let anchorState;
  if (args.genesisStateFile) {
    const state = config
      .getForkTypes(GENESIS_SLOT)
      .BeaconState.createTreeBackedFromBytes(await fs.promises.readFile(args.genesisStateFile));
    anchorState = await initStateFromAnchorState(config, db, logger, state);
  } else {
    anchorState = await initStateFromAnchorState(
      config,
      db,
      logger,
      await nodeUtils.initDevState(config, db, validatorCount, genesisTime)
    );
  }
  const beaconConfig = createIBeaconConfig(config, anchorState.genesisValidatorsRoot);

  const validators: Validator[] = [];

  const node = await BeaconNode.init({
    opts: options,
    config: beaconConfig,
    db,
    logger,
    libp2p,
    anchorState,
  });

  const onGracefulShutdownCbs: (() => Promise<void>)[] = [];
  onGracefulShutdown(async () => {
    for (const cb of onGracefulShutdownCbs) await cb();
    await Promise.all([Promise.all(validators.map((v) => v.stop())), node.close()]);
    if (args.reset) {
      logger.info("Cleaning db directories");
      await promisify(rimraf)(beaconDbDir);
      await promisify(rimraf)(validatorsDbDir);
    }
  }, logger.info.bind(logger));

  if (args.startValidators) {
    const secretKeys: SecretKey[] = [];
    const [fromIndex, toIndex] = args.startValidators.split(":").map((s) => parseInt(s));
    const valCount = anchorState.validators.length;
    const maxIndex = fromIndex + valCount - 1;

    if (fromIndex > toIndex) {
      throw Error(`Invalid startValidators arg '${args.startValidators}' - fromIndex > toIndex`);
    }

    if (toIndex > maxIndex) {
      throw Error(`Invalid startValidators arg '${args.startValidators}' - state has ${valCount} validators`);
    }

    for (let i = fromIndex; i <= toIndex; i++) {
      secretKeys.push(interopSecretKey(i));
    }

    const dbPath = path.join(validatorsDbDir, "validators");
    fs.mkdirSync(dbPath, {recursive: true});

    const api = args.server === "memory" ? node.api : args.server;
    const slashingProtection = new SlashingProtection({
      config: config,
      controller: new LevelDbController({name: dbPath}, {logger}),
    });

    const controller = new AbortController();
    onGracefulShutdownCbs.push(async () => controller.abort());

    // Initailize genesis once for all validators
    const validator = await Validator.initializeFromBeaconNode({
      config,
      slashingProtection,
      api,
      logger: logger.child({module: "vali"}),
      secretKeys,
    });

    onGracefulShutdownCbs.push(() => validator.stop());
    await validator.start();
  }
}<|MERGE_RESOLUTION|>--- conflicted
+++ resolved
@@ -31,7 +31,6 @@
   const {beaconNodeOptions, config} = await initializeOptionsAndConfig(args);
 
   // @TODO @Q9F The beacon node options are using mainnet, why???
-
   // ENR setup
   const peerId = await createPeerId();
   const enr = createEnr(peerId);
@@ -42,8 +41,6 @@
   const validatorPaths = getValidatorPaths(args);
   const beaconDbDir = beaconPaths.dbDir;
   const validatorsDbDir = validatorPaths.validatorsDbDir;
-<<<<<<< HEAD
-=======
 
   // Remove slashing protection db. Otherwise the validators won't be able to propose nor attest
   // until the clock reach a higher slot than the previous run of the dev command
@@ -51,8 +48,6 @@
     await promisify(rimraf)(beaconDbDir);
     await promisify(rimraf)(validatorsDbDir);
   }
-
->>>>>>> 1ba4af43
   mkdir(beaconDbDir);
   mkdir(validatorsDbDir);
 
