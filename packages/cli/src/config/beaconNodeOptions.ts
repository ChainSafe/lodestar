--- conflicted
+++ resolved
@@ -49,13 +49,6 @@
   set(beaconNodeOptionsPartial: RecursivePartial<IBeaconNodeOptions>): void {
     this.beaconNodeOptions = mergeBeaconNodeOptions(this.beaconNodeOptions, beaconNodeOptionsPartial);
   }
-<<<<<<< HEAD
-
-  writeTo(filepath: string): void {
-    writeFile(filepath, this.beaconNodeOptions);
-  }
-=======
->>>>>>> 3e1f9b26
 }
 
 export function writeBeaconNodeOptions(filename: string, config: Partial<IBeaconNodeOptions>): void {
