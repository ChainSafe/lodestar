--- conflicted
+++ resolved
@@ -1,11 +1,6 @@
-import PeerId from "peer-id";
 import {createKeypairFromPeerId, ENR, ENRKey, ENRValue} from "@chainsafe/discv5";
-<<<<<<< HEAD
-import {writeFile, readFile} from "../util";
-=======
 import {writeFile, readFile} from "../util/index.js";
 import PeerId from "peer-id";
->>>>>>> 1031e7e2
 
 /**
  * `FileENR` is an `ENR` that saves the ENR contents to a file on every modification
