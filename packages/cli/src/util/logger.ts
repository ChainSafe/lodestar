--- conflicted
+++ resolved
@@ -16,10 +16,7 @@
   logFormatGenesisTime?: number;
   logFormatId?: string;
   logRotate?: boolean;
-<<<<<<< HEAD
-=======
   logMaxFiles?: number;
->>>>>>> f4365df2
 }
 
 export function errorLogger(): ILogger {
@@ -37,10 +34,7 @@
       filename: paths.logFile,
       level: args.logLevelFile,
       rotate: args.logRotate,
-<<<<<<< HEAD
-=======
       maxfiles: args.logMaxFiles,
->>>>>>> f4365df2
     });
   }
 
