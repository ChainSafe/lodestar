--- conflicted
+++ resolved
@@ -1,16 +1,8 @@
 import {execSync} from "node:child_process";
 
-<<<<<<< HEAD
-/**
- * This file is created in the build step and is distributed through NPM
- * MUST be in sync with `-/gitDataPath.ts` and `package.json` files.
- */
-import {readGitDataFile, GitData} from "./gitDataPath.js";
-=======
 // This file is created in the build step and is distributed through NPM
 // MUST be in sync with `-/gitDataPath.ts` and `package.json` files.
-import {readGitDataFile, GitData} from "./gitDataPath";
->>>>>>> 4827b29f
+import {readGitDataFile, GitData} from "./gitDataPath.js";
 
 /** Reads git data from a persisted file or local git data at build time. */
 export function readAndGetGitData(): GitData {
