import fs from "node:fs";
import path from "node:path";
import bls from "@chainsafe/bls";
import type {SecretKey} from "@chainsafe/bls/types";
import {Keystore} from "@chainsafe/bls-keystore";
import {phase0} from "@chainsafe/lodestar-types";
<<<<<<< HEAD
import {getLockFile, Lockfile} from "@chainsafe/lodestar-keymanager-server";
import {YargsError, readValidatorPassphrase} from "../util/index.js";
import {decodeEth1TxData} from "../depositContract/depositData.js";
import {add0xPrefix} from "../util/format.js";
=======
import {lockFilepath, unlockFilepath} from "@chainsafe/lodestar-keymanager-server";
import {YargsError, readValidatorPassphrase, add0xPrefix} from "../util";
import {decodeEth1TxData} from "../depositContract/depositData";
>>>>>>> 4827b29f
import {
  VOTING_KEYSTORE_FILE,
  WITHDRAWAL_KEYSTORE_FILE,
  ETH1_DEPOSIT_DATA_FILE,
  ETH1_DEPOSIT_AMOUNT_FILE,
<<<<<<< HEAD
  ETH1_DEPOSIT_TX_HASH_FILE,
} from "./paths.js";
=======
} from "./paths";
>>>>>>> 4827b29f

export interface IValidatorDirOptions {
  force: boolean;
}

export interface IEth1DepositData {
  /**
   * An RLP encoded Eth1 transaction.
   */
  rlp: string;
  /**
   * The deposit data used to generate `self.rlp`
   */
  depositData: phase0.DepositData;
  /**
   * The root of `self.deposit_data`
   */
  root: string;
}

/**
 * Provides a wrapper around a directory containing validator information
 * Creates/deletes a lockfile in `self.dir` to attempt to prevent concurrent
 * access from multiple processes.
 *
 * Example:
 * ```
 * 0x91494d3ac4c078049f37aa46934ba8cd...
 * ├── eth1_deposit_data.rlp
 * ├── deposit-tx-hash.txt
 * ├── voting-keystore.json
 * └── withdrawal-keystore.json
 * ```
 */
export class ValidatorDir {
<<<<<<< HEAD
  dir: string;
  private lockfilePath: string;
  private lockfile: Lockfile;
=======
  private readonly dirpath: string;
>>>>>>> 4827b29f

  /**
   * Open `dir`, creating a lockfile to prevent concurrent access.
   * Errors if there is a filesystem error or if a lockfile already exists
   */
<<<<<<< HEAD
  constructor(baseDir: string, lockfile: Lockfile, pubkey: string, options?: IValidatorDirOptions) {
    this.dir = path.join(baseDir, add0xPrefix(pubkey));
    this.lockfilePath = path.join(this.dir, LOCK_FILE);
    this.lockfile = lockfile;
=======
  constructor(baseDir: string, pubkey: string, options?: IValidatorDirOptions) {
    this.dirpath = path.join(baseDir, add0xPrefix(pubkey));
>>>>>>> 4827b29f

    if (!fs.existsSync(this.dirpath)) {
      throw new YargsError(`Validator directory ${this.dirpath} does not exist`);
    }

    try {
<<<<<<< HEAD
      this.lockfile.lockSync(this.lockfilePath);
=======
      lockFilepath(this.dirpath);
>>>>>>> 4827b29f
    } catch (e) {
      if (options && options.force) {
        // Ignore error, maybe log?
      } else {
        throw e;
      }
    }
  }

  static async create(baseDir: string, pubkey: string, options?: IValidatorDirOptions): Promise<ValidatorDir> {
    return new ValidatorDir(baseDir, await getLockFile(), pubkey, options);
  }

  /**
   * Removes the lockfile associated with this validator dir
   */
  close(): void {
<<<<<<< HEAD
    this.lockfile.unlockSync(this.lockfilePath);
=======
    unlockFilepath(this.dirpath);
>>>>>>> 4827b29f
  }

  /**
   * Attempts to read the keystore in `this.dir` and decrypt the secretKey using
   * a password file in `password_dir`.
   * The password file that is used will be based upon the pubkey value in the keystore.
   * Errors if there is a filesystem error, a password is missing or the password is incorrect.
   * @param secretsDir
   */
  async votingKeypair(secretsDir: string): Promise<SecretKey> {
    const keystorePath = path.join(this.dirpath, VOTING_KEYSTORE_FILE);
    return await this.unlockKeypair(keystorePath, secretsDir);
  }

  /**
   * Attempts to read the keystore in `this.dir` and decrypt the secretKey using
   * a password file in `password_dir`.
   * The password file that is used will be based upon the pubkey value in the keystore.
   * Errors if there is a filesystem error, a password is missing or the password is incorrect.
   * @param secretsDir
   */
  async withdrawalKeypair(secretsDir: string): Promise<SecretKey> {
    const keystorePath = path.join(this.dirpath, WITHDRAWAL_KEYSTORE_FILE);
    return await this.unlockKeypair(keystorePath, secretsDir);
  }

  /**
   * Decrypts a keystore in the validator's dir
   * @param keystorePath Path to a EIP-2335 keystore
   * @param secretsDir Directory containing keystore passwords
   */
  async unlockKeypair(keystorePath: string, secretsDir: string): Promise<SecretKey> {
    const keystore = Keystore.parse(fs.readFileSync(keystorePath, "utf8"));
    const password = readValidatorPassphrase({secretsDir, pubkey: keystore.pubkey});
    const privKey = await keystore.decrypt(password);
    return bls.SecretKey.fromBytes(privKey);
  }

  /**
   * Attempts to read files in `this.dir` and return an `Eth1DepositData` that can be used for
   * submitting an Eth1 deposit.
   */
  eth1DepositData(): IEth1DepositData {
    const depositDataPath = path.join(this.dirpath, ETH1_DEPOSIT_DATA_FILE);
    const depositAmountPath = path.join(this.dirpath, ETH1_DEPOSIT_AMOUNT_FILE);
    const depositDataRlp = fs.readFileSync(depositDataPath, "utf8");
    const depositAmount = fs.readFileSync(depositAmountPath, "utf8");

    // This acts as a sanity check to ensure that the amount from `ETH1_DEPOSIT_AMOUNT_FILE`
    // matches the value that `ETH1_DEPOSIT_DATA_FILE` was created with.
    const {depositData, root} = decodeEth1TxData(depositDataRlp, depositAmount);

    return {rlp: depositDataRlp, depositData, root};
  }
}<|MERGE_RESOLUTION|>--- conflicted
+++ resolved
@@ -4,27 +4,15 @@
 import type {SecretKey} from "@chainsafe/bls/types";
 import {Keystore} from "@chainsafe/bls-keystore";
 import {phase0} from "@chainsafe/lodestar-types";
-<<<<<<< HEAD
-import {getLockFile, Lockfile} from "@chainsafe/lodestar-keymanager-server";
-import {YargsError, readValidatorPassphrase} from "../util/index.js";
+import {lockFilepath, unlockFilepath} from "@chainsafe/lodestar-keymanager-server";
+import {YargsError, readValidatorPassphrase, add0xPrefix} from "../util/index.js";
 import {decodeEth1TxData} from "../depositContract/depositData.js";
-import {add0xPrefix} from "../util/format.js";
-=======
-import {lockFilepath, unlockFilepath} from "@chainsafe/lodestar-keymanager-server";
-import {YargsError, readValidatorPassphrase, add0xPrefix} from "../util";
-import {decodeEth1TxData} from "../depositContract/depositData";
->>>>>>> 4827b29f
 import {
   VOTING_KEYSTORE_FILE,
   WITHDRAWAL_KEYSTORE_FILE,
   ETH1_DEPOSIT_DATA_FILE,
   ETH1_DEPOSIT_AMOUNT_FILE,
-<<<<<<< HEAD
-  ETH1_DEPOSIT_TX_HASH_FILE,
 } from "./paths.js";
-=======
-} from "./paths";
->>>>>>> 4827b29f
 
 export interface IValidatorDirOptions {
   force: boolean;
@@ -60,38 +48,21 @@
  * ```
  */
 export class ValidatorDir {
-<<<<<<< HEAD
-  dir: string;
-  private lockfilePath: string;
-  private lockfile: Lockfile;
-=======
   private readonly dirpath: string;
->>>>>>> 4827b29f
 
   /**
    * Open `dir`, creating a lockfile to prevent concurrent access.
    * Errors if there is a filesystem error or if a lockfile already exists
    */
-<<<<<<< HEAD
-  constructor(baseDir: string, lockfile: Lockfile, pubkey: string, options?: IValidatorDirOptions) {
-    this.dir = path.join(baseDir, add0xPrefix(pubkey));
-    this.lockfilePath = path.join(this.dir, LOCK_FILE);
-    this.lockfile = lockfile;
-=======
   constructor(baseDir: string, pubkey: string, options?: IValidatorDirOptions) {
     this.dirpath = path.join(baseDir, add0xPrefix(pubkey));
->>>>>>> 4827b29f
 
     if (!fs.existsSync(this.dirpath)) {
       throw new YargsError(`Validator directory ${this.dirpath} does not exist`);
     }
 
     try {
-<<<<<<< HEAD
-      this.lockfile.lockSync(this.lockfilePath);
-=======
       lockFilepath(this.dirpath);
->>>>>>> 4827b29f
     } catch (e) {
       if (options && options.force) {
         // Ignore error, maybe log?
@@ -102,18 +73,14 @@
   }
 
   static async create(baseDir: string, pubkey: string, options?: IValidatorDirOptions): Promise<ValidatorDir> {
-    return new ValidatorDir(baseDir, await getLockFile(), pubkey, options);
+    return new ValidatorDir(baseDir, pubkey, options);
   }
 
   /**
    * Removes the lockfile associated with this validator dir
    */
   close(): void {
-<<<<<<< HEAD
-    this.lockfile.unlockSync(this.lockfilePath);
-=======
     unlockFilepath(this.dirpath);
->>>>>>> 4827b29f
   }
 
   /**
