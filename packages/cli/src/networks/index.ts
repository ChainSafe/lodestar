--- conflicted
+++ resolved
@@ -7,16 +7,10 @@
 import {BeaconStateAllForks} from "@chainsafe/lodestar-beacon-state-transition";
 import fs from "node:fs";
 import got from "got";
-<<<<<<< HEAD
 import * as mainnet from "./mainnet.js";
 import * as prater from "./prater.js";
 import * as kiln from "./kiln.js";
-=======
-import * as mainnet from "./mainnet";
-import * as prater from "./prater";
-import * as kiln from "./kiln";
-import * as ropsten from "./ropsten";
->>>>>>> 75e405c8
+import * as ropsten from "./ropsten.js";
 
 export type NetworkName = "mainnet" | "prater" | "kiln" | "ropsten" | "dev";
 export const networkNames: NetworkName[] = ["mainnet", "prater", "kiln", "ropsten"];
