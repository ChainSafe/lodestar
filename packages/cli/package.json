{
  "name": "@chainsafe/lodestar",
  "version": "1.21.0",
  "description": "Command line interface for lodestar",
  "author": "ChainSafe Systems",
  "license": "LGPL-3.0",
  "bugs": {
    "url": "https://github.com/ChainSafe/lodestar/issues"
  },
  "homepage": "https://github.com/ChainSafe/lodestar#readme",
  "type": "module",
  "exports": "./lib/index.js",
  "files": [
    "lib/**/*.d.ts",
    "lib/**/*.js",
    "lib/**/*.js.map",
    ".git-data.json"
  ],
  "bin": {
    "lodestar": "lib/index.js"
  },
  "scripts": {
    "clean": "rm -rf lib && rm -f *.tsbuildinfo",
    "build": "tsc -p tsconfig.build.json && yarn write-git-data",
    "build:release": "yarn clean && yarn run build",
    "build:watch": "tsc -p tsconfig.build.json --watch",
    "write-git-data": "node lib/util/gitData/writeGitData.js",
    "check-build": "node -e \"(async function() { await import('./lib/index.js') })()\" lodestar --help",
    "check-types": "tsc",
    "docs:build": "node --loader ts-node/esm ./docsgen/index.ts",
    "lint": "eslint --color --ext .ts src/ test/",
    "lint:fix": "yarn run lint --fix",
    "test:unit": "vitest --run --dir test/unit/",
    "test:e2e": "vitest --run --config vitest.e2e.config.ts --dir test/e2e/",
    "test:sim:multifork": "LODESTAR_PRESET=minimal DOTENV_CONFIG_PATH=../../.env.test node -r dotenv/config --loader ts-node/esm test/sim/multiFork.test.ts",
    "test:sim:mixedclient": "LODESTAR_PRESET=minimal DOTENV_CONFIG_PATH=../../.env.test node -r dotenv/config --loader ts-node/esm test/sim/mixedClient.test.ts",
    "test:sim:endpoints": "LODESTAR_PRESET=minimal DOTENV_CONFIG_PATH=../../.env.test node -r dotenv/config --loader ts-node/esm test/sim/endpoints.test.ts",
    "test:sim:deneb": "LODESTAR_PRESET=minimal DOTENV_CONFIG_PATH=../../.env.test node -r dotenv/config --loader ts-node/esm test/sim/deneb.test.ts",
    "test:sim:backup_eth_provider": "LODESTAR_PRESET=minimal DOTENV_CONFIG_PATH=../../.env.test node -r dotenv/config --loader ts-node/esm test/sim/backupEthProvider.test.ts",
    "test": "yarn test:unit && yarn test:e2e",
    "check-readme": "typescript-docs-verifier"
  },
  "repository": {
    "type": "git",
    "url": "git+https://github.com:ChainSafe/lodestar.git"
  },
  "keywords": [
    "ethereum",
    "eth-consensus",
    "beacon",
    "blockchain"
  ],
  "dependencies": {
    "@chainsafe/bls-keygen": "^0.4.0",
    "@chainsafe/bls-keystore": "^3.1.0",
    "@chainsafe/blst": "^2.0.3",
    "@chainsafe/discv5": "^9.0.0",
    "@chainsafe/enr": "^3.0.0",
<<<<<<< HEAD
    "@chainsafe/persistent-merkle-tree": "file:../../../ssz/packages/persistent-merkle-tree",
    "@chainsafe/ssz": "file:../../../ssz/packages/ssz",
=======
    "@chainsafe/persistent-merkle-tree": "^0.8.0",
    "@chainsafe/ssz": "^0.17.0",
>>>>>>> 64fe1db8
    "@chainsafe/threads": "^1.11.1",
    "@libp2p/crypto": "^4.1.0",
    "@libp2p/peer-id": "^4.1.0",
    "@libp2p/peer-id-factory": "^4.1.0",
    "@lodestar/api": "^1.21.0",
    "@lodestar/beacon-node": "^1.21.0",
    "@lodestar/config": "^1.21.0",
    "@lodestar/db": "^1.21.0",
    "@lodestar/light-client": "^1.21.0",
    "@lodestar/logger": "^1.21.0",
    "@lodestar/params": "^1.21.0",
    "@lodestar/state-transition": "^1.21.0",
    "@lodestar/types": "^1.21.0",
    "@lodestar/utils": "^1.21.0",
    "@lodestar/validator": "^1.21.0",
    "@multiformats/multiaddr": "^12.1.3",
    "deepmerge": "^4.3.1",
    "ethers": "^6.7.0",
    "find-up": "^6.3.0",
    "got": "^11.8.6",
    "inquirer": "^9.1.5",
    "js-yaml": "^4.1.0",
    "prom-client": "^15.1.0",
    "proper-lockfile": "^4.1.2",
    "rimraf": "^4.4.1",
    "source-map-support": "^0.5.21",
    "uint8arrays": "^5.0.1",
    "yargs": "^17.7.1"
  },
  "devDependencies": {
    "@lodestar/test-utils": "^1.21.0",
    "@types/debug": "^4.1.7",
    "@types/got": "^9.6.12",
    "@types/inquirer": "^9.0.3",
    "@types/proper-lockfile": "^4.1.4",
    "@types/yargs": "^17.0.24",
    "fastify": "^4.27.0"
  }
}<|MERGE_RESOLUTION|>--- conflicted
+++ resolved
@@ -56,13 +56,8 @@
     "@chainsafe/blst": "^2.0.3",
     "@chainsafe/discv5": "^9.0.0",
     "@chainsafe/enr": "^3.0.0",
-<<<<<<< HEAD
     "@chainsafe/persistent-merkle-tree": "file:../../../ssz/packages/persistent-merkle-tree",
     "@chainsafe/ssz": "file:../../../ssz/packages/ssz",
-=======
-    "@chainsafe/persistent-merkle-tree": "^0.8.0",
-    "@chainsafe/ssz": "^0.17.0",
->>>>>>> 64fe1db8
     "@chainsafe/threads": "^1.11.1",
     "@libp2p/crypto": "^4.1.0",
     "@libp2p/peer-id": "^4.1.0",
