{
  "name": "@chainsafe/lodestar-cli",
  "version": "0.36.0",
  "description": "Command line interface for other packages",
  "author": "ChainSafe Systems",
  "license": "LGPL-3.0",
  "bugs": {
    "url": "https://github.com/ChainSafe/lodestar/issues"
  },
  "homepage": "https://github.com/ChainSafe/lodestar#readme",
  "main": "lib/index.js",
  "files": [
    "lib/**/*.d.ts",
    "lib/**/*.js",
    "lib/**/*.js.map",
    ".git-data.json"
  ],
  "bin": {
    "lodestar": "lib/index.js"
  },
  "scripts": {
    "clean": "rm -rf lib && rm -f *.tsbuildinfo",
    "build": "tsc -p tsconfig.build.json && yarn write-git-data",
    "build:release": "yarn clean && yarn run build && yarn run build:typedocs",
    "build:lib:watch": "yarn run build:lib --watch",
    "build:typedocs": "typedoc --exclude src/index.ts --out typedocs src",
    "build:types:watch": "yarn run build:types --watch",
    "build:refdocs": "ts-node docsgen docs/cli.md",
    "write-git-data": "node lib/util/gitData/writeGitData.js",
    "check-types": "tsc",
    "lint": "eslint --color --ext .ts src/ test/",
    "lint:fix": "yarn run lint --fix",
    "pretest": "yarn run check-types",
    "test:unit": "nyc --cache-dir .nyc_output/.cache -e .ts mocha 'test/unit/**/*.test.ts'",
    "test:e2e": "mocha --timeout 30000 'test/e2e/**/*.test.ts'",
    "test": "yarn test:unit && yarn test:e2e",
    "coverage": "codecov -F lodestar",
    "check-readme": "typescript-docs-verifier"
  },
  "repository": {
    "type": "git",
    "url": "git+https://github.com:ChainSafe/lodestar.git"
  },
  "keywords": [
    "ethereum",
    "eth-consensus",
    "beacon",
    "blockchain"
  ],
  "dependencies": {
    "@chainsafe/abort-controller": "^3.0.1",
    "@chainsafe/bls": "6.0.3",
    "@chainsafe/bls-keygen": "^0.3.0",
<<<<<<< HEAD
    "@chainsafe/bls-keystore": "^2.0.0",
    "@chainsafe/blst": "^0.2.2",
=======
    "@chainsafe/bls-keystore": "2.0.0",
    "@chainsafe/blst": "^0.2.4",
>>>>>>> ce73b760
    "@chainsafe/discv5": "^0.6.7",
    "@chainsafe/lodestar": "^0.36.0",
    "@chainsafe/lodestar-api": "^0.36.0",
    "@chainsafe/lodestar-beacon-state-transition": "^0.36.0",
    "@chainsafe/lodestar-config": "^0.36.0",
    "@chainsafe/lodestar-db": "^0.36.0",
    "@chainsafe/lodestar-keymanager-server": "^0.36.0",
    "@chainsafe/lodestar-params": "^0.36.0",
    "@chainsafe/lodestar-types": "^0.36.0",
    "@chainsafe/lodestar-utils": "^0.36.0",
    "@chainsafe/lodestar-validator": "^0.36.0",
    "@chainsafe/ssz": "^0.8.20",
    "@types/lockfile": "^1.0.1",
    "bip39": "^3.0.2",
    "deepmerge": "^4.2.2",
    "ethers": "^5.0.2",
    "expand-tilde": "^2.0.2",
    "find-up": "^5.0.0",
    "got": "^11.5.1",
    "inquirer": "^8.1.3",
    "js-yaml": "^3.14.0",
    "lockfile": "^1.0.4",
    "lodash": "^4.17.15",
    "multiaddr": "^10.0.1",
    "peer-id": "^0.15.3",
    "rimraf": "^3.0.0",
    "source-map-support": "^0.5.19",
    "uuidv4": "^6.1.1",
    "yargs": "^16.1.0"
  },
  "devDependencies": {
    "@types/expand-tilde": "^2.0.0",
    "@types/got": "^9.6.11",
    "@types/inquirer": "^7.3.0",
    "@types/js-yaml": "^3.12.5",
    "@types/lodash": "^4.14.157",
    "@types/rimraf": "^3.0.2",
    "@types/yargs": "^15.0.9"
  }
}<|MERGE_RESOLUTION|>--- conflicted
+++ resolved
@@ -51,13 +51,8 @@
     "@chainsafe/abort-controller": "^3.0.1",
     "@chainsafe/bls": "6.0.3",
     "@chainsafe/bls-keygen": "^0.3.0",
-<<<<<<< HEAD
     "@chainsafe/bls-keystore": "^2.0.0",
-    "@chainsafe/blst": "^0.2.2",
-=======
-    "@chainsafe/bls-keystore": "2.0.0",
     "@chainsafe/blst": "^0.2.4",
->>>>>>> ce73b760
     "@chainsafe/discv5": "^0.6.7",
     "@chainsafe/lodestar": "^0.36.0",
     "@chainsafe/lodestar-api": "^0.36.0",
