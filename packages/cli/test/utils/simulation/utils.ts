import {ChildProcess, spawn} from "node:child_process";
import {dirname} from "node:path";
import {fileURLToPath} from "node:url";
import {Epoch} from "@lodestar/types";
import {ForkName} from "@lodestar/params";
import {SimulationOptionalParams, SimulationParams} from "./types.js";

// Global variable __dirname no longer available in ES6 modules.
// Solutions: https://stackoverflow.com/questions/46745014/alternative-for-dirname-in-node-js-when-using-es6-modules
// eslint-disable-next-line @typescript-eslint/naming-convention
export const __dirname = dirname(fileURLToPath(import.meta.url));

export const logFilesDir = "test-logs";

export const defaultSimulationParams: SimulationOptionalParams = {
  validatorsPerClient: 32,
  withExternalSigner: false,
  secondsPerSlot: 2,
  // delay a bit so regular sync sees it's up to date and sync is completed from the beginning
  // allow time for bls worker threads to warm up
  genesisSlotsDelay: 30,
  externalSigner: false,
};

export const getSimulationId = ({
  beaconNodes,
  validatorClients,
  validatorsPerClient,
  withExternalSigner,
  altairEpoch,
  bellatrixEpoch,
}: SimulationParams): string =>
  [
    `beaconNodes-${beaconNodes}`,
    `validatorClients-${validatorClients}`,
    `validatorsPerClient-${validatorsPerClient}`,
    `altair-${altairEpoch}`,
    `bellatrix-${bellatrixEpoch}`,
    `externalSigner-${withExternalSigner ? "yes" : "no"}`,
  ].join("_");

export const spawnProcessAndWait = async (
  module: string,
  args: string[],
  ready: (childProcess: ChildProcess) => Promise<boolean>,
  message: string
): Promise<ChildProcess> => {
  return new Promise((resolve, reject) => {
    void (async () => {
      const childProcess = spawn(module, args, {
        detached: false,
        stdio: process.env.SHOW_LOGS ? "inherit" : "ignore",
        // eslint-disable-next-line @typescript-eslint/naming-convention
        env: {...process.env, NODE_ENV: "test"},
      });

      childProcess.on("error", reject);
      childProcess.on("exit", (code: number) => {
        reject(new Error(`lodestar exited with code ${code}`));
      });

      // TODO: Add support for timeout
      // To safe the space in logs log only for once.
      console.log(message);
      const intervalId = setInterval(async () => {
        if (await ready(childProcess)) {
          clearInterval(intervalId);
          resolve(childProcess);
        }
      }, 1000);
    })();
  });
};

export const closeChildProcess = async (childProcess: ChildProcess, signal?: "SIGTERM"): Promise<void> => {
  return new Promise((resolve) => {
    childProcess.on("close", resolve);
    childProcess.kill(signal);
  });
};

<<<<<<< HEAD
=======
export const computeAttestationParticipation = (
  state: altair.BeaconState
): {epoch: number; head: number; source: number; target: number} => {
  // Attestation to be computed at the end of epoch. At that time the "currentEpochParticipation" is all set to zero
  // and we have to use "previousEpochParticipation" instead.
  const previousEpochParticipation = state.previousEpochParticipation;
  // As we calculated the participation from the previous epoch
  const epoch = Math.floor(state.slot / SLOTS_PER_EPOCH) - 1;
  const totalAttestingBalance = {head: 0, source: 0, target: 0};
  let totalEffectiveBalance = 0;

  for (let i = 0; i < previousEpochParticipation.length; i++) {
    totalAttestingBalance.head +=
      previousEpochParticipation[i] & TIMELY_HEAD ? state.validators[i].effectiveBalance : 0;
    totalAttestingBalance.source +=
      previousEpochParticipation[i] & TIMELY_SOURCE ? state.validators[i].effectiveBalance : 0;
    totalAttestingBalance.target +=
      previousEpochParticipation[i] & TIMELY_TARGET ? state.validators[i].effectiveBalance : 0;

    totalEffectiveBalance += state.validators[i].effectiveBalance;
  }

  totalAttestingBalance.head = totalAttestingBalance.head / totalEffectiveBalance;
  totalAttestingBalance.source = totalAttestingBalance.source / totalEffectiveBalance;
  totalAttestingBalance.target = totalAttestingBalance.target / totalEffectiveBalance;

  return {...totalAttestingBalance, epoch};
};

export const computeAttestation = (attestations: phase0.Attestation[]): number => {
  return Array.from(attestations).reduce((total, att) => total + att.aggregationBits.getTrueBitIndexes().length, 0);
};

export const computeInclusionDelay = (attestations: phase0.Attestation[], slot: Slot): number => {
  return avg(Array.from(attestations).map((att) => slot - att.data.slot));
};

export const computeSyncCommitteeParticipation = (version: ForkName, block: altair.SignedBeaconBlock): number => {
  if (version === ForkName.phase0) {
    return 0;
  }

  const {syncCommitteeBits} = block.message.body.syncAggregate;
  return syncCommitteeBits.getTrueBitIndexes().length / syncCommitteeBits.bitLen;
};

>>>>>>> 8b90b2ca
export const avg = (arr: number[]): number => {
  return arr.length === 0 ? 0 : arr.reduce((p, c) => p + c, 0) / arr.length;
};

export const getForkName = (epoch: Epoch, params: SimulationParams): ForkName => {
  if (epoch < params.altairEpoch) {
    return ForkName.phase0;
  } else if (epoch < params.bellatrixEpoch) {
    return ForkName.altair;
  } else {
    return ForkName.bellatrix;
  }
};

export const FAR_FUTURE_EPOCH = 10 ** 12;
export const BN_P2P_BASE_PORT = 4000;
export const BN_P2P_REST_PORT = 5000;
export const KEY_MANAGER_BASE_PORT = 6000;
export const EXTERNAL_SIGNER_BASE_PORT = 7000;<|MERGE_RESOLUTION|>--- conflicted
+++ resolved
@@ -79,55 +79,7 @@
   });
 };
 
-<<<<<<< HEAD
-=======
-export const computeAttestationParticipation = (
-  state: altair.BeaconState
-): {epoch: number; head: number; source: number; target: number} => {
-  // Attestation to be computed at the end of epoch. At that time the "currentEpochParticipation" is all set to zero
-  // and we have to use "previousEpochParticipation" instead.
-  const previousEpochParticipation = state.previousEpochParticipation;
-  // As we calculated the participation from the previous epoch
-  const epoch = Math.floor(state.slot / SLOTS_PER_EPOCH) - 1;
-  const totalAttestingBalance = {head: 0, source: 0, target: 0};
-  let totalEffectiveBalance = 0;
 
-  for (let i = 0; i < previousEpochParticipation.length; i++) {
-    totalAttestingBalance.head +=
-      previousEpochParticipation[i] & TIMELY_HEAD ? state.validators[i].effectiveBalance : 0;
-    totalAttestingBalance.source +=
-      previousEpochParticipation[i] & TIMELY_SOURCE ? state.validators[i].effectiveBalance : 0;
-    totalAttestingBalance.target +=
-      previousEpochParticipation[i] & TIMELY_TARGET ? state.validators[i].effectiveBalance : 0;
-
-    totalEffectiveBalance += state.validators[i].effectiveBalance;
-  }
-
-  totalAttestingBalance.head = totalAttestingBalance.head / totalEffectiveBalance;
-  totalAttestingBalance.source = totalAttestingBalance.source / totalEffectiveBalance;
-  totalAttestingBalance.target = totalAttestingBalance.target / totalEffectiveBalance;
-
-  return {...totalAttestingBalance, epoch};
-};
-
-export const computeAttestation = (attestations: phase0.Attestation[]): number => {
-  return Array.from(attestations).reduce((total, att) => total + att.aggregationBits.getTrueBitIndexes().length, 0);
-};
-
-export const computeInclusionDelay = (attestations: phase0.Attestation[], slot: Slot): number => {
-  return avg(Array.from(attestations).map((att) => slot - att.data.slot));
-};
-
-export const computeSyncCommitteeParticipation = (version: ForkName, block: altair.SignedBeaconBlock): number => {
-  if (version === ForkName.phase0) {
-    return 0;
-  }
-
-  const {syncCommitteeBits} = block.message.body.syncAggregate;
-  return syncCommitteeBits.getTrueBitIndexes().length / syncCommitteeBits.bitLen;
-};
-
->>>>>>> 8b90b2ca
 export const avg = (arr: number[]): number => {
   return arr.length === 0 ? 0 : arr.reduce((p, c) => p + c, 0) / arr.length;
 };
