import EventEmitter from "node:events";
import {routes} from "@lodestar/api/beacon";
<<<<<<< HEAD
import {TIMELY_HEAD_FLAG_INDEX, TIMELY_TARGET_FLAG_INDEX, TIMELY_SOURCE_FLAG_INDEX, ForkName} from "@lodestar/params";
import {allForks, altair, Epoch, Slot} from "@lodestar/types";
import {toHexString} from "@lodestar/utils";
import {EpochClock} from "./EpochClock.js";
import {BeaconNodeProcess, SimulationParams} from "./types.js";
import {avg, getForkName} from "./utils.js";

const TIMELY_HEAD = 1 << TIMELY_HEAD_FLAG_INDEX;
const TIMELY_SOURCE = 1 << TIMELY_SOURCE_FLAG_INDEX;
const TIMELY_TARGET = 1 << TIMELY_TARGET_FLAG_INDEX;

type SlotMeasureInput = {
  version: ForkName;
  slot: Slot;
  node: BeaconNodeProcess;
  block: allForks.SignedBeaconBlock;
  clock: EpochClock;
};

type EpochMeasureInput = SlotMeasureInput & {
  epoch: Epoch;
  startSlot: Slot;
  endSlot: Slot;
  slotsMeasures: Map<Slot, SlotMeasure>;
  state: allForks.BeaconState;
};

export type CommonMeasure = {
  readonly fork: ForkName;
  readonly epochStr: string;
  readonly epoch: Epoch;
  readonly slot: Slot;
};

export type SlotMeasure = CommonMeasure & {
  readonly attestationsCount: number;
  readonly inclusionDelay: number;
  readonly head: string;
  readonly finalizedSlot: Slot;
  readonly syncCommitteeParticipation: number;
};

export type EpochMeasure = CommonMeasure & {
  readonly missedSlots: number[];
  readonly attestationParticipationAvg: {head: number; source: number; target: number};
  readonly syncCommitteeParticipationAvg: number;
};

export const processAttestationsCount = async ({slot, node}: SlotMeasureInput): Promise<number> => {
  const attestations = await node.api.beacon.getBlockAttestations(slot);

  return Array.from(attestations.data).reduce(
    (total, att) => total + att.aggregationBits.getTrueBitIndexes().length,
    0
  );
};

export const processInclusionDelay = async ({slot, node}: SlotMeasureInput): Promise<number> => {
  const attestations = await node.api.beacon.getBlockAttestations(slot);

  return avg(Array.from(attestations.data).map((att) => slot - att.data.slot));
};

export const processHead = async ({node}: SlotMeasureInput): Promise<string> => {
  const head = await node.api.beacon.getBlockHeader("head");

  return toHexString(head.data.root);
};

export const processFinalized = async ({node}: SlotMeasureInput): Promise<number> => {
  const finalized = await node.api.beacon.getBlockHeader("finalized");
  return finalized.data.header.message.slot;
};

export const processSyncCommitteeParticipation = async ({version, block}: SlotMeasureInput): Promise<number> => {
  if (version === ForkName.phase0) {
    return 0;
  }

  const {syncCommitteeBits} = (block as altair.SignedBeaconBlock).message.body.syncAggregate;
  return syncCommitteeBits.getTrueBitIndexes().length / syncCommitteeBits.bitLen;
};

export const processSlotMeasure = async (input: SlotMeasureInput): Promise<SlotMeasure> => {
  const [attestationsCount, inclusionDelay, head, finalized, syncCommitteeParticipation] = await Promise.all([
    processAttestationsCount(input),
    processInclusionDelay(input),
    processHead(input),
    processFinalized(input),
    processSyncCommitteeParticipation(input),
  ]);

  const epoch = input.clock.getEpochForSlot(input.slot);

  return {
    fork: input.version,
    slot: input.slot,
    epoch,
    epochStr: `${epoch}/${input.clock.getSlotIndexInEpoch(input.slot)}`,
    attestationsCount,
    inclusionDelay,
    head,
    finalizedSlot: finalized,
    syncCommitteeParticipation,
  };
};

export const processEpochMissedSlots = async ({
  startSlot,
  endSlot,
  slotsMeasures,
}: EpochMeasureInput): Promise<number[]> => {
  const missedSlots: number[] = [];

  for (let slot = startSlot; slot < endSlot; slot++) {
    if (!slotsMeasures.has(slot)) {
      missedSlots.push(slot);
    }
  }
  return missedSlots;
};

export const processAttestationEpochParticipationAvg = async ({
  version,
  state,
}: EpochMeasureInput): Promise<{head: number; source: number; target: number}> => {
  if (version === ForkName.phase0) {
    return {head: 0, source: 0, target: 0};
  }

  // Attestation to be computed at the end of epoch. At that time the "currentEpochParticipation" is all set to zero
  // and we have to use "previousEpochParticipation" instead.
  const previousEpochParticipation = (state as altair.BeaconState).previousEpochParticipation;
  const totalAttestingBalance = {head: 0, source: 0, target: 0};
  let totalEffectiveBalance = 0;

  for (let i = 0; i < previousEpochParticipation.length; i++) {
    totalAttestingBalance.head +=
      previousEpochParticipation[i] & TIMELY_HEAD ? state.validators[i].effectiveBalance : 0;
    totalAttestingBalance.source +=
      previousEpochParticipation[i] & TIMELY_SOURCE ? state.validators[i].effectiveBalance : 0;
    totalAttestingBalance.target +=
      previousEpochParticipation[i] & TIMELY_TARGET ? state.validators[i].effectiveBalance : 0;

    totalEffectiveBalance += state.validators[i].effectiveBalance;
  }

  totalAttestingBalance.head = totalAttestingBalance.head / totalEffectiveBalance;
  totalAttestingBalance.source = totalAttestingBalance.source / totalEffectiveBalance;
  totalAttestingBalance.target = totalAttestingBalance.target / totalEffectiveBalance;

  return totalAttestingBalance;
};

export const processSyncCommitteeParticipationAvg = async ({
  startSlot,
  endSlot,
  version,
  slotsMeasures: slotsMetrics,
}: EpochMeasureInput): Promise<number> => {
  if (version === ForkName.phase0) {
    return 0;
  }

  const participation: number[] = [];
=======
import {altair, Epoch, Slot} from "@lodestar/types";
import {toHexString} from "@lodestar/utils";
import {EpochClock} from "./EpochClock.js";
import {BeaconNodeProcess, SimulationParams} from "./types.js";
import {
  avg,
  computeAttestation,
  computeAttestationParticipation,
  computeInclusionDelay,
  computeSyncCommitteeParticipation,
  getForkName,
} from "./utils.js";

const participationHeading = (id: string): string => `${id}-P-H/S/T`;
const missedBlocksHeading = (id: string): string => `${id}-M`;
// const nodeHeadHeading = (id: string): string => `${id}-H`;
const finalizedHeading = (id: string): string => `${id}-F`;
const syncCommitteeHeading = (id: string): string => `${id}-SC`;

export class SimulationTracker {
  readonly producedBlocks: Map<string, Map<Slot, boolean>>;
  readonly attestationsPerSlot: Map<string, Map<Slot, number>>;
  readonly inclusionDelayPerBlock: Map<string, Map<Slot, number>>;
  readonly attestationParticipation: Map<string, Map<Epoch, {head: number; source: number; target: number}>>;
  private lastSeenSlot: Map<string, Slot>;
  readonly headPerSlot: Map<string, Map<Slot, string>>;
  readonly finalizedPerSlot: Map<string, Map<Slot, Slot>>;
  readonly syncCommitteeParticipation: Map<string, Map<Slot, number>>;
>>>>>>> 8b90b2ca

  for (let slot = startSlot; slot <= endSlot; slot++) {
    participation.push(slotsMetrics.get(slot)?.syncCommitteeParticipation ?? 0);
  }

  return avg(participation);
};

export const processEpochMeasure = async (input: EpochMeasureInput): Promise<EpochMeasure> => {
  const [missedSlots, attestationParticipationAvg, syncCommitteeParticipationAvg] = await Promise.all([
    processEpochMissedSlots(input),
    processAttestationEpochParticipationAvg(input),
    processSyncCommitteeParticipationAvg(input),
  ]);

  return {
    fork: input.version,
    epoch: input.epoch,
    slot: input.slot,
    epochStr: `${input.epoch}/${input.clock.getSlotIndexInEpoch(input.slot)}`,
    missedSlots,
    attestationParticipationAvg,
    syncCommitteeParticipationAvg,
  };
};

export class SimulationTracker {
  readonly slotMeasures: Map<string, Map<Slot, SlotMeasure>> = new Map();
  readonly epochMeasures: Map<string, Map<Epoch, EpochMeasure>> = new Map();
  readonly emitter = new EventEmitter();

  private lastSeenSlot: Map<string, Slot> = new Map();
  private signal: AbortSignal;
  private nodes: BeaconNodeProcess[];
  private clock: EpochClock;
  private params: SimulationParams;

  constructor(nodes: BeaconNodeProcess[], clock: EpochClock, params: SimulationParams, signal: AbortSignal) {
    this.signal = signal;
    this.nodes = nodes;
    this.clock = clock;
    this.params = params;

<<<<<<< HEAD
    for (const node of nodes) {
      this.slotMeasures.set(node.id, new Map());
      this.epochMeasures.set(node.id, new Map());
      this.lastSeenSlot.set(node.id, 0);

      // We don't receive genesis block on event stream
      this.slotMeasures.get(node.id)?.set(0, {
        slot: 0,
        epoch: 0,
        epochStr: "0/0",
        fork: getForkName(0, this.params),
        attestationsCount: 0,
        inclusionDelay: 0,
        finalizedSlot: 0,
        syncCommitteeParticipation: 0,
        head: "",
      });
    }
  }

=======
    this.producedBlocks = new Map();
    this.attestationsPerSlot = new Map();
    this.inclusionDelayPerBlock = new Map();
    this.attestationParticipation = new Map();
    this.lastSeenSlot = new Map();
    this.headPerSlot = new Map();
    this.finalizedPerSlot = new Map();
    this.syncCommitteeParticipation = new Map();

    for (let i = 0; i < nodes.length; i += 1) {
      this.producedBlocks.set(nodes[i].id, new Map());
      this.attestationsPerSlot.set(nodes[i].id, new Map());
      this.inclusionDelayPerBlock.set(nodes[i].id, new Map());
      this.attestationParticipation.set(nodes[i].id, new Map());
      this.lastSeenSlot.set(nodes[i].id, 0);
      this.headPerSlot.set(nodes[i].id, new Map());
      this.finalizedPerSlot.set(nodes[i].id, new Map());
      this.syncCommitteeParticipation.set(nodes[i].id, new Map());

      // Set finalized slot to genesis
      this.finalizedPerSlot.get(nodes[i].id)?.set(0, 0);
      this.syncCommitteeParticipation.get(nodes[i].id)?.set(0, params.altairEpoch === 0 ? 1 : 0);
    }
  }

  get missedBlocks(): Map<string, Slot[]> {
    const missedBlocks: Map<string, Slot[]> = new Map();
    const minSlot = Math.min(...this.lastSeenSlot.values());

    for (const node of this.nodes) {
      const missedBlocksForNode: Slot[] = [];

      // We don't consider genesis slot as missed slot
      for (let s = 1; s < minSlot; s++) {
        if (!this.producedBlocks.get(node.id)?.get(s)) {
          missedBlocksForNode.push(s);
        }
      }

      missedBlocks.set(node.id, missedBlocksForNode);
    }

    return missedBlocks;
  }

>>>>>>> 8b90b2ca
  async start(): Promise<void> {
    for (const node of this.nodes) {
      node.api.events.eventstream(
        [routes.events.EventType.block, routes.events.EventType.head, routes.events.EventType.finalizedCheckpoint],
        this.signal,
        async (event) => {
          this.emitter.emit(event.type, event, node);

          switch (event.type) {
            case routes.events.EventType.block:
              await this.onBlock(event.message, node);
              return;
            case routes.events.EventType.finalizedCheckpoint:
              this.onFinalizedCheckpoint(event.message, node);
              return;
          }
        }
      );
    }
  }

  async stop(): Promise<void> {
    // Do nothing;
  }

  private async onBlock(
    event: routes.events.EventData[routes.events.EventType.block],
    node: BeaconNodeProcess
  ): Promise<void> {
    const slot = event.slot;
    const lastSeenSlot = this.lastSeenSlot.get(node.id);
<<<<<<< HEAD
=======
    const blockAttestations = await node.api.beacon.getBlockAttestations(slot);
    const block = await node.api.beacon.getBlockV2(slot);

>>>>>>> 8b90b2ca
    if (lastSeenSlot !== undefined && slot > lastSeenSlot) {
      this.lastSeenSlot.set(node.id, slot);
    }

<<<<<<< HEAD
    const block = await node.api.beacon.getBlockV2(slot);

    this.slotMeasures
      .get(node.id)
      ?.set(slot, await processSlotMeasure({version: block.version, slot, node, block: block.data, clock: this.clock}));
=======
    this.producedBlocks.get(node.id)?.set(slot, true);
    this.attestationsPerSlot.get(node.id)?.set(slot, computeAttestation(blockAttestations.data));
    this.inclusionDelayPerBlock.get(node.id)?.set(slot, computeInclusionDelay(blockAttestations.data, slot));
    this.syncCommitteeParticipation
      .get(node.id)
      ?.set(slot, computeSyncCommitteeParticipation(block.version, block.data as altair.SignedBeaconBlock));

    const head = await node.api.beacon.getBlockHeader("head");
    this.headPerSlot.get(node.id)?.set(slot, toHexString(head.data.root));

    const finalized = await node.api.beacon.getBlockHeader("finalized");
    this.finalizedPerSlot.get(node.id)?.set(slot, finalized.data.header.message.slot);
>>>>>>> 8b90b2ca

    if (this.clock.isFirstSlotOfEpoch(slot)) {
      // Compute measures for the last epoch
      const epoch = this.clock.getEpochForSlot(slot) - 1;
      const startSlot = this.clock.getFirstSlotOfEpoch(epoch);
      const endSlot = this.clock.getLastSlotOfEpoch(epoch);
      const state = await node.api.debug.getStateV2("head");

      this.epochMeasures.get(node.id)?.set(
        epoch,
        await processEpochMeasure({
          slot,
          startSlot,
          endSlot,
          epoch,
          node,
          block: block.data,
          version: block.version,
          slotsMeasures: this.slotMeasures.get(node.id) ?? new Map<Slot, SlotMeasure>(),
          state: state.data,
          clock: this.clock,
        })
      );
    }
  }

  private onHead(_event: routes.events.EventData[routes.events.EventType.head], _node: BeaconNodeProcess): void {
    // TODO: Add head tracking
  }

  private onFinalizedCheckpoint(
    _event: routes.events.EventData[routes.events.EventType.finalizedCheckpoint],
    _node: BeaconNodeProcess
  ): void {
    // TODO: Add checkpoint tracking
  }

  printNoesInfo(): void {
    /* eslint-disable @typescript-eslint/naming-convention */
    const maxSlot = Math.max(...this.lastSeenSlot.values());
    const records: Record<string, unknown>[] = [];

    for (let slot = 0; slot <= maxSlot; slot++) {
      const epoch = this.clock.getEpochForSlot(slot);
      const forkName = getForkName(epoch, this.params);
      const epochStr = `${this.clock.getEpochForSlot(slot)}/${this.clock.getSlotIndexInEpoch(slot)}`;

      const record: Record<string, unknown> = {
        F: forkName,
        Eph: epochStr,
        slot,
        "Missed Slots": this.nodes.map((node) => (this.slotMeasures.get(node.id)?.has(slot) ? "-" : "x")).join(""),
        "Finalized Slots": this.nodes
          .map((node) => this.slotMeasures.get(node.id)?.get(slot)?.finalizedSlot ?? "-")
          .join(" | "),
        "Attestations Count": this.nodes
          .map((node) => this.slotMeasures.get(node.id)?.get(slot)?.attestationsCount ?? "-")
          .join(" | "),
        "Inclusion Delay": this.nodes
          .map((node) => this.slotMeasures.get(node.id)?.get(slot)?.inclusionDelay ?? "-")
          .join(" | "),
        "SC Participation": this.nodes
          .map((node) => this.slotMeasures.get(node.id)?.get(slot)?.syncCommitteeParticipation ?? "-")
          .join(" | "),
      };

<<<<<<< HEAD
=======
      for (const node of this.nodes) {
        record[missedBlocksHeading(node.id)] = this.producedBlocks.get(node.id)?.get(slot) ? "" : "x";
      }

>>>>>>> 8b90b2ca
      // TODO: Find a better way to show the heads on each slot
      // for (const node of this.nodes) {
      //   record[nodeHeadHeading(node.id)] = this.headPerSlot.get(node.id)?.get(slot) ?? "";
      // }
<<<<<<< HEAD
=======

      for (const node of this.nodes) {
        record[finalizedHeading(node.id)] = this.finalizedPerSlot.get(node.id)?.get(slot) ?? "";
      }

      for (const node of this.nodes) {
        record[participationHeading(node.id)] = `${this.attestationsPerSlot.get(node.id)?.get(slot) ?? ""} - ${
          this.inclusionDelayPerBlock.get(node.id)?.get(slot) ?? ""
        }`;
      }

      for (const node of this.nodes) {
        record[syncCommitteeHeading(node.id)] = this.syncCommitteeParticipation.get(node.id)?.get(slot)?.toFixed(2);
      }
>>>>>>> 8b90b2ca

      records.push(record);

      if (this.clock.isLastSlotOfEpoch(slot)) {
<<<<<<< HEAD
        const summary: Record<string, unknown> = {
          F: forkName,
=======
        const epoch = this.clock.getEpochForSlot(slot);
        const firstSlot = this.clock.getFirstSlotOfEpoch(epoch);
        const lastSlot = this.clock.getLastSlotOfEpoch(epoch);

        const record: Record<string, unknown> = {
          F: getForkName(epoch, this.params),
>>>>>>> 8b90b2ca
          Eph: epoch,
          slot: "---",
          "Missed Slots": this.nodes
            .map((node) => this.epochMeasures.get(node.id)?.get(epoch)?.missedSlots.length)
            .join(" | "),
          "Finalized Slots": Array(this.nodes.length).fill("-").join(" | "),
          "Attestations Count": this.nodes
            .map((node) => {
              const participation = this.epochMeasures.get(node.id)?.get(epoch)?.attestationParticipationAvg;
              if (!participation) return "-";

              return `${participation.head.toFixed(2)},${participation.source.toFixed(
                2
              )},${participation.target.toFixed(2)}`;
            })
            .join(" | "),
          "Inclusion Delay": Array(this.nodes.length).fill("-").join(" | "),
          "SC Participation": this.nodes
            .map((node) => this.epochMeasures.get(node.id)?.get(epoch)?.syncCommitteeParticipationAvg ?? "-")
            .join(" | "),
        };
<<<<<<< HEAD
        records.push(summary);
=======

        for (const node of this.nodes) {
          record[missedBlocksHeading(node.id)] = this.missedBlocks.get(node.id)?.filter((s) => s <= slot).length;
        }

        for (const node of this.nodes) {
          const participation = this.attestationParticipation.get(node.id)?.get(epoch);
          const participationStr =
            participation?.head != null
              ? `${participation?.head.toFixed(2)}/${participation?.source.toFixed(2)}/${participation?.target.toFixed(
                  2
                )}`
              : "";
          record[participationHeading(node.id)] = participationStr;

          const syncParticipation: number[] = [];
          for (let i = firstSlot; i <= lastSlot; i++) {
            syncParticipation.push(this.syncCommitteeParticipation.get(node.id)?.get(i) ?? 0);
          }
          record[syncCommitteeHeading(node.id)] = avg(syncParticipation).toFixed(2);
        }
        records.push(record);
>>>>>>> 8b90b2ca
      }
    }

    console.table(records);
    /* eslint-enable @typescript-eslint/naming-convention */
  }
}<|MERGE_RESOLUTION|>--- conflicted
+++ resolved
@@ -1,6 +1,5 @@
 import EventEmitter from "node:events";
 import {routes} from "@lodestar/api/beacon";
-<<<<<<< HEAD
 import {TIMELY_HEAD_FLAG_INDEX, TIMELY_TARGET_FLAG_INDEX, TIMELY_SOURCE_FLAG_INDEX, ForkName} from "@lodestar/params";
 import {allForks, altair, Epoch, Slot} from "@lodestar/types";
 import {toHexString} from "@lodestar/utils";
@@ -166,36 +165,6 @@
   }
 
   const participation: number[] = [];
-=======
-import {altair, Epoch, Slot} from "@lodestar/types";
-import {toHexString} from "@lodestar/utils";
-import {EpochClock} from "./EpochClock.js";
-import {BeaconNodeProcess, SimulationParams} from "./types.js";
-import {
-  avg,
-  computeAttestation,
-  computeAttestationParticipation,
-  computeInclusionDelay,
-  computeSyncCommitteeParticipation,
-  getForkName,
-} from "./utils.js";
-
-const participationHeading = (id: string): string => `${id}-P-H/S/T`;
-const missedBlocksHeading = (id: string): string => `${id}-M`;
-// const nodeHeadHeading = (id: string): string => `${id}-H`;
-const finalizedHeading = (id: string): string => `${id}-F`;
-const syncCommitteeHeading = (id: string): string => `${id}-SC`;
-
-export class SimulationTracker {
-  readonly producedBlocks: Map<string, Map<Slot, boolean>>;
-  readonly attestationsPerSlot: Map<string, Map<Slot, number>>;
-  readonly inclusionDelayPerBlock: Map<string, Map<Slot, number>>;
-  readonly attestationParticipation: Map<string, Map<Epoch, {head: number; source: number; target: number}>>;
-  private lastSeenSlot: Map<string, Slot>;
-  readonly headPerSlot: Map<string, Map<Slot, string>>;
-  readonly finalizedPerSlot: Map<string, Map<Slot, Slot>>;
-  readonly syncCommitteeParticipation: Map<string, Map<Slot, number>>;
->>>>>>> 8b90b2ca
 
   for (let slot = startSlot; slot <= endSlot; slot++) {
     participation.push(slotsMetrics.get(slot)?.syncCommitteeParticipation ?? 0);
@@ -239,7 +208,6 @@
     this.clock = clock;
     this.params = params;
 
-<<<<<<< HEAD
     for (const node of nodes) {
       this.slotMeasures.set(node.id, new Map());
       this.epochMeasures.set(node.id, new Map());
@@ -260,53 +228,6 @@
     }
   }
 
-=======
-    this.producedBlocks = new Map();
-    this.attestationsPerSlot = new Map();
-    this.inclusionDelayPerBlock = new Map();
-    this.attestationParticipation = new Map();
-    this.lastSeenSlot = new Map();
-    this.headPerSlot = new Map();
-    this.finalizedPerSlot = new Map();
-    this.syncCommitteeParticipation = new Map();
-
-    for (let i = 0; i < nodes.length; i += 1) {
-      this.producedBlocks.set(nodes[i].id, new Map());
-      this.attestationsPerSlot.set(nodes[i].id, new Map());
-      this.inclusionDelayPerBlock.set(nodes[i].id, new Map());
-      this.attestationParticipation.set(nodes[i].id, new Map());
-      this.lastSeenSlot.set(nodes[i].id, 0);
-      this.headPerSlot.set(nodes[i].id, new Map());
-      this.finalizedPerSlot.set(nodes[i].id, new Map());
-      this.syncCommitteeParticipation.set(nodes[i].id, new Map());
-
-      // Set finalized slot to genesis
-      this.finalizedPerSlot.get(nodes[i].id)?.set(0, 0);
-      this.syncCommitteeParticipation.get(nodes[i].id)?.set(0, params.altairEpoch === 0 ? 1 : 0);
-    }
-  }
-
-  get missedBlocks(): Map<string, Slot[]> {
-    const missedBlocks: Map<string, Slot[]> = new Map();
-    const minSlot = Math.min(...this.lastSeenSlot.values());
-
-    for (const node of this.nodes) {
-      const missedBlocksForNode: Slot[] = [];
-
-      // We don't consider genesis slot as missed slot
-      for (let s = 1; s < minSlot; s++) {
-        if (!this.producedBlocks.get(node.id)?.get(s)) {
-          missedBlocksForNode.push(s);
-        }
-      }
-
-      missedBlocks.set(node.id, missedBlocksForNode);
-    }
-
-    return missedBlocks;
-  }
-
->>>>>>> 8b90b2ca
   async start(): Promise<void> {
     for (const node of this.nodes) {
       node.api.events.eventstream(
@@ -338,36 +259,16 @@
   ): Promise<void> {
     const slot = event.slot;
     const lastSeenSlot = this.lastSeenSlot.get(node.id);
-<<<<<<< HEAD
-=======
-    const blockAttestations = await node.api.beacon.getBlockAttestations(slot);
-    const block = await node.api.beacon.getBlockV2(slot);
-
->>>>>>> 8b90b2ca
+
     if (lastSeenSlot !== undefined && slot > lastSeenSlot) {
       this.lastSeenSlot.set(node.id, slot);
     }
 
-<<<<<<< HEAD
     const block = await node.api.beacon.getBlockV2(slot);
 
     this.slotMeasures
       .get(node.id)
       ?.set(slot, await processSlotMeasure({version: block.version, slot, node, block: block.data, clock: this.clock}));
-=======
-    this.producedBlocks.get(node.id)?.set(slot, true);
-    this.attestationsPerSlot.get(node.id)?.set(slot, computeAttestation(blockAttestations.data));
-    this.inclusionDelayPerBlock.get(node.id)?.set(slot, computeInclusionDelay(blockAttestations.data, slot));
-    this.syncCommitteeParticipation
-      .get(node.id)
-      ?.set(slot, computeSyncCommitteeParticipation(block.version, block.data as altair.SignedBeaconBlock));
-
-    const head = await node.api.beacon.getBlockHeader("head");
-    this.headPerSlot.get(node.id)?.set(slot, toHexString(head.data.root));
-
-    const finalized = await node.api.beacon.getBlockHeader("finalized");
-    this.finalizedPerSlot.get(node.id)?.set(slot, finalized.data.header.message.slot);
->>>>>>> 8b90b2ca
 
     if (this.clock.isFirstSlotOfEpoch(slot)) {
       // Compute measures for the last epoch
@@ -434,49 +335,16 @@
           .join(" | "),
       };
 
-<<<<<<< HEAD
-=======
-      for (const node of this.nodes) {
-        record[missedBlocksHeading(node.id)] = this.producedBlocks.get(node.id)?.get(slot) ? "" : "x";
-      }
-
->>>>>>> 8b90b2ca
       // TODO: Find a better way to show the heads on each slot
       // for (const node of this.nodes) {
       //   record[nodeHeadHeading(node.id)] = this.headPerSlot.get(node.id)?.get(slot) ?? "";
       // }
-<<<<<<< HEAD
-=======
-
-      for (const node of this.nodes) {
-        record[finalizedHeading(node.id)] = this.finalizedPerSlot.get(node.id)?.get(slot) ?? "";
-      }
-
-      for (const node of this.nodes) {
-        record[participationHeading(node.id)] = `${this.attestationsPerSlot.get(node.id)?.get(slot) ?? ""} - ${
-          this.inclusionDelayPerBlock.get(node.id)?.get(slot) ?? ""
-        }`;
-      }
-
-      for (const node of this.nodes) {
-        record[syncCommitteeHeading(node.id)] = this.syncCommitteeParticipation.get(node.id)?.get(slot)?.toFixed(2);
-      }
->>>>>>> 8b90b2ca
 
       records.push(record);
 
       if (this.clock.isLastSlotOfEpoch(slot)) {
-<<<<<<< HEAD
         const summary: Record<string, unknown> = {
           F: forkName,
-=======
-        const epoch = this.clock.getEpochForSlot(slot);
-        const firstSlot = this.clock.getFirstSlotOfEpoch(epoch);
-        const lastSlot = this.clock.getLastSlotOfEpoch(epoch);
-
-        const record: Record<string, unknown> = {
-          F: getForkName(epoch, this.params),
->>>>>>> 8b90b2ca
           Eph: epoch,
           slot: "---",
           "Missed Slots": this.nodes
@@ -498,32 +366,7 @@
             .map((node) => this.epochMeasures.get(node.id)?.get(epoch)?.syncCommitteeParticipationAvg ?? "-")
             .join(" | "),
         };
-<<<<<<< HEAD
         records.push(summary);
-=======
-
-        for (const node of this.nodes) {
-          record[missedBlocksHeading(node.id)] = this.missedBlocks.get(node.id)?.filter((s) => s <= slot).length;
-        }
-
-        for (const node of this.nodes) {
-          const participation = this.attestationParticipation.get(node.id)?.get(epoch);
-          const participationStr =
-            participation?.head != null
-              ? `${participation?.head.toFixed(2)}/${participation?.source.toFixed(2)}/${participation?.target.toFixed(
-                  2
-                )}`
-              : "";
-          record[participationHeading(node.id)] = participationStr;
-
-          const syncParticipation: number[] = [];
-          for (let i = firstSlot; i <= lastSlot; i++) {
-            syncParticipation.push(this.syncCommitteeParticipation.get(node.id)?.get(i) ?? 0);
-          }
-          record[syncCommitteeHeading(node.id)] = avg(syncParticipation).toFixed(2);
-        }
-        records.push(record);
->>>>>>> 8b90b2ca
       }
     }
 
