import EventEmitter from "node:events";
import {routes} from "@lodestar/api/beacon";
import {altair, Epoch, Slot} from "@lodestar/types";
import {toHexString} from "@lodestar/utils";
import {EpochClock} from "./EpochClock.js";
import {BeaconNodeProcess, SimulationParams} from "./types.js";
<<<<<<< HEAD
import {computeAttestation, computeAttestationParticipation, computeInclusionDelay, getForkName} from "./utils.js";
/* eslint-disable no-console */
=======
import {
  avg,
  computeAttestation,
  computeAttestationParticipation,
  computeInclusionDelay,
  computeSyncCommitteeParticipation,
  getForkName,
} from "./utils.js";

>>>>>>> 8cac35f9
const participationHeading = (id: string): string => `${id}-P-H/S/T`;
const missedBlocksHeading = (id: string): string => `${id}-M`;
// const nodeHeadHeading = (id: string): string => `${id}-H`;
const finalizedHeading = (id: string): string => `${id}-F`;
const syncCommitteeHeading = (id: string): string => `${id}-SC`;

export class SimulationTracker {
  readonly producedBlocks: Map<string, Map<Slot, boolean>>;
  readonly attestationsPerSlot: Map<string, Map<Slot, number>>;
  readonly inclusionDelayPerBlock: Map<string, Map<Slot, number>>;
  readonly attestationParticipation: Map<string, Map<Epoch, {head: number; source: number; target: number}>>;
  private lastSeenSlot: Map<string, Slot>;
  readonly headPerSlot: Map<string, Map<Slot, string>>;
  readonly finalizedPerSlot: Map<string, Map<Slot, Slot>>;
  readonly syncCommitteeParticipation: Map<string, Map<Slot, number>>;

  readonly emitter = new EventEmitter();

  private signal: AbortSignal;
  private nodes: BeaconNodeProcess[];
  private clock: EpochClock;
  private params: SimulationParams;

  constructor(nodes: BeaconNodeProcess[], clock: EpochClock, params: SimulationParams, signal: AbortSignal) {
    this.signal = signal;
    this.nodes = nodes;
    this.clock = clock;
    this.params = params;

    this.producedBlocks = new Map();
    this.attestationsPerSlot = new Map();
    this.inclusionDelayPerBlock = new Map();
    this.attestationParticipation = new Map();
    this.lastSeenSlot = new Map();
    this.headPerSlot = new Map();
    this.finalizedPerSlot = new Map();
    this.syncCommitteeParticipation = new Map();

    for (let i = 0; i < nodes.length; i += 1) {
      this.producedBlocks.set(nodes[i].id, new Map());
      this.attestationsPerSlot.set(nodes[i].id, new Map());
      this.inclusionDelayPerBlock.set(nodes[i].id, new Map());
      this.attestationParticipation.set(nodes[i].id, new Map());
      this.lastSeenSlot.set(nodes[i].id, 0);
      this.headPerSlot.set(nodes[i].id, new Map());
      this.finalizedPerSlot.set(nodes[i].id, new Map());
      this.syncCommitteeParticipation.set(nodes[i].id, new Map());

      // Set finalized slot to genesis
      this.finalizedPerSlot.get(nodes[i].id)?.set(0, 0);
      this.syncCommitteeParticipation.get(nodes[i].id)?.set(0, params.altairEpoch === 0 ? 1 : 0);
    }
  }

  get missedBlocks(): Map<string, Slot[]> {
    const missedBlocks: Map<string, Slot[]> = new Map();
    const minSlot = Math.min(...this.lastSeenSlot.values());

    for (const node of this.nodes) {
      const missedBlocksForNode: Slot[] = [];

      // We don't consider genesis slot as missed slot
      for (let s = 1; s < minSlot; s++) {
        if (!this.producedBlocks.get(node.id)?.get(s)) {
          missedBlocksForNode.push(s);
        }
      }

      missedBlocks.set(node.id, missedBlocksForNode);
    }

    return missedBlocks;
  }

  async start(): Promise<void> {
    for (const node of this.nodes) {
      node.api.events.eventstream(
        [routes.events.EventType.block, routes.events.EventType.head, routes.events.EventType.finalizedCheckpoint],
        this.signal,
        async (event) => {
          this.emitter.emit(event.type, event, node);

          switch (event.type) {
            case routes.events.EventType.block:
              await this.onBlock(event.message, node);
              return;
            case routes.events.EventType.finalizedCheckpoint:
              this.onFinalizedCheckpoint(event.message, node);
              return;
          }
        }
      );
    }
  }

  async stop(): Promise<void> {
    // Do nothing;
  }

  private async onBlock(
    event: routes.events.EventData[routes.events.EventType.block],
    node: BeaconNodeProcess
  ): Promise<void> {
    const slot = event.slot;
    const lastSeenSlot = this.lastSeenSlot.get(node.id);
    const blockAttestations = await node.api.beacon.getBlockAttestations(slot);
    const block = await node.api.beacon.getBlockV2(slot);

    if (lastSeenSlot !== undefined && slot > lastSeenSlot) {
      this.lastSeenSlot.set(node.id, slot);
    }

    this.producedBlocks.get(node.id)?.set(slot, true);
    this.attestationsPerSlot.get(node.id)?.set(slot, computeAttestation(blockAttestations.data));
    this.inclusionDelayPerBlock.get(node.id)?.set(slot, computeInclusionDelay(blockAttestations.data, slot));
    this.syncCommitteeParticipation
      .get(node.id)
      ?.set(slot, computeSyncCommitteeParticipation(block.version, block.data as altair.SignedBeaconBlock));

    const head = await node.api.beacon.getBlockHeader("head");
    this.headPerSlot.get(node.id)?.set(slot, toHexString(head.data.root));

    const finalized = await node.api.beacon.getBlockHeader("finalized");
    this.finalizedPerSlot.get(node.id)?.set(slot, finalized.data.header.message.slot);

    if (this.clock.isFirstSlotOfEpoch(slot)) {
      const state = await node.api.debug.getStateV2("head");
      const participation = computeAttestationParticipation(state.data as altair.BeaconState);

      this.attestationParticipation
        .get(node.id)
        // As the `computeAttestationParticipation` using previousEpochParticipation for calculations
        ?.set(participation.epoch, {
          head: participation.head,
          source: participation.source,
          target: participation.target,
        });
    }
  }

  private onHead(_event: routes.events.EventData[routes.events.EventType.head], _node: BeaconNodeProcess): void {
    // TODO: Add head tracking
  }

  private onFinalizedCheckpoint(
    _event: routes.events.EventData[routes.events.EventType.finalizedCheckpoint],
    _node: BeaconNodeProcess
  ): void {
    // TODO: Add checkpoint tracking
  }

  printNoesInfo(): void {
    /* eslint-disable @typescript-eslint/naming-convention */
    const maxSlot = Math.max(...this.lastSeenSlot.values());
    const records: Record<string, unknown>[] = [];

    for (let slot = 0; slot <= maxSlot; slot++) {
      const epoch = this.clock.getEpochForSlot(slot);

      const record: Record<string, unknown> = {
        F: getForkName(epoch, this.params),
        Eph: `${this.clock.getEpochForSlot(slot)}/${this.clock.getSlotIndexInEpoch(slot)}`,
        slot,
      };

      for (const node of this.nodes) {
        record[missedBlocksHeading(node.id)] = this.producedBlocks.get(node.id)?.get(slot) ? "" : "x";
      }

      // TODO: Find a better way to show the heads on each slot
      // for (const node of this.nodes) {
      //   record[nodeHeadHeading(node.id)] = this.headPerSlot.get(node.id)?.get(slot) ?? "";
      // }

      for (const node of this.nodes) {
        record[finalizedHeading(node.id)] = this.finalizedPerSlot.get(node.id)?.get(slot) ?? "";
      }

      for (const node of this.nodes) {
        record[participationHeading(node.id)] = `${this.attestationsPerSlot.get(node.id)?.get(slot) ?? ""} - ${
          this.inclusionDelayPerBlock.get(node.id)?.get(slot) ?? ""
        }`;
      }

      for (const node of this.nodes) {
        record[syncCommitteeHeading(node.id)] = this.syncCommitteeParticipation.get(node.id)?.get(slot)?.toFixed(2);
      }

      records.push(record);

      if (this.clock.isLastSlotOfEpoch(slot)) {
        const epoch = this.clock.getEpochForSlot(slot);
        const firstSlot = this.clock.getFirstSlotOfEpoch(epoch);
        const lastSlot = this.clock.getLastSlotOfEpoch(epoch);

        const record: Record<string, unknown> = {
          F: getForkName(epoch, this.params),
          Eph: epoch,
          slot: "---",
        };

        for (const node of this.nodes) {
          record[missedBlocksHeading(node.id)] = this.missedBlocks.get(node.id)?.filter((s) => s <= slot).length;
        }

        for (const node of this.nodes) {
          const participation = this.attestationParticipation.get(node.id)?.get(epoch);
          const participationStr =
            participation?.head != null
              ? `${participation?.head.toFixed(2)}/${participation?.source.toFixed(2)}/${participation?.target.toFixed(
                  2
                )}`
              : "";
          record[participationHeading(node.id)] = participationStr;

          const syncParticipation: number[] = [];
          for (let i = firstSlot; i <= lastSlot; i++) {
            syncParticipation.push(this.syncCommitteeParticipation.get(node.id)?.get(i) ?? 0);
          }
          record[syncCommitteeHeading(node.id)] = avg(syncParticipation).toFixed(2);
        }
        records.push(record);
      }
    }

    console.table(records);
    console.log(
      ["M - Missed Blocks", "P - Attestation Participation", "H - Head", "S - Source", "T - Target"].join(" | ")
    );
    /* eslint-enable @typescript-eslint/naming-convention */
  }
}<|MERGE_RESOLUTION|>--- conflicted
+++ resolved
@@ -4,10 +4,6 @@
 import {toHexString} from "@lodestar/utils";
 import {EpochClock} from "./EpochClock.js";
 import {BeaconNodeProcess, SimulationParams} from "./types.js";
-<<<<<<< HEAD
-import {computeAttestation, computeAttestationParticipation, computeInclusionDelay, getForkName} from "./utils.js";
-/* eslint-disable no-console */
-=======
 import {
   avg,
   computeAttestation,
@@ -17,13 +13,13 @@
   getForkName,
 } from "./utils.js";
 
->>>>>>> 8cac35f9
 const participationHeading = (id: string): string => `${id}-P-H/S/T`;
 const missedBlocksHeading = (id: string): string => `${id}-M`;
 // const nodeHeadHeading = (id: string): string => `${id}-H`;
 const finalizedHeading = (id: string): string => `${id}-F`;
 const syncCommitteeHeading = (id: string): string => `${id}-SC`;
 
+/* eslint-disable no-console */
 export class SimulationTracker {
   readonly producedBlocks: Map<string, Map<Slot, boolean>>;
   readonly attestationsPerSlot: Map<string, Map<Slot, number>>;
