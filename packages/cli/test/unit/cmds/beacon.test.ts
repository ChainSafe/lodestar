import path from "node:path";
import fs from "node:fs";
import {expect} from "chai";
import {createFromJSON, createSecp256k1PeerId} from "@libp2p/peer-id-factory";
import {multiaddr} from "@multiformats/multiaddr";
import {chainConfig} from "@lodestar/config/default";
import {chainConfigToJson} from "@lodestar/config";
import {createKeypairFromPeerId, ENR, SignableENR} from "@chainsafe/discv5";
import {exportToJSON} from "../../../src/config/peerId.js";
import {beaconHandlerInit} from "../../../src/cmds/beacon/handler.js";
import {initPeerIdAndEnr, isLocalMultiAddr} from "../../../src/cmds/beacon/initPeerIdAndEnr.js";
import {BeaconArgs} from "../../../src/cmds/beacon/options.js";
import {GlobalArgs} from "../../../src/options/globalOptions.js";
import {testFilesDir, testLogger} from "../../utils.js";

describe("cmds / beacon / args handler", () => {
  // Make tests faster skipping a network call
  process.env.SKIP_FETCH_NETWORK_BOOTNODES = "true";

  it("Merge bootnodes from file and CLI arg", async () => {
    const enr1 = "enr:-AAKG4QOWkRj";
    const enr2 = "enr:-BBBBBBW4gMj";

    const bootnodesFile = path.join(testFilesDir, "bootnodesFile.txt");
    fs.writeFileSync(bootnodesFile, enr1);

    const {options} = await runBeaconHandlerInit({
      bootnodes: [enr2],
      bootnodesFile,
    });

    expect(options.network.discv5?.bootEnrs?.sort().slice(0, 2)).to.deep.equal([enr1, enr2]);
  });

  it("Over-write ENR fields", async () => {
    const enrIp = "10.20.30.40";
    const enrTcp = 4000;

    const {options} = await runBeaconHandlerInit({
      listenAddress: "0.0.0.0",
      "enr.ip": enrIp,
      "enr.tcp": enrTcp,
      nat: true,
    });

<<<<<<< HEAD
    if (!options.network.discv5?.enr) {
      throw Error("must set ENR");
    }
    const enr = ENR.decodeTxt(options.network.discv5?.enr);
=======
    const enr = ENR.decodeTxt(options.network.discv5?.enr as string);
>>>>>>> f16192f0

    expect(enr.ip).to.equal(enrIp, "wrong enr.ip");
    expect(enr.tcp).to.equal(enrTcp, "wrong enr.tcp");
  });

  it("Create different PeerId every run", async () => {
    const {peerId: peerId1} = await runBeaconHandlerInit({});
    const {peerId: peerId2} = await runBeaconHandlerInit({});

    expect(peerId1.toString()).not.equal(peerId2.toString(), "peer ids must be different");
  });

  it("Re-use existing peer", async () => {
    const prevPeerId = await createSecp256k1PeerId();

    const peerIdFile = path.join(testFilesDir, "peer-id.json");
    fs.writeFileSync(peerIdFile, JSON.stringify(exportToJSON(prevPeerId)));
    const enr = SignableENR.createV4(createKeypairFromPeerId(prevPeerId));
    const enrFilePath = path.join(testFilesDir, "enr");
    fs.writeFileSync(enrFilePath, enr.encodeTxt());

    const {peerId} = await runBeaconHandlerInit({
      persistNetworkIdentity: true,
    });

    expect(peerId.toString()).equal(prevPeerId.toString(), "peer must be equal to persisted");
  });

  it("Set known deposit contract", async () => {
    const {options} = await runBeaconHandlerInit({
      network: "mainnet",
    });

    // Okay to hardcode, since this value will never change
    expect(options.eth1.depositContractDeployBlock).equal(11052984, "Wrong mainnet eth1.depositContractDeployBlock");
  });

  it("Apply custom network name from config file", async () => {
    const networkName = "test-network";
    const config = {...chainConfig};
    config.CONFIG_NAME = networkName;

    const paramsFile = path.join(testFilesDir, "custom_config.yaml");
    fs.writeFileSync(paramsFile, JSON.stringify(chainConfigToJson(config)));

    const {network} = await runBeaconHandlerInit({
      paramsFile,
    });

    // Okay to hardcode, since this value will never change
    expect(network).equal(networkName, "Wrong network name");
  });
});

describe("Test isLocalMultiAddr", () => {
  it("should return true for 127.0.0.1", () => {
    const multi0 = multiaddr("/ip4/127.0.0.1/udp/30303");
    expect(isLocalMultiAddr(multi0)).to.equal(true);
  });

  it("should return false for 0.0.0.0", () => {
    const multi0 = multiaddr("/ip4/0.0.0.0/udp/30303");
    expect(isLocalMultiAddr(multi0)).to.equal(false);
  });
});

describe("initPeerIdAndEnr", () => {
  it("should not reuse peer id, persistNetworkIdentity=false", async () => {
    const {peerId: peerId1} = await initPeerIdAndEnr(
      {persistNetworkIdentity: false} as BeaconArgs,
      testFilesDir,
      testLogger()
    );
    const {peerId: peerId2} = await initPeerIdAndEnr(
      {persistNetworkIdentity: false} as BeaconArgs,
      testFilesDir,
      testLogger()
    );

    expect(peerId1.toString()).not.equal(peerId2.toString(), "peer ids must be different");
  });

  it("should reuse peer id, persistNetworkIdentity=true", async () => {
    const {peerId: peerId1} = await initPeerIdAndEnr(
      {persistNetworkIdentity: true} as BeaconArgs,
      testFilesDir,
      testLogger()
    );
    const {peerId: peerId2} = await initPeerIdAndEnr(
      {persistNetworkIdentity: true} as BeaconArgs,
      testFilesDir,
      testLogger()
    );

    expect(peerId1.toString()).to.equal(peerId2.toString(), "peer ids must be equal");
  });

  it("should overwrite invalid peer id", async () => {
    const peerIdFile = path.join(testFilesDir, "peer-id.json");
    const peerId1Str = "wrong peer id file content";
    fs.writeFileSync(peerIdFile, peerId1Str);
    const {peerId: peerId2} = await initPeerIdAndEnr(
      {persistNetworkIdentity: true} as BeaconArgs,
      testFilesDir,
      testLogger()
    );
    const filePeerId = await createFromJSON(JSON.parse(fs.readFileSync(peerIdFile, "utf-8")));

    expect(peerId1Str).not.equal(peerId2.toString(), "peer ids must be different");
    expect(filePeerId.toString()).to.equal(peerId2.toString(), "peer ids must be equal");
  });

  it("should overwrite invalid enr", async () => {
    const enrFilePath = path.join(testFilesDir, "enr");
    const invalidEnr = "wrong enr file content";
    fs.writeFileSync(enrFilePath, invalidEnr);

    await initPeerIdAndEnr({persistNetworkIdentity: true} as BeaconArgs, testFilesDir, testLogger());

    const validEnr = fs.readFileSync(enrFilePath, "utf-8");

    expect(validEnr).not.equal(invalidEnr, "enrs must be different");
  });

  it("should overwrite enr that doesn't match peer id", async () => {
    const otherPeerId = await createSecp256k1PeerId();
    const otherEnr = SignableENR.createFromPeerId(otherPeerId);
    const enrFilePath = path.join(testFilesDir, "enr");
    const otherEnrStr = otherEnr.encodeTxt();
    fs.writeFileSync(enrFilePath, otherEnrStr);

    const {enr} = await initPeerIdAndEnr({persistNetworkIdentity: true} as BeaconArgs, testFilesDir, testLogger());

    expect(enr.nodeId).not.equal(otherEnr, "enrs must be different");
  });
});

// eslint-disable-next-line @typescript-eslint/explicit-function-return-type
async function runBeaconHandlerInit(args: Partial<BeaconArgs & GlobalArgs>) {
  return beaconHandlerInit({
    dataDir: testFilesDir,
    ...args,
  } as BeaconArgs & GlobalArgs);
}<|MERGE_RESOLUTION|>--- conflicted
+++ resolved
@@ -43,14 +43,7 @@
       nat: true,
     });
 
-<<<<<<< HEAD
-    if (!options.network.discv5?.enr) {
-      throw Error("must set ENR");
-    }
-    const enr = ENR.decodeTxt(options.network.discv5?.enr);
-=======
     const enr = ENR.decodeTxt(options.network.discv5?.enr as string);
->>>>>>> f16192f0
 
     expect(enr.ip).to.equal(enrIp, "wrong enr.ip");
     expect(enr.tcp).to.equal(enrTcp, "wrong enr.tcp");
