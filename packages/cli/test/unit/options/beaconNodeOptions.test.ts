--- conflicted
+++ resolved
@@ -160,10 +160,7 @@
       },
       network: {
         discv5: {
-<<<<<<< HEAD
-=======
           config: {},
->>>>>>> f16192f0
           bindAddr: "/ip4/127.0.0.1/udp/9002",
           bootEnrs: ["enr:-somedata"],
         },
