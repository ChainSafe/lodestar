import {expect} from "chai";
import sinon from "sinon";
import fs, {Dirent, Stats} from "node:fs";
<<<<<<< HEAD
import {resolveKeystorePaths} from "../../../src/cmds/validator/keys.js";
=======
import {resolveKeystorePaths} from "../../../src/cmds/validator/keys";
import {isVotingKeystore} from "../../../src/util";
>>>>>>> 4827b29f

describe("validator / keys / resolveKeystorePaths", () => {
  beforeEach(() => {
    sinon.stub(fs, "lstatSync").returns({isDirectory: () => true} as Stats);
  });

  it("should filter out deposit data files", function () {
    const keystoreFilename = "keystore-m_12381_3600_0_0_0-1642090404.json";
    const depositData = "deposit_data-1642090404.json";

    sinon.stub(fs, "readdirSync").callsFake(() => {
      return ([keystoreFilename, depositData] as unknown) as Dirent[];
    });

    const result = resolveKeystorePaths("dir");
    expect(result.length).to.equal(1);
    expect(result[0]).to.equal(`dir/${keystoreFilename}`);
  });

  it("should read key voting files with accepted file names", function () {
    const keystoreFilenames = ["keystore-m_12381_3600_0_0_0-1642090404.json", "keystore-0.json", "keystore.json"];

    sinon.stub(fs, "readdirSync").callsFake(() => {
      return ([keystoreFilenames] as unknown) as Dirent[];
    });

    expect(keystoreFilenames.every(isVotingKeystore)).to.equal(true, "should read voting keystore file");
  });

  afterEach(() => {
    sinon.restore();
  });
});<|MERGE_RESOLUTION|>--- conflicted
+++ resolved
@@ -1,12 +1,8 @@
 import {expect} from "chai";
 import sinon from "sinon";
 import fs, {Dirent, Stats} from "node:fs";
-<<<<<<< HEAD
 import {resolveKeystorePaths} from "../../../src/cmds/validator/keys.js";
-=======
-import {resolveKeystorePaths} from "../../../src/cmds/validator/keys";
-import {isVotingKeystore} from "../../../src/util";
->>>>>>> 4827b29f
+import {isVotingKeystore} from "../../../src/util/index.js";
 
 describe("validator / keys / resolveKeystorePaths", () => {
   beforeEach(() => {
