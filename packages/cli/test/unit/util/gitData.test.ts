import {expect} from "chai";
import child_process from "node:child_process";
import fs from "node:fs";
import path from "node:path";
import findUp from "find-up";
import {fileURLToPath} from "node:url";
import {gitDataPath, readGitDataFile} from "../../../src/util/gitData/gitDataPath.js";
import {getGitData} from "../../../src/util/index.js";

// eslint-disable-next-line @typescript-eslint/naming-convention
const __dirname = path.dirname(fileURLToPath(import.meta.url));

const WRITE_GIT_DATA_CMD = "npm run write-git-data";

<<<<<<< HEAD
describe("util / gitData", () => {
  before(function () {
    this.timeout(4000);
=======
describe("util / gitData", function () {
  // In CI, the below before() function takes time
  this.timeout(3000);

  before(() => {
>>>>>>> 267dce70
    const pkgJsonPath = findUp.sync("package.json", {cwd: __dirname});
    if (!pkgJsonPath) {
      throw Error("No package.json found");
    }

    const pkgJsonDir = path.resolve(path.dirname(pkgJsonPath));
    child_process.execSync(WRITE_GIT_DATA_CMD, {cwd: pkgJsonDir});
  });

  it("gitData file must exist", () => {
    const gitData = readGitDataFile();

    expect(gitData).to.deep.equal(getGitData(), "Wrong git-data.json contents");
  });

  it("gitData path must be included in the package.json", () => {
    const pkgJsonPath = findUp.sync("package.json", {cwd: __dirname});
    if (!pkgJsonPath) {
      throw Error("No package.json found");
    }

    const pkgJson = JSON.parse(fs.readFileSync(pkgJsonPath, "utf8")) as {files: string[]};
    const gitDataPathFromPkgJson = path.relative(path.dirname(pkgJsonPath), gitDataPath);

    expect(pkgJson.files).to.include(gitDataPathFromPkgJson, "package.json .files does not include gitData path");
  });
});<|MERGE_RESOLUTION|>--- conflicted
+++ resolved
@@ -12,17 +12,11 @@
 
 const WRITE_GIT_DATA_CMD = "npm run write-git-data";
 
-<<<<<<< HEAD
-describe("util / gitData", () => {
-  before(function () {
-    this.timeout(4000);
-=======
 describe("util / gitData", function () {
   // In CI, the below before() function takes time
   this.timeout(3000);
 
   before(() => {
->>>>>>> 267dce70
     const pkgJsonPath = findUp.sync("package.json", {cwd: __dirname});
     if (!pkgJsonPath) {
       throw Error("No package.json found");
