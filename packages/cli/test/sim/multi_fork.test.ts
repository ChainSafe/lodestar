--- conflicted
+++ resolved
@@ -84,11 +84,8 @@
 await connectAllNodes(env.nodes);
 
 let lastForkEpoch = 0;
-<<<<<<< HEAD
-=======
 // Go through every fork and check which one is active and register assertion for it
 // This will make sure this test would identify if we add new fork or activate one of the existing ones
->>>>>>> 812ac926
 for (const fork of env.forkConfig.forksAscendingEpochOrder) {
   if (!Number.isInteger(fork.epoch)) continue;
   lastForkEpoch = fork.epoch;
