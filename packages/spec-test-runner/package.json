--- conflicted
+++ resolved
@@ -35,7 +35,6 @@
   "dependencies": {
     "@chainsafe/bit-utils": "0.1.6",
     "@chainsafe/bls": "5.1.0",
-<<<<<<< HEAD
     "@chainsafe/lodestar": "^0.17.0",
     "@chainsafe/lodestar-beacon-state-transition": "^0.17.0",
     "@chainsafe/lodestar-config": "^0.17.0",
@@ -44,18 +43,7 @@
     "@chainsafe/lodestar-types": "^0.17.0",
     "@chainsafe/lodestar-utils": "^0.17.0",
     "@chainsafe/lodestar-validator": "^0.17.0",
-    "@chainsafe/ssz": "^0.6.13",
-=======
-    "@chainsafe/lodestar": "^0.16.0",
-    "@chainsafe/lodestar-beacon-state-transition": "^0.16.0",
-    "@chainsafe/lodestar-config": "^0.16.0",
-    "@chainsafe/lodestar-params": "^0.16.0",
-    "@chainsafe/lodestar-spec-test-util": "^0.16.0",
-    "@chainsafe/lodestar-types": "^0.16.0",
-    "@chainsafe/lodestar-utils": "^0.16.0",
-    "@chainsafe/lodestar-validator": "^0.16.0",
     "@chainsafe/ssz": "^0.7.0",
->>>>>>> 423124c3
     "@types/yargs": "^13.0.2"
   },
   "keywords": [
