--- conflicted
+++ resolved
@@ -73,17 +73,10 @@
     const libp2p = await createNodeJsLibp2p(peerId, {});
     node = new BeaconNode(conf, {config: minimalConfig, logger, eth1: new InteropEth1Notifier(), libp2p});
 
-<<<<<<< HEAD
     const genesisTime = Math.floor(Date.now()/1000);
-    const tree = ProgressiveMerkleTree.empty(DEPOSIT_CONTRACT_TREE_DEPTH, new MerkleTreeSerialization(minimalConfig));
-    const state = quickStartState(minimalConfig, tree, genesisTime, VALIDATOR_COUNT);
-    await node.chain.initializeBeaconChain(state, tree);
-=======
-    const genesisTime = Math.round(Date.now()/1000);
     const depositDataRootList = minimalConfig.types.DepositDataRootList.tree.defaultValue();
     const state = quickStartState(minimalConfig, depositDataRootList, genesisTime, VALIDATOR_COUNT);
     await node.chain.initializeBeaconChain(state, depositDataRootList);
->>>>>>> af0d8200
     const targetSlot = computeStartSlotAtEpoch(
       minimalConfig,
       computeEpochAtSlot(minimalConfig, getCurrentSlot(minimalConfig, state.genesisTime))
