--- conflicted
+++ resolved
@@ -1,35 +1,20 @@
-<<<<<<< HEAD
 import {AbortController} from "abort-controller";
 
 import {initBLS} from "@chainsafe/bls";
-import {IDiscv5DiscoveryInputOptions} from "@chainsafe/discv5";
 import {consoleTransport, fileTransport, WinstonLogger} from "@chainsafe/lodestar-utils";
 import {LevelDbController} from "@chainsafe/lodestar-db";
 import {createNodeJsLibp2p} from "@chainsafe/lodestar/lib/network/nodejs";
 import {BeaconNode} from "@chainsafe/lodestar/lib/node";
 import {BeaconDb} from "@chainsafe/lodestar/lib/db";
 
-=======
-import {initBLS} from "@chainsafe/bls";
-import {BeaconNode} from "@chainsafe/lodestar";
-import {createNodeJsLibp2p} from "@chainsafe/lodestar/lib/network/nodejs";
-import {fileTransport, WinstonLogger} from "@chainsafe/lodestar-utils";
-import {consoleTransport} from "@chainsafe/lodestar-utils";
-import {overwriteEnrWithCliArgs, readPeerId, FileENR} from "../../config";
-import {onGracefulShutdown} from "../../util/process";
->>>>>>> 74e8e3e6
 import {IGlobalArgs} from "../../options";
 import {parseEnrArgs} from "../../options/enrOptions";
 import {initializeOptionsAndConfig, persistOptionsAndConfig} from "../init/handler";
 import {IBeaconArgs} from "./options";
 import {getBeaconPaths} from "./paths";
-<<<<<<< HEAD
-import {updateENR} from "../../util/enr";
 import {onGracefulShutdown} from "../../util/process";
+import {FileENR, overwriteEnrWithCliArgs, readPeerId} from "../../config";
 import {initBeaconState} from "./initBeaconState";
-=======
-import {initializeBeaconNodeState} from "./util";
->>>>>>> 74e8e3e6
 
 /**
  * Run a beacon node
@@ -53,52 +38,36 @@
   const enrUpdate = !enrArgs.ip && !enrArgs.ip6;
   beaconNodeOptions.set({network: {discv5: {enr, enrUpdate}}});
 
-<<<<<<< HEAD
   const abortController = new AbortController();
-  const loggerTransports = [consoleTransport];
-  if (options.logFile && beaconPaths.logFile) {
-    loggerTransports.push(fileTransport(beaconPaths.logFile));
-  }
-  const logger = new WinstonLogger({}, loggerTransports);
-  onGracefulShutdown(async () => {
-    abortController.abort();
-    await writeEnr(beaconPaths.enrFile, enr, peerId);
-  }, logger.info.bind(logger));
 
-  const config = await getMergedIBeaconConfig(options.preset, options.paramsFile, options.params);
-  const db = new BeaconDb({
-    config,
-    controller: new LevelDbController(options.db, {logger: logger.child(options.logger.db)}),
-  });
-  abortController.signal.addEventListener("abort", () => db.stop(), {once: true});
-  await db.start();
-
-  const anchorState = await initBeaconState(options, config, db, logger, abortController.signal);
-  const node = await BeaconNode.init({
-    opts: options,
-    config,
-    db,
-    logger,
-    libp2p: await createNodeJsLibp2p(peerId, options.network, options.peerStoreDir),
-    anchorState,
-  });
-  abortController.signal.addEventListener("abort", () => node.close(), {once: true});
-=======
   // Logger setup
   const logger = new WinstonLogger({}, [
     consoleTransport,
     ...(beaconPaths.logFile ? [fileTransport(beaconPaths.logFile)] : []),
   ]);
 
-  // BeaconNode setup
-  const libp2p = await createNodeJsLibp2p(peerId, options.network, beaconPaths.peerStoreDir);
-  const node = new BeaconNode(options, {config, libp2p, logger});
-
   onGracefulShutdown(async () => {
-    await Promise.all([node.stop()]);
+    abortController.abort();
   }, logger.info.bind(logger));
 
-  await initializeBeaconNodeState(node, args);
-  await node.start();
->>>>>>> 74e8e3e6
+  const db = new BeaconDb({
+    config,
+    controller: new LevelDbController(options.db, {logger: logger.child(options.logger.db)}),
+  });
+  const dbClose = (): Promise<void> => db.stop();
+  abortController.signal.addEventListener("abort", dbClose, {once: true});
+  await db.start();
+
+  // BeaconNode setup
+  const anchorState = await initBeaconState(options, args, config, db, logger, abortController.signal);
+  const node = await BeaconNode.init({
+    opts: options,
+    config,
+    db,
+    logger,
+    libp2p: await createNodeJsLibp2p(peerId, options.network, beaconPaths.peerStoreDir),
+    anchorState,
+  });
+  abortController.signal.removeEventListener("abort", dbClose);
+  abortController.signal.addEventListener("abort", () => node.close(), {once: true});
 }