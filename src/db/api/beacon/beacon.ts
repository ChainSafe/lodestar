--- conflicted
+++ resolved
@@ -264,19 +264,11 @@
   }
 
   public async getDeposits(): Promise<Deposit[]> {
-<<<<<<< HEAD
-    return await this.getAllData(Bucket.deposit, Deposit);
+    return await this.getAllData(Bucket.deposit, this.config.types.Deposit);
   }
 
   public async setDeposit(index: number, deposit: Deposit): Promise<void> {
-    await this.db.put(encodeKey(Bucket.deposit, index), serialize(deposit, Deposit));
-=======
-    return await this.getAllData(Bucket.genesisDeposit, this.config.types.Deposit);
-  }
-
-  public async setDeposit(index: number, deposit: Deposit): Promise<void> {
-    await this.db.put(encodeKey(Bucket.genesisDeposit, index), serialize(deposit, this.config.types.Deposit));
->>>>>>> b6ef71e9
+    await this.db.put(encodeKey(Bucket.deposit, index), serialize(deposit, this.config.types.Deposit));
   }
 
   public async deleteDeposits(index: number): Promise<void> {
