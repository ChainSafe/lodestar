/**
 * @module eth1/dev
 */

import ganache from "ganache-core";
import {promisify} from "util";
import logger from "../../logger";
import * as utils from 'ethers/utils';
import deepmerge from "deepmerge";
import defaults, {networkOpts} from "./defaults";
import * as ethers from "ethers/ethers";

export interface PrivateNetworkOpts {
  port?: number;
  host?: string;
  networkId?: number;
  defaultBalance?: number;
  dbPath?: string;
  blockTime?: number;
  mnemonic?: string;
}

export class PrivateEth1Network {

  private server: any;

  private blockchain: any;

  private opts: PrivateNetworkOpts;

  public constructor(opts: PrivateNetworkOpts) {
    this.opts = deepmerge(networkOpts, opts);
    this.server = ganache.server({
      ...this.opts,
      // eslint-disable-next-line  @typescript-eslint/camelcase
      default_balance_ether: this.opts.defaultBalance,
      // eslint-disable-next-line  @typescript-eslint/camelcase
      db_path: this.opts.dbPath
    });
  }

  public async start() {
    this.blockchain  =
      await promisify(this.server.listen.bind(this.server))(this.opts.port, this.opts.host);
    logger.info(`Started private network node on ${this.opts.host}:${this.opts.port}`);
    logger.info(`Generating accounts with mnemonic: ${this.blockchain._provider.options.mnemonic}`);
    logger.info('List of accounts with eth balance (<address>:<privateKey>-<balance>):');
    Object.keys(this.blockchain.accounts).forEach((address) => {
      const privateKey = this.blockchain.accounts[address].secretKey.toString('hex');
      const balance = utils.formatEther(this.blockchain.accounts[address].account.balance);
      logger.info(`${address}:0x${privateKey} - ${balance} ETH`);
    });
    await this.deployDepositContract();
  }

  /**
   * Returns array of private keys
   */
  public accounts(): string[] {
    return Object
      .values(this.blockchain.accounts as any[])
      .map(account => account.secretKey);
  }

  public rpcUrl(): string {
    return `http://${this.opts.host}:${this.opts.port}`;
  }

  public mnemonic(): string {
    return this.blockchain._provider.options.mnemonic;
  }

  public async stop() {
    await promisify(this.server.close)();
  }

  public async deployDepositContract(): Promise<string> {
    const deployKey = this.blockchain.accounts[this.blockchain.coinbase].secretKey.toString('hex');
    const provider = new ethers.providers.Web3Provider(this.blockchain._provider);
    const deployWallet = new ethers.Wallet(deployKey, provider);
<<<<<<< HEAD
    const factory = new ethers.ContractFactory(defaults.abi, defaults.bytecode, deployWallet);
=======
    const factory =
      new ethers.ContractFactory(defaults.abi, defaults.bytecode, deployWallet);
>>>>>>> 33a7cd7d
    const contract = await factory.deploy();
    const address = contract.address;
    await contract.deployed();
    logger.info(`Deposit contract deployed to address: ${address}`);
    return address;
  }
}<|MERGE_RESOLUTION|>--- conflicted
+++ resolved
@@ -78,12 +78,8 @@
     const deployKey = this.blockchain.accounts[this.blockchain.coinbase].secretKey.toString('hex');
     const provider = new ethers.providers.Web3Provider(this.blockchain._provider);
     const deployWallet = new ethers.Wallet(deployKey, provider);
-<<<<<<< HEAD
-    const factory = new ethers.ContractFactory(defaults.abi, defaults.bytecode, deployWallet);
-=======
     const factory =
       new ethers.ContractFactory(defaults.abi, defaults.bytecode, deployWallet);
->>>>>>> 33a7cd7d
     const contract = await factory.deploy();
     const address = contract.address;
     await contract.deployed();
