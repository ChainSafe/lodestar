--- conflicted
+++ resolved
@@ -100,26 +100,6 @@
 }
 
 /**
-<<<<<<< HEAD
- * Verify that the given ``leaf`` is on the merkle branch ``proof``
- * starting with the given ``root``.
- */
-export function verifyMerkleBranch(leaf: bytes32, proof: bytes32[], depth: number
-  , index: number, root: bytes32): boolean {
-  let value = leaf;
-  for (let i = 0; i < depth; i++) {
-    if (intDiv(index, 2**i) % 2) {
-      value = hash(Buffer.concat([proof[i], value]));
-    } else {
-      value = hash(Buffer.concat([value, proof[i]]));
-    }
-  }
-  return value.equals(root);
-}
-
-/**
-=======
->>>>>>> a6412e42
  * Return the signature domain (fork version concatenated with domain type) of a message.
  */
 export function getDomain(state: BeaconState, domainType: number
