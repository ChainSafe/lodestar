--- conflicted
+++ resolved
@@ -50,15 +50,9 @@
   public conf: BeaconNodeCtx;
   public db: BeaconDB;
   public eth1: IEth1Notifier;
-<<<<<<< HEAD
-  public network: Service;
-  public chain: BeaconChain;
-  public opPool: Service;
-=======
   public network: INetwork;
   public chain: IBeaconChain;
   public opPool: OpPool;
->>>>>>> 43403107
   public rpc: Service;
   public sync: Sync;
   public reps: ReputationStore;
