node_modules/
lib
.nyc_output/
coverage/**
.DS_Store
<<<<<<< HEAD

.idea/
=======
.idea/*
>>>>>>> b5146e9a
<|MERGE_RESOLUTION|>--- conflicted
+++ resolved
@@ -3,9 +3,5 @@
 .nyc_output/
 coverage/**
 .DS_Store
-<<<<<<< HEAD
 
-.idea/
-=======
-.idea/*
->>>>>>> b5146e9a
+.idea/