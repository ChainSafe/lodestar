language: node_js
node_js:
  - "lts/*"

cache:
  yarn: true
  directories:
    - node_modules
    - packages/lodestar/node_modules

install:
    - yarn
    - lerna bootstrap

jobs:
  include:
    - stage: Lint and Check types
      name: Check types
      script: lerna run check-types && lerna run lint
      git:
        submodules: false

    - stage: Tests
      name: Unit
      script: lerna run test:unit && lerna run coverage
      git:
        submodules: false
    -
      name: e2e
      script: lerna run test:e2e
      git:
        submodules: false
    -
      name: spec-minimal
      if: branch != master || type = pull_request
      script:
        - git submodule foreach git lfs pull
        - lerna run test:spec-min
      cache:
        directories:
          - node_modules
          - packages/lodestar/node_modules
<<<<<<< HEAD
          - .git/modules/spec-test-cases/lfs
          - .git/modules/test/spec-tests/lfs
=======
          - .git/modules/spec-test-cases-module/lfs
>>>>>>> f645dd3a
    -
      name: spec-full
      if: branch = master AND type != pull_request
      script:
        - git submodule foreach git lfs pull
        - lerna run test:spec
      cache:
        directories:
          - node_modules
          - packages/lodestar/node_modules
<<<<<<< HEAD
          - .git/modules/spec-test-cases/lfs
          - .git/modules/test/spec-tests/lfs
=======
          - .git/modules/spec-test-cases-module/lfs
>>>>>>> f645dd3a

before_deploy:
    - lerna run build:docs
    - node scripts/collect-docs.js

deploy:
  provider: pages
  skip_cleanup: true
  github_token: $GH_PAGES_TOKEN
  keep_history: true
  local_dir: docs
  on:
    branch: master<|MERGE_RESOLUTION|>--- conflicted
+++ resolved
@@ -40,12 +40,7 @@
         directories:
           - node_modules
           - packages/lodestar/node_modules
-<<<<<<< HEAD
-          - .git/modules/spec-test-cases/lfs
-          - .git/modules/test/spec-tests/lfs
-=======
           - .git/modules/spec-test-cases-module/lfs
->>>>>>> f645dd3a
     -
       name: spec-full
       if: branch = master AND type != pull_request
@@ -56,12 +51,7 @@
         directories:
           - node_modules
           - packages/lodestar/node_modules
-<<<<<<< HEAD
-          - .git/modules/spec-test-cases/lfs
-          - .git/modules/test/spec-tests/lfs
-=======
           - .git/modules/spec-test-cases-module/lfs
->>>>>>> f645dd3a
 
 before_deploy:
     - lerna run build:docs
